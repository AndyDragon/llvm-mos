//===- ELFDumper.cpp - ELF-specific dumper --------------------------------===//
//
// Part of the LLVM Project, under the Apache License v2.0 with LLVM Exceptions.
// See https://llvm.org/LICENSE.txt for license information.
// SPDX-License-Identifier: Apache-2.0 WITH LLVM-exception
//
//===----------------------------------------------------------------------===//
///
/// \file
/// This file implements the ELF-specific dumper for llvm-readobj.
///
//===----------------------------------------------------------------------===//

#include "ARMEHABIPrinter.h"
#include "DwarfCFIEHPrinter.h"
#include "ObjDumper.h"
#include "StackMapPrinter.h"
#include "llvm-readobj.h"
#include "llvm/ADT/ArrayRef.h"
#include "llvm/ADT/DenseMap.h"
#include "llvm/ADT/DenseSet.h"
#include "llvm/ADT/MapVector.h"
#include "llvm/ADT/Optional.h"
#include "llvm/ADT/PointerIntPair.h"
#include "llvm/ADT/STLExtras.h"
#include "llvm/ADT/SmallString.h"
#include "llvm/ADT/SmallVector.h"
#include "llvm/ADT/StringExtras.h"
#include "llvm/ADT/StringRef.h"
#include "llvm/ADT/Twine.h"
#include "llvm/BinaryFormat/AMDGPUMetadataVerifier.h"
#include "llvm/BinaryFormat/ELF.h"
#include "llvm/BinaryFormat/MOSFlags.h"
#include "llvm/Demangle/Demangle.h"
#include "llvm/Object/ELF.h"
#include "llvm/Object/ELFObjectFile.h"
#include "llvm/Object/ELFTypes.h"
#include "llvm/Object/Error.h"
#include "llvm/Object/ObjectFile.h"
#include "llvm/Object/RelocationResolver.h"
#include "llvm/Object/StackMapParser.h"
#include "llvm/Support/AMDGPUMetadata.h"
#include "llvm/Support/ARMAttributeParser.h"
#include "llvm/Support/ARMBuildAttributes.h"
#include "llvm/Support/Casting.h"
#include "llvm/Support/Compiler.h"
#include "llvm/Support/Endian.h"
#include "llvm/Support/ErrorHandling.h"
#include "llvm/Support/Format.h"
#include "llvm/Support/FormatVariadic.h"
#include "llvm/Support/FormattedStream.h"
#include "llvm/Support/LEB128.h"
#include "llvm/Support/MSP430AttributeParser.h"
#include "llvm/Support/MSP430Attributes.h"
#include "llvm/Support/MathExtras.h"
#include "llvm/Support/MipsABIFlags.h"
#include "llvm/Support/RISCVAttributeParser.h"
#include "llvm/Support/RISCVAttributes.h"
#include "llvm/Support/ScopedPrinter.h"
#include "llvm/Support/raw_ostream.h"
#include <algorithm>
#include <cinttypes>
#include <cstddef>
#include <cstdint>
#include <cstdlib>
#include <iterator>
#include <memory>
#include <string>
#include <system_error>
#include <vector>

using namespace llvm;
using namespace llvm::object;
using namespace ELF;

#define LLVM_READOBJ_ENUM_CASE(ns, enum)                                       \
  case ns::enum:                                                               \
    return #enum;

#define ENUM_ENT(enum, altName)                                                \
  { #enum, altName, ELF::enum }

#define ENUM_ENT_1(enum)                                                       \
  { #enum, #enum, ELF::enum }

namespace {

template <class ELFT> struct RelSymbol {
  RelSymbol(const typename ELFT::Sym *S, StringRef N)
      : Sym(S), Name(N.str()) {}
  const typename ELFT::Sym *Sym;
  std::string Name;
};

/// Represents a contiguous uniform range in the file. We cannot just create a
/// range directly because when creating one of these from the .dynamic table
/// the size, entity size and virtual address are different entries in arbitrary
/// order (DT_REL, DT_RELSZ, DT_RELENT for example).
struct DynRegionInfo {
  DynRegionInfo(const Binary &Owner, const ObjDumper &D)
      : Obj(&Owner), Dumper(&D) {}
  DynRegionInfo(const Binary &Owner, const ObjDumper &D, const uint8_t *A,
                uint64_t S, uint64_t ES)
      : Addr(A), Size(S), EntSize(ES), Obj(&Owner), Dumper(&D) {}

  /// Address in current address space.
  const uint8_t *Addr = nullptr;
  /// Size in bytes of the region.
  uint64_t Size = 0;
  /// Size of each entity in the region.
  uint64_t EntSize = 0;

  /// Owner object. Used for error reporting.
  const Binary *Obj;
  /// Dumper used for error reporting.
  const ObjDumper *Dumper;
  /// Error prefix. Used for error reporting to provide more information.
  std::string Context;
  /// Region size name. Used for error reporting.
  StringRef SizePrintName = "size";
  /// Entry size name. Used for error reporting. If this field is empty, errors
  /// will not mention the entry size.
  StringRef EntSizePrintName = "entry size";

  template <typename Type> ArrayRef<Type> getAsArrayRef() const {
    const Type *Start = reinterpret_cast<const Type *>(Addr);
    if (!Start)
      return {Start, Start};

    const uint64_t Offset =
        Addr - (const uint8_t *)Obj->getMemoryBufferRef().getBufferStart();
    const uint64_t ObjSize = Obj->getMemoryBufferRef().getBufferSize();

    if (Size > ObjSize - Offset) {
      Dumper->reportUniqueWarning(
          "unable to read data at 0x" + Twine::utohexstr(Offset) +
          " of size 0x" + Twine::utohexstr(Size) + " (" + SizePrintName +
          "): it goes past the end of the file of size 0x" +
          Twine::utohexstr(ObjSize));
      return {Start, Start};
    }

    if (EntSize == sizeof(Type) && (Size % EntSize == 0))
      return {Start, Start + (Size / EntSize)};

    std::string Msg;
    if (!Context.empty())
      Msg += Context + " has ";

    Msg += ("invalid " + SizePrintName + " (0x" + Twine::utohexstr(Size) + ")")
               .str();
    if (!EntSizePrintName.empty())
      Msg +=
          (" or " + EntSizePrintName + " (0x" + Twine::utohexstr(EntSize) + ")")
              .str();

    Dumper->reportUniqueWarning(Msg);
    return {Start, Start};
  }
};

struct GroupMember {
  StringRef Name;
  uint64_t Index;
};

struct GroupSection {
  StringRef Name;
  std::string Signature;
  uint64_t ShName;
  uint64_t Index;
  uint32_t Link;
  uint32_t Info;
  uint32_t Type;
  std::vector<GroupMember> Members;
};

namespace {

struct NoteType {
  uint32_t ID;
  StringRef Name;
};

} // namespace

template <class ELFT> class Relocation {
public:
  Relocation(const typename ELFT::Rel &R, bool IsMips64EL)
      : Type(R.getType(IsMips64EL)), Symbol(R.getSymbol(IsMips64EL)),
        Offset(R.r_offset), Info(R.r_info) {}

  Relocation(const typename ELFT::Rela &R, bool IsMips64EL)
      : Relocation((const typename ELFT::Rel &)R, IsMips64EL) {
    Addend = R.r_addend;
  }

  uint32_t Type;
  uint32_t Symbol;
  typename ELFT::uint Offset;
  typename ELFT::uint Info;
  Optional<int64_t> Addend;
};

template <class ELFT> class MipsGOTParser;

template <typename ELFT> class ELFDumper : public ObjDumper {
  LLVM_ELF_IMPORT_TYPES_ELFT(ELFT)

public:
  ELFDumper(const object::ELFObjectFile<ELFT> &ObjF, ScopedPrinter &Writer);

  void printUnwindInfo() override;
  void printNeededLibraries() override;
  void printHashTable() override;
  void printGnuHashTable() override;
  void printLoadName() override;
  void printVersionInfo() override;
  void printArchSpecificInfo() override;
  void printStackMap() const override;

  const object::ELFObjectFile<ELFT> &getElfObject() const { return ObjF; };

  std::string describe(const Elf_Shdr &Sec) const;

  unsigned getHashTableEntSize() const {
    // EM_S390 and ELF::EM_ALPHA platforms use 8-bytes entries in SHT_HASH
    // sections. This violates the ELF specification.
    if (Obj.getHeader().e_machine == ELF::EM_S390 ||
        Obj.getHeader().e_machine == ELF::EM_ALPHA)
      return 8;
    return 4;
  }

  Elf_Dyn_Range dynamic_table() const {
    // A valid .dynamic section contains an array of entries terminated
    // with a DT_NULL entry. However, sometimes the section content may
    // continue past the DT_NULL entry, so to dump the section correctly,
    // we first find the end of the entries by iterating over them.
    Elf_Dyn_Range Table = DynamicTable.template getAsArrayRef<Elf_Dyn>();

    size_t Size = 0;
    while (Size < Table.size())
      if (Table[Size++].getTag() == DT_NULL)
        break;

    return Table.slice(0, Size);
  }

  Elf_Sym_Range dynamic_symbols() const {
    if (!DynSymRegion)
      return Elf_Sym_Range();
    return DynSymRegion->template getAsArrayRef<Elf_Sym>();
  }

  const Elf_Shdr *findSectionByName(StringRef Name) const;

  StringRef getDynamicStringTable() const { return DynamicStringTable; }

protected:
  virtual void printVersionSymbolSection(const Elf_Shdr *Sec) = 0;
  virtual void printVersionDefinitionSection(const Elf_Shdr *Sec) = 0;
  virtual void printVersionDependencySection(const Elf_Shdr *Sec) = 0;

  void
  printDependentLibsHelper(function_ref<void(const Elf_Shdr &)> OnSectionStart,
                           function_ref<void(StringRef, uint64_t)> OnLibEntry);

  virtual void printRelRelaReloc(const Relocation<ELFT> &R,
                                 const RelSymbol<ELFT> &RelSym) = 0;
  virtual void printRelrReloc(const Elf_Relr &R) = 0;
  virtual void printDynamicRelocHeader(unsigned Type, StringRef Name,
                                       const DynRegionInfo &Reg) {}
  void printReloc(const Relocation<ELFT> &R, unsigned RelIndex,
                  const Elf_Shdr &Sec, const Elf_Shdr *SymTab);
  void printDynamicReloc(const Relocation<ELFT> &R);
  void printDynamicRelocationsHelper();
  void printRelocationsHelper(const Elf_Shdr &Sec);
  void forEachRelocationDo(
      const Elf_Shdr &Sec, bool RawRelr,
      llvm::function_ref<void(const Relocation<ELFT> &, unsigned,
                              const Elf_Shdr &, const Elf_Shdr *)>
          RelRelaFn,
      llvm::function_ref<void(const Elf_Relr &)> RelrFn);

  virtual void printSymtabMessage(const Elf_Shdr *Symtab, size_t Offset,
                                  bool NonVisibilityBitsUsed) const {};
  virtual void printSymbol(const Elf_Sym &Symbol, unsigned SymIndex,
                           DataRegion<Elf_Word> ShndxTable,
                           Optional<StringRef> StrTable, bool IsDynamic,
                           bool NonVisibilityBitsUsed) const = 0;

  virtual void printMipsABIFlags() = 0;
  virtual void printMipsGOT(const MipsGOTParser<ELFT> &Parser) = 0;
  virtual void printMipsPLT(const MipsGOTParser<ELFT> &Parser) = 0;

  Expected<ArrayRef<Elf_Versym>>
  getVersionTable(const Elf_Shdr &Sec, ArrayRef<Elf_Sym> *SymTab,
                  StringRef *StrTab, const Elf_Shdr **SymTabSec) const;
  StringRef getPrintableSectionName(const Elf_Shdr &Sec) const;

  std::vector<GroupSection> getGroups();

  // Returns the function symbol index for the given address. Matches the
  // symbol's section with FunctionSec when specified.
  // Returns None if no function symbol can be found for the address or in case
  // it is not defined in the specified section.
  SmallVector<uint32_t>
  getSymbolIndexesForFunctionAddress(uint64_t SymValue,
                                     Optional<const Elf_Shdr *> FunctionSec);
  bool printFunctionStackSize(uint64_t SymValue,
                              Optional<const Elf_Shdr *> FunctionSec,
                              const Elf_Shdr &StackSizeSec, DataExtractor Data,
                              uint64_t *Offset);
  void printStackSize(const Relocation<ELFT> &R, const Elf_Shdr &RelocSec,
                      unsigned Ndx, const Elf_Shdr *SymTab,
                      const Elf_Shdr *FunctionSec, const Elf_Shdr &StackSizeSec,
                      const RelocationResolver &Resolver, DataExtractor Data);
  virtual void printStackSizeEntry(uint64_t Size,
                                   ArrayRef<std::string> FuncNames) = 0;

  void printRelocatableStackSizes(std::function<void()> PrintHeader);
  void printNonRelocatableStackSizes(std::function<void()> PrintHeader);

  /// Retrieves sections with corresponding relocation sections based on
  /// IsMatch.
  void getSectionAndRelocations(
      std::function<bool(const Elf_Shdr &)> IsMatch,
      llvm::MapVector<const Elf_Shdr *, const Elf_Shdr *> &SecToRelocMap);

  const object::ELFObjectFile<ELFT> &ObjF;
  const ELFFile<ELFT> &Obj;
  StringRef FileName;

  Expected<DynRegionInfo> createDRI(uint64_t Offset, uint64_t Size,
                                    uint64_t EntSize) {
    if (Offset + Size < Offset || Offset + Size > Obj.getBufSize())
      return createError("offset (0x" + Twine::utohexstr(Offset) +
                         ") + size (0x" + Twine::utohexstr(Size) +
                         ") is greater than the file size (0x" +
                         Twine::utohexstr(Obj.getBufSize()) + ")");
    return DynRegionInfo(ObjF, *this, Obj.base() + Offset, Size, EntSize);
  }

  void printAttributes(unsigned, std::unique_ptr<ELFAttributeParser>,
                       support::endianness);
  void printMipsReginfo();
  void printMipsOptions();

  std::pair<const Elf_Phdr *, const Elf_Shdr *> findDynamic();
  void loadDynamicTable();
  void parseDynamicTable();

  Expected<StringRef> getSymbolVersion(const Elf_Sym &Sym,
                                       bool &IsDefault) const;
  Expected<SmallVector<Optional<VersionEntry>, 0> *> getVersionMap() const;

  DynRegionInfo DynRelRegion;
  DynRegionInfo DynRelaRegion;
  DynRegionInfo DynRelrRegion;
  DynRegionInfo DynPLTRelRegion;
  Optional<DynRegionInfo> DynSymRegion;
  DynRegionInfo DynSymTabShndxRegion;
  DynRegionInfo DynamicTable;
  StringRef DynamicStringTable;
  const Elf_Hash *HashTable = nullptr;
  const Elf_GnuHash *GnuHashTable = nullptr;
  const Elf_Shdr *DotSymtabSec = nullptr;
  const Elf_Shdr *DotDynsymSec = nullptr;
  const Elf_Shdr *DotAddrsigSec = nullptr;
  DenseMap<const Elf_Shdr *, ArrayRef<Elf_Word>> ShndxTables;
  Optional<uint64_t> SONameOffset;
  Optional<DenseMap<uint64_t, std::vector<uint32_t>>> AddressToIndexMap;

  const Elf_Shdr *SymbolVersionSection = nullptr;   // .gnu.version
  const Elf_Shdr *SymbolVersionNeedSection = nullptr; // .gnu.version_r
  const Elf_Shdr *SymbolVersionDefSection = nullptr; // .gnu.version_d

  std::string getFullSymbolName(const Elf_Sym &Symbol, unsigned SymIndex,
                                DataRegion<Elf_Word> ShndxTable,
                                Optional<StringRef> StrTable,
                                bool IsDynamic) const;
  Expected<unsigned>
  getSymbolSectionIndex(const Elf_Sym &Symbol, unsigned SymIndex,
                        DataRegion<Elf_Word> ShndxTable) const;
  Expected<StringRef> getSymbolSectionName(const Elf_Sym &Symbol,
                                           unsigned SectionIndex) const;
  std::string getStaticSymbolName(uint32_t Index) const;
  StringRef getDynamicString(uint64_t Value) const;

  void printSymbolsHelper(bool IsDynamic) const;
  std::string getDynamicEntry(uint64_t Type, uint64_t Value) const;

  Expected<RelSymbol<ELFT>> getRelocationTarget(const Relocation<ELFT> &R,
                                                const Elf_Shdr *SymTab) const;

  ArrayRef<Elf_Word> getShndxTable(const Elf_Shdr *Symtab) const;

private:
  mutable SmallVector<Optional<VersionEntry>, 0> VersionMap;
};

template <class ELFT>
std::string ELFDumper<ELFT>::describe(const Elf_Shdr &Sec) const {
  return ::describe(Obj, Sec);
}

namespace {

template <class ELFT> struct SymtabLink {
  typename ELFT::SymRange Symbols;
  StringRef StringTable;
  const typename ELFT::Shdr *SymTab;
};

// Returns the linked symbol table, symbols and associated string table for a
// given section.
template <class ELFT>
Expected<SymtabLink<ELFT>> getLinkAsSymtab(const ELFFile<ELFT> &Obj,
                                           const typename ELFT::Shdr &Sec,
                                           unsigned ExpectedType) {
  Expected<const typename ELFT::Shdr *> SymtabOrErr =
      Obj.getSection(Sec.sh_link);
  if (!SymtabOrErr)
    return createError("invalid section linked to " + describe(Obj, Sec) +
                       ": " + toString(SymtabOrErr.takeError()));

  if ((*SymtabOrErr)->sh_type != ExpectedType)
    return createError(
        "invalid section linked to " + describe(Obj, Sec) + ": expected " +
        object::getELFSectionTypeName(Obj.getHeader().e_machine, ExpectedType) +
        ", but got " +
        object::getELFSectionTypeName(Obj.getHeader().e_machine,
                                      (*SymtabOrErr)->sh_type));

  Expected<StringRef> StrTabOrErr = Obj.getLinkAsStrtab(**SymtabOrErr);
  if (!StrTabOrErr)
    return createError(
        "can't get a string table for the symbol table linked to " +
        describe(Obj, Sec) + ": " + toString(StrTabOrErr.takeError()));

  Expected<typename ELFT::SymRange> SymsOrErr = Obj.symbols(*SymtabOrErr);
  if (!SymsOrErr)
    return createError("unable to read symbols from the " + describe(Obj, Sec) +
                       ": " + toString(SymsOrErr.takeError()));

  return SymtabLink<ELFT>{*SymsOrErr, *StrTabOrErr, *SymtabOrErr};
}

} // namespace

template <class ELFT>
Expected<ArrayRef<typename ELFT::Versym>>
ELFDumper<ELFT>::getVersionTable(const Elf_Shdr &Sec, ArrayRef<Elf_Sym> *SymTab,
                                 StringRef *StrTab,
                                 const Elf_Shdr **SymTabSec) const {
  assert((!SymTab && !StrTab && !SymTabSec) || (SymTab && StrTab && SymTabSec));
  if (reinterpret_cast<uintptr_t>(Obj.base() + Sec.sh_offset) %
          sizeof(uint16_t) !=
      0)
    return createError("the " + describe(Sec) + " is misaligned");

  Expected<ArrayRef<Elf_Versym>> VersionsOrErr =
      Obj.template getSectionContentsAsArray<Elf_Versym>(Sec);
  if (!VersionsOrErr)
    return createError("cannot read content of " + describe(Sec) + ": " +
                       toString(VersionsOrErr.takeError()));

  Expected<SymtabLink<ELFT>> SymTabOrErr =
      getLinkAsSymtab(Obj, Sec, SHT_DYNSYM);
  if (!SymTabOrErr) {
    reportUniqueWarning(SymTabOrErr.takeError());
    return *VersionsOrErr;
  }

  if (SymTabOrErr->Symbols.size() != VersionsOrErr->size())
    reportUniqueWarning(describe(Sec) + ": the number of entries (" +
                        Twine(VersionsOrErr->size()) +
                        ") does not match the number of symbols (" +
                        Twine(SymTabOrErr->Symbols.size()) +
                        ") in the symbol table with index " +
                        Twine(Sec.sh_link));

  if (SymTab) {
    *SymTab = SymTabOrErr->Symbols;
    *StrTab = SymTabOrErr->StringTable;
    *SymTabSec = SymTabOrErr->SymTab;
  }
  return *VersionsOrErr;
}

template <class ELFT>
void ELFDumper<ELFT>::printSymbolsHelper(bool IsDynamic) const {
  Optional<StringRef> StrTable;
  size_t Entries = 0;
  Elf_Sym_Range Syms(nullptr, nullptr);
  const Elf_Shdr *SymtabSec = IsDynamic ? DotDynsymSec : DotSymtabSec;

  if (IsDynamic) {
    StrTable = DynamicStringTable;
    Syms = dynamic_symbols();
    Entries = Syms.size();
  } else if (DotSymtabSec) {
    if (Expected<StringRef> StrTableOrErr =
            Obj.getStringTableForSymtab(*DotSymtabSec))
      StrTable = *StrTableOrErr;
    else
      reportUniqueWarning(
          "unable to get the string table for the SHT_SYMTAB section: " +
          toString(StrTableOrErr.takeError()));

    if (Expected<Elf_Sym_Range> SymsOrErr = Obj.symbols(DotSymtabSec))
      Syms = *SymsOrErr;
    else
      reportUniqueWarning(
          "unable to read symbols from the SHT_SYMTAB section: " +
          toString(SymsOrErr.takeError()));
    Entries = DotSymtabSec->getEntityCount();
  }
  if (Syms.empty())
    return;

  // The st_other field has 2 logical parts. The first two bits hold the symbol
  // visibility (STV_*) and the remainder hold other platform-specific values.
  bool NonVisibilityBitsUsed =
      llvm::any_of(Syms, [](const Elf_Sym &S) { return S.st_other & ~0x3; });

  DataRegion<Elf_Word> ShndxTable =
      IsDynamic ? DataRegion<Elf_Word>(
                      (const Elf_Word *)this->DynSymTabShndxRegion.Addr,
                      this->getElfObject().getELFFile().end())
                : DataRegion<Elf_Word>(this->getShndxTable(SymtabSec));

  printSymtabMessage(SymtabSec, Entries, NonVisibilityBitsUsed);
  for (const Elf_Sym &Sym : Syms)
    printSymbol(Sym, &Sym - Syms.begin(), ShndxTable, StrTable, IsDynamic,
                NonVisibilityBitsUsed);
}

template <typename ELFT> class GNUELFDumper : public ELFDumper<ELFT> {
  formatted_raw_ostream &OS;

public:
  LLVM_ELF_IMPORT_TYPES_ELFT(ELFT)

  GNUELFDumper(const object::ELFObjectFile<ELFT> &ObjF, ScopedPrinter &Writer)
      : ELFDumper<ELFT>(ObjF, Writer),
        OS(static_cast<formatted_raw_ostream &>(Writer.getOStream())) {
    assert(&this->W.getOStream() == &llvm::fouts());
  }

  void printFileHeaders() override;
  void printGroupSections() override;
  void printRelocations() override;
  void printSectionHeaders() override;
  void printSymbols(bool PrintSymbols, bool PrintDynamicSymbols) override;
  void printHashSymbols() override;
  void printSectionDetails() override;
  void printDependentLibs() override;
  void printDynamicTable() override;
  void printDynamicRelocations() override;
  void printSymtabMessage(const Elf_Shdr *Symtab, size_t Offset,
                          bool NonVisibilityBitsUsed) const override;
  void printProgramHeaders(bool PrintProgramHeaders,
                           cl::boolOrDefault PrintSectionMapping) override;
  void printVersionSymbolSection(const Elf_Shdr *Sec) override;
  void printVersionDefinitionSection(const Elf_Shdr *Sec) override;
  void printVersionDependencySection(const Elf_Shdr *Sec) override;
  void printHashHistograms() override;
  void printCGProfile() override;
  void printBBAddrMaps() override;
  void printAddrsig() override;
  void printNotes() override;
  void printELFLinkerOptions() override;
  void printStackSizes() override;

private:
  void printHashHistogram(const Elf_Hash &HashTable);
  void printGnuHashHistogram(const Elf_GnuHash &GnuHashTable);
  void printHashTableSymbols(const Elf_Hash &HashTable);
  void printGnuHashTableSymbols(const Elf_GnuHash &GnuHashTable);

  struct Field {
    std::string Str;
    unsigned Column;

    Field(StringRef S, unsigned Col) : Str(std::string(S)), Column(Col) {}
    Field(unsigned Col) : Column(Col) {}
  };

  template <typename T, typename TEnum>
  std::string printEnum(T Value, ArrayRef<EnumEntry<TEnum>> EnumValues) const {
    for (const EnumEntry<TEnum> &EnumItem : EnumValues)
      if (EnumItem.Value == Value)
        return std::string(EnumItem.AltName);
    return to_hexString(Value, false);
  }

  template <typename T, typename TEnum>
  std::string printFlags(T Value, ArrayRef<EnumEntry<TEnum>> EnumValues,
                         TEnum EnumMask1 = {}, TEnum EnumMask2 = {},
                         TEnum EnumMask3 = {}) const {
    std::string Str;
    for (const EnumEntry<TEnum> &Flag : EnumValues) {
      if (Flag.Value == 0)
        continue;

      TEnum EnumMask{};
      if (Flag.Value & EnumMask1)
        EnumMask = EnumMask1;
      else if (Flag.Value & EnumMask2)
        EnumMask = EnumMask2;
      else if (Flag.Value & EnumMask3)
        EnumMask = EnumMask3;
      bool IsEnum = (Flag.Value & EnumMask) != 0;
      if ((!IsEnum && (Value & Flag.Value) == Flag.Value) ||
          (IsEnum && (Value & EnumMask) == Flag.Value)) {
        if (!Str.empty())
          Str += ", ";
        Str += Flag.AltName;
      }
    }
    return Str;
  }

  formatted_raw_ostream &printField(struct Field F) const {
    if (F.Column != 0)
      OS.PadToColumn(F.Column);
    OS << F.Str;
    OS.flush();
    return OS;
  }
  void printHashedSymbol(const Elf_Sym *Sym, unsigned SymIndex,
                         DataRegion<Elf_Word> ShndxTable, StringRef StrTable,
                         uint32_t Bucket);
  void printRelrReloc(const Elf_Relr &R) override;
  void printRelRelaReloc(const Relocation<ELFT> &R,
                         const RelSymbol<ELFT> &RelSym) override;
  void printSymbol(const Elf_Sym &Symbol, unsigned SymIndex,
                   DataRegion<Elf_Word> ShndxTable,
                   Optional<StringRef> StrTable, bool IsDynamic,
                   bool NonVisibilityBitsUsed) const override;
  void printDynamicRelocHeader(unsigned Type, StringRef Name,
                               const DynRegionInfo &Reg) override;

  std::string getSymbolSectionNdx(const Elf_Sym &Symbol, unsigned SymIndex,
                                  DataRegion<Elf_Word> ShndxTable) const;
  void printProgramHeaders() override;
  void printSectionMapping() override;
  void printGNUVersionSectionProlog(const typename ELFT::Shdr &Sec,
                                    const Twine &Label, unsigned EntriesNum);

  void printStackSizeEntry(uint64_t Size,
                           ArrayRef<std::string> FuncNames) override;

  void printMipsGOT(const MipsGOTParser<ELFT> &Parser) override;
  void printMipsPLT(const MipsGOTParser<ELFT> &Parser) override;
  void printMipsABIFlags() override;
};

template <typename ELFT> class LLVMELFDumper : public ELFDumper<ELFT> {
public:
  LLVM_ELF_IMPORT_TYPES_ELFT(ELFT)

  LLVMELFDumper(const object::ELFObjectFile<ELFT> &ObjF, ScopedPrinter &Writer)
      : ELFDumper<ELFT>(ObjF, Writer), W(Writer) {}

  void printFileHeaders() override;
  void printGroupSections() override;
  void printRelocations() override;
  void printSectionHeaders() override;
  void printSymbols(bool PrintSymbols, bool PrintDynamicSymbols) override;
  void printDependentLibs() override;
  void printDynamicTable() override;
  void printDynamicRelocations() override;
  void printProgramHeaders(bool PrintProgramHeaders,
                           cl::boolOrDefault PrintSectionMapping) override;
  void printVersionSymbolSection(const Elf_Shdr *Sec) override;
  void printVersionDefinitionSection(const Elf_Shdr *Sec) override;
  void printVersionDependencySection(const Elf_Shdr *Sec) override;
  void printHashHistograms() override;
  void printCGProfile() override;
  void printBBAddrMaps() override;
  void printAddrsig() override;
  void printNotes() override;
  void printELFLinkerOptions() override;
  void printStackSizes() override;

private:
  void printRelrReloc(const Elf_Relr &R) override;
  void printRelRelaReloc(const Relocation<ELFT> &R,
                         const RelSymbol<ELFT> &RelSym) override;

  void printSymbolSection(const Elf_Sym &Symbol, unsigned SymIndex,
                          DataRegion<Elf_Word> ShndxTable) const;
  void printSymbol(const Elf_Sym &Symbol, unsigned SymIndex,
                   DataRegion<Elf_Word> ShndxTable,
                   Optional<StringRef> StrTable, bool IsDynamic,
                   bool /*NonVisibilityBitsUsed*/) const override;
  void printProgramHeaders() override;
  void printSectionMapping() override {}
  void printStackSizeEntry(uint64_t Size,
                           ArrayRef<std::string> FuncNames) override;

  void printMipsGOT(const MipsGOTParser<ELFT> &Parser) override;
  void printMipsPLT(const MipsGOTParser<ELFT> &Parser) override;
  void printMipsABIFlags() override;

  ScopedPrinter &W;
};

} // end anonymous namespace

namespace llvm {

template <class ELFT>
static std::unique_ptr<ObjDumper>
createELFDumper(const ELFObjectFile<ELFT> &Obj, ScopedPrinter &Writer) {
  if (opts::Output == opts::GNU)
    return std::make_unique<GNUELFDumper<ELFT>>(Obj, Writer);
  return std::make_unique<LLVMELFDumper<ELFT>>(Obj, Writer);
}

std::unique_ptr<ObjDumper> createELFDumper(const object::ELFObjectFileBase &Obj,
                                           ScopedPrinter &Writer) {
  // Little-endian 32-bit
  if (const ELF32LEObjectFile *ELFObj = dyn_cast<ELF32LEObjectFile>(&Obj))
    return createELFDumper(*ELFObj, Writer);

  // Big-endian 32-bit
  if (const ELF32BEObjectFile *ELFObj = dyn_cast<ELF32BEObjectFile>(&Obj))
    return createELFDumper(*ELFObj, Writer);

  // Little-endian 64-bit
  if (const ELF64LEObjectFile *ELFObj = dyn_cast<ELF64LEObjectFile>(&Obj))
    return createELFDumper(*ELFObj, Writer);

  // Big-endian 64-bit
  return createELFDumper(*cast<ELF64BEObjectFile>(&Obj), Writer);
}

} // end namespace llvm

template <class ELFT>
Expected<SmallVector<Optional<VersionEntry>, 0> *>
ELFDumper<ELFT>::getVersionMap() const {
  // If the VersionMap has already been loaded or if there is no dynamic symtab
  // or version table, there is nothing to do.
  if (!VersionMap.empty() || !DynSymRegion || !SymbolVersionSection)
    return &VersionMap;

  Expected<SmallVector<Optional<VersionEntry>, 0>> MapOrErr =
      Obj.loadVersionMap(SymbolVersionNeedSection, SymbolVersionDefSection);
  if (MapOrErr)
    VersionMap = *MapOrErr;
  else
    return MapOrErr.takeError();

  return &VersionMap;
}

template <typename ELFT>
Expected<StringRef> ELFDumper<ELFT>::getSymbolVersion(const Elf_Sym &Sym,
                                                      bool &IsDefault) const {
  // This is a dynamic symbol. Look in the GNU symbol version table.
  if (!SymbolVersionSection) {
    // No version table.
    IsDefault = false;
    return "";
  }

  assert(DynSymRegion && "DynSymRegion has not been initialised");
  // Determine the position in the symbol table of this entry.
  size_t EntryIndex = (reinterpret_cast<uintptr_t>(&Sym) -
                       reinterpret_cast<uintptr_t>(DynSymRegion->Addr)) /
                      sizeof(Elf_Sym);

  // Get the corresponding version index entry.
  Expected<const Elf_Versym *> EntryOrErr =
      Obj.template getEntry<Elf_Versym>(*SymbolVersionSection, EntryIndex);
  if (!EntryOrErr)
    return EntryOrErr.takeError();

  unsigned Version = (*EntryOrErr)->vs_index;
  if (Version == VER_NDX_LOCAL || Version == VER_NDX_GLOBAL) {
    IsDefault = false;
    return "";
  }

  Expected<SmallVector<Optional<VersionEntry>, 0> *> MapOrErr =
      getVersionMap();
  if (!MapOrErr)
    return MapOrErr.takeError();

  return Obj.getSymbolVersionByIndex(Version, IsDefault, **MapOrErr,
                                     Sym.st_shndx == ELF::SHN_UNDEF);
}

template <typename ELFT>
Expected<RelSymbol<ELFT>>
ELFDumper<ELFT>::getRelocationTarget(const Relocation<ELFT> &R,
                                     const Elf_Shdr *SymTab) const {
  if (R.Symbol == 0)
    return RelSymbol<ELFT>(nullptr, "");

  Expected<const Elf_Sym *> SymOrErr =
      Obj.template getEntry<Elf_Sym>(*SymTab, R.Symbol);
  if (!SymOrErr)
    return createError("unable to read an entry with index " + Twine(R.Symbol) +
                       " from " + describe(*SymTab) + ": " +
                       toString(SymOrErr.takeError()));
  const Elf_Sym *Sym = *SymOrErr;
  if (!Sym)
    return RelSymbol<ELFT>(nullptr, "");

  Expected<StringRef> StrTableOrErr = Obj.getStringTableForSymtab(*SymTab);
  if (!StrTableOrErr)
    return StrTableOrErr.takeError();

  const Elf_Sym *FirstSym =
      cantFail(Obj.template getEntry<Elf_Sym>(*SymTab, 0));
  std::string SymbolName =
      getFullSymbolName(*Sym, Sym - FirstSym, getShndxTable(SymTab),
                        *StrTableOrErr, SymTab->sh_type == SHT_DYNSYM);
  return RelSymbol<ELFT>(Sym, SymbolName);
}

template <typename ELFT>
ArrayRef<typename ELFT::Word>
ELFDumper<ELFT>::getShndxTable(const Elf_Shdr *Symtab) const {
  if (Symtab) {
    auto It = ShndxTables.find(Symtab);
    if (It != ShndxTables.end())
      return It->second;
  }
  return {};
}

static std::string maybeDemangle(StringRef Name) {
  return opts::Demangle ? demangle(std::string(Name)) : Name.str();
}

template <typename ELFT>
std::string ELFDumper<ELFT>::getStaticSymbolName(uint32_t Index) const {
  auto Warn = [&](Error E) -> std::string {
    reportUniqueWarning("unable to read the name of symbol with index " +
                        Twine(Index) + ": " + toString(std::move(E)));
    return "<?>";
  };

  Expected<const typename ELFT::Sym *> SymOrErr =
      Obj.getSymbol(DotSymtabSec, Index);
  if (!SymOrErr)
    return Warn(SymOrErr.takeError());

  Expected<StringRef> StrTabOrErr = Obj.getStringTableForSymtab(*DotSymtabSec);
  if (!StrTabOrErr)
    return Warn(StrTabOrErr.takeError());

  Expected<StringRef> NameOrErr = (*SymOrErr)->getName(*StrTabOrErr);
  if (!NameOrErr)
    return Warn(NameOrErr.takeError());
  return maybeDemangle(*NameOrErr);
}

template <typename ELFT>
std::string ELFDumper<ELFT>::getFullSymbolName(const Elf_Sym &Symbol,
                                               unsigned SymIndex,
                                               DataRegion<Elf_Word> ShndxTable,
                                               Optional<StringRef> StrTable,
                                               bool IsDynamic) const {
  if (!StrTable)
    return "<?>";

  std::string SymbolName;
  if (Expected<StringRef> NameOrErr = Symbol.getName(*StrTable)) {
    SymbolName = maybeDemangle(*NameOrErr);
  } else {
    reportUniqueWarning(NameOrErr.takeError());
    return "<?>";
  }

  if (SymbolName.empty() && Symbol.getType() == ELF::STT_SECTION) {
    Expected<unsigned> SectionIndex =
        getSymbolSectionIndex(Symbol, SymIndex, ShndxTable);
    if (!SectionIndex) {
      reportUniqueWarning(SectionIndex.takeError());
      return "<?>";
    }
    Expected<StringRef> NameOrErr = getSymbolSectionName(Symbol, *SectionIndex);
    if (!NameOrErr) {
      reportUniqueWarning(NameOrErr.takeError());
      return ("<section " + Twine(*SectionIndex) + ">").str();
    }
    return std::string(*NameOrErr);
  }

  if (!IsDynamic)
    return SymbolName;

  bool IsDefault;
  Expected<StringRef> VersionOrErr = getSymbolVersion(Symbol, IsDefault);
  if (!VersionOrErr) {
    reportUniqueWarning(VersionOrErr.takeError());
    return SymbolName + "@<corrupt>";
  }

  if (!VersionOrErr->empty()) {
    SymbolName += (IsDefault ? "@@" : "@");
    SymbolName += *VersionOrErr;
  }
  return SymbolName;
}

template <typename ELFT>
Expected<unsigned>
ELFDumper<ELFT>::getSymbolSectionIndex(const Elf_Sym &Symbol, unsigned SymIndex,
                                       DataRegion<Elf_Word> ShndxTable) const {
  unsigned Ndx = Symbol.st_shndx;
  if (Ndx == SHN_XINDEX)
    return object::getExtendedSymbolTableIndex<ELFT>(Symbol, SymIndex,
                                                     ShndxTable);
  if (Ndx != SHN_UNDEF && Ndx < SHN_LORESERVE)
    return Ndx;

  auto CreateErr = [&](const Twine &Name, Optional<unsigned> Offset = None) {
    std::string Desc;
    if (Offset)
      Desc = (Name + "+0x" + Twine::utohexstr(*Offset)).str();
    else
      Desc = Name.str();
    return createError(
        "unable to get section index for symbol with st_shndx = 0x" +
        Twine::utohexstr(Ndx) + " (" + Desc + ")");
  };

  if (Ndx >= ELF::SHN_LOPROC && Ndx <= ELF::SHN_HIPROC)
    return CreateErr("SHN_LOPROC", Ndx - ELF::SHN_LOPROC);
  if (Ndx >= ELF::SHN_LOOS && Ndx <= ELF::SHN_HIOS)
    return CreateErr("SHN_LOOS", Ndx - ELF::SHN_LOOS);
  if (Ndx == ELF::SHN_UNDEF)
    return CreateErr("SHN_UNDEF");
  if (Ndx == ELF::SHN_ABS)
    return CreateErr("SHN_ABS");
  if (Ndx == ELF::SHN_COMMON)
    return CreateErr("SHN_COMMON");
  return CreateErr("SHN_LORESERVE", Ndx - SHN_LORESERVE);
}

template <typename ELFT>
Expected<StringRef>
ELFDumper<ELFT>::getSymbolSectionName(const Elf_Sym &Symbol,
                                      unsigned SectionIndex) const {
  Expected<const Elf_Shdr *> SecOrErr = Obj.getSection(SectionIndex);
  if (!SecOrErr)
    return SecOrErr.takeError();
  return Obj.getSectionName(**SecOrErr);
}

template <class ELFO>
static const typename ELFO::Elf_Shdr *
findNotEmptySectionByAddress(const ELFO &Obj, StringRef FileName,
                             uint64_t Addr) {
  for (const typename ELFO::Elf_Shdr &Shdr : cantFail(Obj.sections()))
    if (Shdr.sh_addr == Addr && Shdr.sh_size > 0)
      return &Shdr;
  return nullptr;
}

static const EnumEntry<unsigned> ElfClass[] = {
  {"None",   "none",   ELF::ELFCLASSNONE},
  {"32-bit", "ELF32",  ELF::ELFCLASS32},
  {"64-bit", "ELF64",  ELF::ELFCLASS64},
};

static const EnumEntry<unsigned> ElfDataEncoding[] = {
  {"None",         "none",                          ELF::ELFDATANONE},
  {"LittleEndian", "2's complement, little endian", ELF::ELFDATA2LSB},
  {"BigEndian",    "2's complement, big endian",    ELF::ELFDATA2MSB},
};

static const EnumEntry<unsigned> ElfObjectFileType[] = {
  {"None",         "NONE (none)",              ELF::ET_NONE},
  {"Relocatable",  "REL (Relocatable file)",   ELF::ET_REL},
  {"Executable",   "EXEC (Executable file)",   ELF::ET_EXEC},
  {"SharedObject", "DYN (Shared object file)", ELF::ET_DYN},
  {"Core",         "CORE (Core file)",         ELF::ET_CORE},
};

static const EnumEntry<unsigned> ElfOSABI[] = {
  {"SystemV",      "UNIX - System V",      ELF::ELFOSABI_NONE},
  {"HPUX",         "UNIX - HP-UX",         ELF::ELFOSABI_HPUX},
  {"NetBSD",       "UNIX - NetBSD",        ELF::ELFOSABI_NETBSD},
  {"GNU/Linux",    "UNIX - GNU",           ELF::ELFOSABI_LINUX},
  {"GNU/Hurd",     "GNU/Hurd",             ELF::ELFOSABI_HURD},
  {"Solaris",      "UNIX - Solaris",       ELF::ELFOSABI_SOLARIS},
  {"AIX",          "UNIX - AIX",           ELF::ELFOSABI_AIX},
  {"IRIX",         "UNIX - IRIX",          ELF::ELFOSABI_IRIX},
  {"FreeBSD",      "UNIX - FreeBSD",       ELF::ELFOSABI_FREEBSD},
  {"TRU64",        "UNIX - TRU64",         ELF::ELFOSABI_TRU64},
  {"Modesto",      "Novell - Modesto",     ELF::ELFOSABI_MODESTO},
  {"OpenBSD",      "UNIX - OpenBSD",       ELF::ELFOSABI_OPENBSD},
  {"OpenVMS",      "VMS - OpenVMS",        ELF::ELFOSABI_OPENVMS},
  {"NSK",          "HP - Non-Stop Kernel", ELF::ELFOSABI_NSK},
  {"AROS",         "AROS",                 ELF::ELFOSABI_AROS},
  {"FenixOS",      "FenixOS",              ELF::ELFOSABI_FENIXOS},
  {"CloudABI",     "CloudABI",             ELF::ELFOSABI_CLOUDABI},
  {"Standalone",   "Standalone App",       ELF::ELFOSABI_STANDALONE}
};

static const EnumEntry<unsigned> AMDGPUElfOSABI[] = {
  {"AMDGPU_HSA",    "AMDGPU - HSA",    ELF::ELFOSABI_AMDGPU_HSA},
  {"AMDGPU_PAL",    "AMDGPU - PAL",    ELF::ELFOSABI_AMDGPU_PAL},
  {"AMDGPU_MESA3D", "AMDGPU - MESA3D", ELF::ELFOSABI_AMDGPU_MESA3D}
};

static const EnumEntry<unsigned> ARMElfOSABI[] = {
  {"ARM", "ARM", ELF::ELFOSABI_ARM}
};

static const EnumEntry<unsigned> C6000ElfOSABI[] = {
  {"C6000_ELFABI", "Bare-metal C6000", ELF::ELFOSABI_C6000_ELFABI},
  {"C6000_LINUX",  "Linux C6000",      ELF::ELFOSABI_C6000_LINUX}
};

static const EnumEntry<unsigned> ElfMachineType[] = {
  ENUM_ENT(EM_NONE,          "None"),
  ENUM_ENT(EM_M32,           "WE32100"),
  ENUM_ENT(EM_SPARC,         "Sparc"),
  ENUM_ENT(EM_386,           "Intel 80386"),
  ENUM_ENT(EM_68K,           "MC68000"),
  ENUM_ENT(EM_88K,           "MC88000"),
  ENUM_ENT(EM_IAMCU,         "EM_IAMCU"),
  ENUM_ENT(EM_860,           "Intel 80860"),
  ENUM_ENT(EM_MIPS,          "MIPS R3000"),
  ENUM_ENT(EM_S370,          "IBM System/370"),
  ENUM_ENT(EM_MIPS_RS3_LE,   "MIPS R3000 little-endian"),
  ENUM_ENT(EM_PARISC,        "HPPA"),
  ENUM_ENT(EM_VPP500,        "Fujitsu VPP500"),
  ENUM_ENT(EM_SPARC32PLUS,   "Sparc v8+"),
  ENUM_ENT(EM_960,           "Intel 80960"),
  ENUM_ENT(EM_PPC,           "PowerPC"),
  ENUM_ENT(EM_PPC64,         "PowerPC64"),
  ENUM_ENT(EM_S390,          "IBM S/390"),
  ENUM_ENT(EM_SPU,           "SPU"),
  ENUM_ENT(EM_V800,          "NEC V800 series"),
  ENUM_ENT(EM_FR20,          "Fujistsu FR20"),
  ENUM_ENT(EM_RH32,          "TRW RH-32"),
  ENUM_ENT(EM_RCE,           "Motorola RCE"),
  ENUM_ENT(EM_ARM,           "ARM"),
  ENUM_ENT(EM_ALPHA,         "EM_ALPHA"),
  ENUM_ENT(EM_SH,            "Hitachi SH"),
  ENUM_ENT(EM_SPARCV9,       "Sparc v9"),
  ENUM_ENT(EM_TRICORE,       "Siemens Tricore"),
  ENUM_ENT(EM_ARC,           "ARC"),
  ENUM_ENT(EM_H8_300,        "Hitachi H8/300"),
  ENUM_ENT(EM_H8_300H,       "Hitachi H8/300H"),
  ENUM_ENT(EM_H8S,           "Hitachi H8S"),
  ENUM_ENT(EM_H8_500,        "Hitachi H8/500"),
  ENUM_ENT(EM_IA_64,         "Intel IA-64"),
  ENUM_ENT(EM_MIPS_X,        "Stanford MIPS-X"),
  ENUM_ENT(EM_COLDFIRE,      "Motorola Coldfire"),
  ENUM_ENT(EM_68HC12,        "Motorola MC68HC12 Microcontroller"),
  ENUM_ENT(EM_MMA,           "Fujitsu Multimedia Accelerator"),
  ENUM_ENT(EM_PCP,           "Siemens PCP"),
  ENUM_ENT(EM_NCPU,          "Sony nCPU embedded RISC processor"),
  ENUM_ENT(EM_NDR1,          "Denso NDR1 microprocesspr"),
  ENUM_ENT(EM_STARCORE,      "Motorola Star*Core processor"),
  ENUM_ENT(EM_ME16,          "Toyota ME16 processor"),
  ENUM_ENT(EM_ST100,         "STMicroelectronics ST100 processor"),
  ENUM_ENT(EM_TINYJ,         "Advanced Logic Corp. TinyJ embedded processor"),
  ENUM_ENT(EM_X86_64,        "Advanced Micro Devices X86-64"),
  ENUM_ENT(EM_PDSP,          "Sony DSP processor"),
  ENUM_ENT(EM_PDP10,         "Digital Equipment Corp. PDP-10"),
  ENUM_ENT(EM_PDP11,         "Digital Equipment Corp. PDP-11"),
  ENUM_ENT(EM_FX66,          "Siemens FX66 microcontroller"),
  ENUM_ENT(EM_ST9PLUS,       "STMicroelectronics ST9+ 8/16 bit microcontroller"),
  ENUM_ENT(EM_ST7,           "STMicroelectronics ST7 8-bit microcontroller"),
  ENUM_ENT(EM_68HC16,        "Motorola MC68HC16 Microcontroller"),
  ENUM_ENT(EM_68HC11,        "Motorola MC68HC11 Microcontroller"),
  ENUM_ENT(EM_68HC08,        "Motorola MC68HC08 Microcontroller"),
  ENUM_ENT(EM_68HC05,        "Motorola MC68HC05 Microcontroller"),
  ENUM_ENT(EM_SVX,           "Silicon Graphics SVx"),
  ENUM_ENT(EM_ST19,          "STMicroelectronics ST19 8-bit microcontroller"),
  ENUM_ENT(EM_VAX,           "Digital VAX"),
  ENUM_ENT(EM_CRIS,          "Axis Communications 32-bit embedded processor"),
  ENUM_ENT(EM_JAVELIN,       "Infineon Technologies 32-bit embedded cpu"),
  ENUM_ENT(EM_FIREPATH,      "Element 14 64-bit DSP processor"),
  ENUM_ENT(EM_ZSP,           "LSI Logic's 16-bit DSP processor"),
  ENUM_ENT(EM_MMIX,          "Donald Knuth's educational 64-bit processor"),
  ENUM_ENT(EM_HUANY,         "Harvard Universitys's machine-independent object format"),
  ENUM_ENT(EM_PRISM,         "Vitesse Prism"),
  ENUM_ENT(EM_AVR,           "Atmel AVR 8-bit microcontroller"),
  ENUM_ENT(EM_FR30,          "Fujitsu FR30"),
  ENUM_ENT(EM_D10V,          "Mitsubishi D10V"),
  ENUM_ENT(EM_D30V,          "Mitsubishi D30V"),
  ENUM_ENT(EM_V850,          "NEC v850"),
  ENUM_ENT(EM_M32R,          "Renesas M32R (formerly Mitsubishi M32r)"),
  ENUM_ENT(EM_MN10300,       "Matsushita MN10300"),
  ENUM_ENT(EM_MN10200,       "Matsushita MN10200"),
  ENUM_ENT(EM_PJ,            "picoJava"),
  ENUM_ENT(EM_OPENRISC,      "OpenRISC 32-bit embedded processor"),
  ENUM_ENT(EM_ARC_COMPACT,   "EM_ARC_COMPACT"),
  ENUM_ENT(EM_XTENSA,        "Tensilica Xtensa Processor"),
  ENUM_ENT(EM_VIDEOCORE,     "Alphamosaic VideoCore processor"),
  ENUM_ENT(EM_TMM_GPP,       "Thompson Multimedia General Purpose Processor"),
  ENUM_ENT(EM_NS32K,         "National Semiconductor 32000 series"),
  ENUM_ENT(EM_TPC,           "Tenor Network TPC processor"),
  ENUM_ENT(EM_SNP1K,         "EM_SNP1K"),
  ENUM_ENT(EM_ST200,         "STMicroelectronics ST200 microcontroller"),
  ENUM_ENT(EM_IP2K,          "Ubicom IP2xxx 8-bit microcontrollers"),
  ENUM_ENT(EM_MAX,           "MAX Processor"),
  ENUM_ENT(EM_CR,            "National Semiconductor CompactRISC"),
  ENUM_ENT(EM_F2MC16,        "Fujitsu F2MC16"),
  ENUM_ENT(EM_MSP430,        "Texas Instruments msp430 microcontroller"),
  ENUM_ENT(EM_BLACKFIN,      "Analog Devices Blackfin"),
  ENUM_ENT(EM_SE_C33,        "S1C33 Family of Seiko Epson processors"),
  ENUM_ENT(EM_SEP,           "Sharp embedded microprocessor"),
  ENUM_ENT(EM_ARCA,          "Arca RISC microprocessor"),
  ENUM_ENT(EM_UNICORE,       "Unicore"),
  ENUM_ENT(EM_EXCESS,        "eXcess 16/32/64-bit configurable embedded CPU"),
  ENUM_ENT(EM_DXP,           "Icera Semiconductor Inc. Deep Execution Processor"),
  ENUM_ENT(EM_ALTERA_NIOS2,  "Altera Nios"),
  ENUM_ENT(EM_CRX,           "National Semiconductor CRX microprocessor"),
  ENUM_ENT(EM_XGATE,         "Motorola XGATE embedded processor"),
  ENUM_ENT(EM_C166,          "Infineon Technologies xc16x"),
  ENUM_ENT(EM_M16C,          "Renesas M16C"),
  ENUM_ENT(EM_DSPIC30F,      "Microchip Technology dsPIC30F Digital Signal Controller"),
  ENUM_ENT(EM_CE,            "Freescale Communication Engine RISC core"),
  ENUM_ENT(EM_M32C,          "Renesas M32C"),
  ENUM_ENT(EM_TSK3000,       "Altium TSK3000 core"),
  ENUM_ENT(EM_RS08,          "Freescale RS08 embedded processor"),
  ENUM_ENT(EM_SHARC,         "EM_SHARC"),
  ENUM_ENT(EM_ECOG2,         "Cyan Technology eCOG2 microprocessor"),
  ENUM_ENT(EM_SCORE7,        "SUNPLUS S+Core"),
  ENUM_ENT(EM_DSP24,         "New Japan Radio (NJR) 24-bit DSP Processor"),
  ENUM_ENT(EM_VIDEOCORE3,    "Broadcom VideoCore III processor"),
  ENUM_ENT(EM_LATTICEMICO32, "Lattice Mico32"),
  ENUM_ENT(EM_SE_C17,        "Seiko Epson C17 family"),
  ENUM_ENT(EM_TI_C6000,      "Texas Instruments TMS320C6000 DSP family"),
  ENUM_ENT(EM_TI_C2000,      "Texas Instruments TMS320C2000 DSP family"),
  ENUM_ENT(EM_TI_C5500,      "Texas Instruments TMS320C55x DSP family"),
  ENUM_ENT(EM_MMDSP_PLUS,    "STMicroelectronics 64bit VLIW Data Signal Processor"),
  ENUM_ENT(EM_CYPRESS_M8C,   "Cypress M8C microprocessor"),
  ENUM_ENT(EM_R32C,          "Renesas R32C series microprocessors"),
  ENUM_ENT(EM_TRIMEDIA,      "NXP Semiconductors TriMedia architecture family"),
  ENUM_ENT(EM_HEXAGON,       "Qualcomm Hexagon"),
  ENUM_ENT(EM_8051,          "Intel 8051 and variants"),
  ENUM_ENT(EM_STXP7X,        "STMicroelectronics STxP7x family"),
  ENUM_ENT(EM_NDS32,         "Andes Technology compact code size embedded RISC processor family"),
  ENUM_ENT(EM_ECOG1,         "Cyan Technology eCOG1 microprocessor"),
  // FIXME: Following EM_ECOG1X definitions is dead code since EM_ECOG1X has
  //        an identical number to EM_ECOG1.
  ENUM_ENT(EM_ECOG1X,        "Cyan Technology eCOG1X family"),
  ENUM_ENT(EM_MAXQ30,        "Dallas Semiconductor MAXQ30 Core microcontrollers"),
  ENUM_ENT(EM_XIMO16,        "New Japan Radio (NJR) 16-bit DSP Processor"),
  ENUM_ENT(EM_MANIK,         "M2000 Reconfigurable RISC Microprocessor"),
  ENUM_ENT(EM_CRAYNV2,       "Cray Inc. NV2 vector architecture"),
  ENUM_ENT(EM_RX,            "Renesas RX"),
  ENUM_ENT(EM_METAG,         "Imagination Technologies Meta processor architecture"),
  ENUM_ENT(EM_MCST_ELBRUS,   "MCST Elbrus general purpose hardware architecture"),
  ENUM_ENT(EM_ECOG16,        "Cyan Technology eCOG16 family"),
  ENUM_ENT(EM_CR16,          "National Semiconductor CompactRISC 16-bit processor"),
  ENUM_ENT(EM_ETPU,          "Freescale Extended Time Processing Unit"),
  ENUM_ENT(EM_SLE9X,         "Infineon Technologies SLE9X core"),
  ENUM_ENT(EM_L10M,          "EM_L10M"),
  ENUM_ENT(EM_K10M,          "EM_K10M"),
  ENUM_ENT(EM_AARCH64,       "AArch64"),
  ENUM_ENT(EM_AVR32,         "Atmel Corporation 32-bit microprocessor family"),
  ENUM_ENT(EM_STM8,          "STMicroeletronics STM8 8-bit microcontroller"),
  ENUM_ENT(EM_TILE64,        "Tilera TILE64 multicore architecture family"),
  ENUM_ENT(EM_TILEPRO,       "Tilera TILEPro multicore architecture family"),
  ENUM_ENT(EM_MICROBLAZE,    "Xilinx MicroBlaze 32-bit RISC soft processor core"),
  ENUM_ENT(EM_CUDA,          "NVIDIA CUDA architecture"),
  ENUM_ENT(EM_TILEGX,        "Tilera TILE-Gx multicore architecture family"),
  ENUM_ENT(EM_CLOUDSHIELD,   "EM_CLOUDSHIELD"),
  ENUM_ENT(EM_COREA_1ST,     "EM_COREA_1ST"),
  ENUM_ENT(EM_COREA_2ND,     "EM_COREA_2ND"),
  ENUM_ENT(EM_ARC_COMPACT2,  "EM_ARC_COMPACT2"),
  ENUM_ENT(EM_OPEN8,         "EM_OPEN8"),
  ENUM_ENT(EM_RL78,          "Renesas RL78"),
  ENUM_ENT(EM_VIDEOCORE5,    "Broadcom VideoCore V processor"),
  ENUM_ENT(EM_78KOR,         "EM_78KOR"),
  ENUM_ENT(EM_56800EX,       "EM_56800EX"),
  ENUM_ENT(EM_AMDGPU,        "EM_AMDGPU"),
  ENUM_ENT(EM_RISCV,         "RISC-V"),
  ENUM_ENT(EM_LANAI,         "EM_LANAI"),
  ENUM_ENT(EM_BPF,           "EM_BPF"),
  ENUM_ENT(EM_VE,            "NEC SX-Aurora Vector Engine"),
  ENUM_ENT(EM_MOS,           "MOS Technologies")
};

static const EnumEntry<unsigned> ElfSymbolBindings[] = {
    {"Local",  "LOCAL",  ELF::STB_LOCAL},
    {"Global", "GLOBAL", ELF::STB_GLOBAL},
    {"Weak",   "WEAK",   ELF::STB_WEAK},
    {"Unique", "UNIQUE", ELF::STB_GNU_UNIQUE}};

static const EnumEntry<unsigned> ElfSymbolVisibilities[] = {
    {"DEFAULT",   "DEFAULT",   ELF::STV_DEFAULT},
    {"INTERNAL",  "INTERNAL",  ELF::STV_INTERNAL},
    {"HIDDEN",    "HIDDEN",    ELF::STV_HIDDEN},
    {"PROTECTED", "PROTECTED", ELF::STV_PROTECTED}};

static const EnumEntry<unsigned> AMDGPUSymbolTypes[] = {
  { "AMDGPU_HSA_KERNEL",            ELF::STT_AMDGPU_HSA_KERNEL }
};

static const char *getGroupType(uint32_t Flag) {
  if (Flag & ELF::GRP_COMDAT)
    return "COMDAT";
  else
    return "(unknown)";
}

static const EnumEntry<unsigned> ElfSectionFlags[] = {
  ENUM_ENT(SHF_WRITE,            "W"),
  ENUM_ENT(SHF_ALLOC,            "A"),
  ENUM_ENT(SHF_EXECINSTR,        "X"),
  ENUM_ENT(SHF_MERGE,            "M"),
  ENUM_ENT(SHF_STRINGS,          "S"),
  ENUM_ENT(SHF_INFO_LINK,        "I"),
  ENUM_ENT(SHF_LINK_ORDER,       "L"),
  ENUM_ENT(SHF_OS_NONCONFORMING, "O"),
  ENUM_ENT(SHF_GROUP,            "G"),
  ENUM_ENT(SHF_TLS,              "T"),
  ENUM_ENT(SHF_COMPRESSED,       "C"),
  ENUM_ENT(SHF_GNU_RETAIN,       "R"),
  ENUM_ENT(SHF_EXCLUDE,          "E"),
};

static const EnumEntry<unsigned> ElfXCoreSectionFlags[] = {
  ENUM_ENT(XCORE_SHF_CP_SECTION, ""),
  ENUM_ENT(XCORE_SHF_DP_SECTION, "")
};

static const EnumEntry<unsigned> ElfARMSectionFlags[] = {
  ENUM_ENT(SHF_ARM_PURECODE, "y")
};

static const EnumEntry<unsigned> ElfHexagonSectionFlags[] = {
  ENUM_ENT(SHF_HEX_GPREL, "")
};

static const EnumEntry<unsigned> ElfMipsSectionFlags[] = {
  ENUM_ENT(SHF_MIPS_NODUPES, ""),
  ENUM_ENT(SHF_MIPS_NAMES,   ""),
  ENUM_ENT(SHF_MIPS_LOCAL,   ""),
  ENUM_ENT(SHF_MIPS_NOSTRIP, ""),
  ENUM_ENT(SHF_MIPS_GPREL,   ""),
  ENUM_ENT(SHF_MIPS_MERGE,   ""),
  ENUM_ENT(SHF_MIPS_ADDR,    ""),
  ENUM_ENT(SHF_MIPS_STRING,  "")
};

static const EnumEntry<unsigned> ElfMOSSectionFlags[] = {
    ENUM_ENT(SHF_MOS_ZEROPAGE, "z")};

static const EnumEntry<unsigned> ElfX86_64SectionFlags[] = {
  ENUM_ENT(SHF_X86_64_LARGE, "l")
};

static std::vector<EnumEntry<unsigned>>
getSectionFlagsForTarget(unsigned EMachine) {
  std::vector<EnumEntry<unsigned>> Ret(std::begin(ElfSectionFlags),
                                       std::end(ElfSectionFlags));
  switch (EMachine) {
  case EM_ARM:
    Ret.insert(Ret.end(), std::begin(ElfARMSectionFlags),
               std::end(ElfARMSectionFlags));
    break;
  case EM_HEXAGON:
    Ret.insert(Ret.end(), std::begin(ElfHexagonSectionFlags),
               std::end(ElfHexagonSectionFlags));
    break;
  case EM_MIPS:
    Ret.insert(Ret.end(), std::begin(ElfMipsSectionFlags),
               std::end(ElfMipsSectionFlags));
    break;
  case EM_X86_64:
    Ret.insert(Ret.end(), std::begin(ElfX86_64SectionFlags),
               std::end(ElfX86_64SectionFlags));
    break;
  case EM_XCORE:
    Ret.insert(Ret.end(), std::begin(ElfXCoreSectionFlags),
               std::end(ElfXCoreSectionFlags));
    break;
  case EM_MOS:
    Ret.insert(Ret.end(), std::begin(ElfMOSSectionFlags),
               std::end(ElfMOSSectionFlags));
    break;
  default:
    break;
  }
  return Ret;
}

static std::string getGNUFlags(unsigned EMachine, uint64_t Flags) {
  // Here we are trying to build the flags string in the same way as GNU does.
  // It is not that straightforward. Imagine we have sh_flags == 0x90000000.
  // SHF_EXCLUDE ("E") has a value of 0x80000000 and SHF_MASKPROC is 0xf0000000.
  // GNU readelf will not print "E" or "Ep" in this case, but will print just
  // "p". It only will print "E" when no other processor flag is set.
  std::string Str;
  bool HasUnknownFlag = false;
  bool HasOSFlag = false;
  bool HasProcFlag = false;
  std::vector<EnumEntry<unsigned>> FlagsList =
      getSectionFlagsForTarget(EMachine);
  while (Flags) {
    // Take the least significant bit as a flag.
    uint64_t Flag = Flags & -Flags;
    Flags -= Flag;

    // Find the flag in the known flags list.
    auto I = llvm::find_if(FlagsList, [=](const EnumEntry<unsigned> &E) {
      // Flags with empty names are not printed in GNU style output.
      return E.Value == Flag && !E.AltName.empty();
    });
    if (I != FlagsList.end()) {
      Str += I->AltName;
      continue;
    }

    // If we did not find a matching regular flag, then we deal with an OS
    // specific flag, processor specific flag or an unknown flag.
    if (Flag & ELF::SHF_MASKOS) {
      HasOSFlag = true;
      Flags &= ~ELF::SHF_MASKOS;
    } else if (Flag & ELF::SHF_MASKPROC) {
      HasProcFlag = true;
      // Mask off all the processor-specific bits. This removes the SHF_EXCLUDE
      // bit if set so that it doesn't also get printed.
      Flags &= ~ELF::SHF_MASKPROC;
    } else {
      HasUnknownFlag = true;
    }
  }

  // "o", "p" and "x" are printed last.
  if (HasOSFlag)
    Str += "o";
  if (HasProcFlag)
    Str += "p";
  if (HasUnknownFlag)
    Str += "x";
  return Str;
}

static StringRef segmentTypeToString(unsigned Arch, unsigned Type) {
  // Check potentially overlapped processor-specific program header type.
  switch (Arch) {
  case ELF::EM_ARM:
    switch (Type) { LLVM_READOBJ_ENUM_CASE(ELF, PT_ARM_EXIDX); }
    break;
  case ELF::EM_MIPS:
  case ELF::EM_MIPS_RS3_LE:
    switch (Type) {
      LLVM_READOBJ_ENUM_CASE(ELF, PT_MIPS_REGINFO);
      LLVM_READOBJ_ENUM_CASE(ELF, PT_MIPS_RTPROC);
      LLVM_READOBJ_ENUM_CASE(ELF, PT_MIPS_OPTIONS);
      LLVM_READOBJ_ENUM_CASE(ELF, PT_MIPS_ABIFLAGS);
    }
    break;
  }

  switch (Type) {
    LLVM_READOBJ_ENUM_CASE(ELF, PT_NULL);
    LLVM_READOBJ_ENUM_CASE(ELF, PT_LOAD);
    LLVM_READOBJ_ENUM_CASE(ELF, PT_DYNAMIC);
    LLVM_READOBJ_ENUM_CASE(ELF, PT_INTERP);
    LLVM_READOBJ_ENUM_CASE(ELF, PT_NOTE);
    LLVM_READOBJ_ENUM_CASE(ELF, PT_SHLIB);
    LLVM_READOBJ_ENUM_CASE(ELF, PT_PHDR);
    LLVM_READOBJ_ENUM_CASE(ELF, PT_TLS);

    LLVM_READOBJ_ENUM_CASE(ELF, PT_GNU_EH_FRAME);
    LLVM_READOBJ_ENUM_CASE(ELF, PT_SUNW_UNWIND);

    LLVM_READOBJ_ENUM_CASE(ELF, PT_GNU_STACK);
    LLVM_READOBJ_ENUM_CASE(ELF, PT_GNU_RELRO);
    LLVM_READOBJ_ENUM_CASE(ELF, PT_GNU_PROPERTY);

    LLVM_READOBJ_ENUM_CASE(ELF, PT_OPENBSD_RANDOMIZE);
    LLVM_READOBJ_ENUM_CASE(ELF, PT_OPENBSD_WXNEEDED);
    LLVM_READOBJ_ENUM_CASE(ELF, PT_OPENBSD_BOOTDATA);
  default:
    return "";
  }
}

static std::string getGNUPtType(unsigned Arch, unsigned Type) {
  StringRef Seg = segmentTypeToString(Arch, Type);
  if (Seg.empty())
    return std::string("<unknown>: ") + to_string(format_hex(Type, 1));

  // E.g. "PT_ARM_EXIDX" -> "EXIDX".
  if (Seg.startswith("PT_ARM_"))
    return Seg.drop_front(7).str();

  // E.g. "PT_MIPS_REGINFO" -> "REGINFO".
  if (Seg.startswith("PT_MIPS_"))
    return Seg.drop_front(8).str();

  // E.g. "PT_LOAD" -> "LOAD".
  assert(Seg.startswith("PT_"));
  return Seg.drop_front(3).str();
}

static const EnumEntry<unsigned> ElfSegmentFlags[] = {
  LLVM_READOBJ_ENUM_ENT(ELF, PF_X),
  LLVM_READOBJ_ENUM_ENT(ELF, PF_W),
  LLVM_READOBJ_ENUM_ENT(ELF, PF_R)
};

static const EnumEntry<unsigned> ElfHeaderMipsFlags[] = {
  ENUM_ENT(EF_MIPS_NOREORDER, "noreorder"),
  ENUM_ENT(EF_MIPS_PIC, "pic"),
  ENUM_ENT(EF_MIPS_CPIC, "cpic"),
  ENUM_ENT(EF_MIPS_ABI2, "abi2"),
  ENUM_ENT(EF_MIPS_32BITMODE, "32bitmode"),
  ENUM_ENT(EF_MIPS_FP64, "fp64"),
  ENUM_ENT(EF_MIPS_NAN2008, "nan2008"),
  ENUM_ENT(EF_MIPS_ABI_O32, "o32"),
  ENUM_ENT(EF_MIPS_ABI_O64, "o64"),
  ENUM_ENT(EF_MIPS_ABI_EABI32, "eabi32"),
  ENUM_ENT(EF_MIPS_ABI_EABI64, "eabi64"),
  ENUM_ENT(EF_MIPS_MACH_3900, "3900"),
  ENUM_ENT(EF_MIPS_MACH_4010, "4010"),
  ENUM_ENT(EF_MIPS_MACH_4100, "4100"),
  ENUM_ENT(EF_MIPS_MACH_4650, "4650"),
  ENUM_ENT(EF_MIPS_MACH_4120, "4120"),
  ENUM_ENT(EF_MIPS_MACH_4111, "4111"),
  ENUM_ENT(EF_MIPS_MACH_SB1, "sb1"),
  ENUM_ENT(EF_MIPS_MACH_OCTEON, "octeon"),
  ENUM_ENT(EF_MIPS_MACH_XLR, "xlr"),
  ENUM_ENT(EF_MIPS_MACH_OCTEON2, "octeon2"),
  ENUM_ENT(EF_MIPS_MACH_OCTEON3, "octeon3"),
  ENUM_ENT(EF_MIPS_MACH_5400, "5400"),
  ENUM_ENT(EF_MIPS_MACH_5900, "5900"),
  ENUM_ENT(EF_MIPS_MACH_5500, "5500"),
  ENUM_ENT(EF_MIPS_MACH_9000, "9000"),
  ENUM_ENT(EF_MIPS_MACH_LS2E, "loongson-2e"),
  ENUM_ENT(EF_MIPS_MACH_LS2F, "loongson-2f"),
  ENUM_ENT(EF_MIPS_MACH_LS3A, "loongson-3a"),
  ENUM_ENT(EF_MIPS_MICROMIPS, "micromips"),
  ENUM_ENT(EF_MIPS_ARCH_ASE_M16, "mips16"),
  ENUM_ENT(EF_MIPS_ARCH_ASE_MDMX, "mdmx"),
  ENUM_ENT(EF_MIPS_ARCH_1, "mips1"),
  ENUM_ENT(EF_MIPS_ARCH_2, "mips2"),
  ENUM_ENT(EF_MIPS_ARCH_3, "mips3"),
  ENUM_ENT(EF_MIPS_ARCH_4, "mips4"),
  ENUM_ENT(EF_MIPS_ARCH_5, "mips5"),
  ENUM_ENT(EF_MIPS_ARCH_32, "mips32"),
  ENUM_ENT(EF_MIPS_ARCH_64, "mips64"),
  ENUM_ENT(EF_MIPS_ARCH_32R2, "mips32r2"),
  ENUM_ENT(EF_MIPS_ARCH_64R2, "mips64r2"),
  ENUM_ENT(EF_MIPS_ARCH_32R6, "mips32r6"),
  ENUM_ENT(EF_MIPS_ARCH_64R6, "mips64r6")
};

static const EnumEntry<unsigned> ElfHeaderAMDGPUFlagsABIVersion3[] = {
  LLVM_READOBJ_ENUM_ENT(ELF, EF_AMDGPU_MACH_NONE),
  LLVM_READOBJ_ENUM_ENT(ELF, EF_AMDGPU_MACH_R600_R600),
  LLVM_READOBJ_ENUM_ENT(ELF, EF_AMDGPU_MACH_R600_R630),
  LLVM_READOBJ_ENUM_ENT(ELF, EF_AMDGPU_MACH_R600_RS880),
  LLVM_READOBJ_ENUM_ENT(ELF, EF_AMDGPU_MACH_R600_RV670),
  LLVM_READOBJ_ENUM_ENT(ELF, EF_AMDGPU_MACH_R600_RV710),
  LLVM_READOBJ_ENUM_ENT(ELF, EF_AMDGPU_MACH_R600_RV730),
  LLVM_READOBJ_ENUM_ENT(ELF, EF_AMDGPU_MACH_R600_RV770),
  LLVM_READOBJ_ENUM_ENT(ELF, EF_AMDGPU_MACH_R600_CEDAR),
  LLVM_READOBJ_ENUM_ENT(ELF, EF_AMDGPU_MACH_R600_CYPRESS),
  LLVM_READOBJ_ENUM_ENT(ELF, EF_AMDGPU_MACH_R600_JUNIPER),
  LLVM_READOBJ_ENUM_ENT(ELF, EF_AMDGPU_MACH_R600_REDWOOD),
  LLVM_READOBJ_ENUM_ENT(ELF, EF_AMDGPU_MACH_R600_SUMO),
  LLVM_READOBJ_ENUM_ENT(ELF, EF_AMDGPU_MACH_R600_BARTS),
  LLVM_READOBJ_ENUM_ENT(ELF, EF_AMDGPU_MACH_R600_CAICOS),
  LLVM_READOBJ_ENUM_ENT(ELF, EF_AMDGPU_MACH_R600_CAYMAN),
  LLVM_READOBJ_ENUM_ENT(ELF, EF_AMDGPU_MACH_R600_TURKS),
  LLVM_READOBJ_ENUM_ENT(ELF, EF_AMDGPU_MACH_AMDGCN_GFX600),
  LLVM_READOBJ_ENUM_ENT(ELF, EF_AMDGPU_MACH_AMDGCN_GFX601),
  LLVM_READOBJ_ENUM_ENT(ELF, EF_AMDGPU_MACH_AMDGCN_GFX602),
  LLVM_READOBJ_ENUM_ENT(ELF, EF_AMDGPU_MACH_AMDGCN_GFX700),
  LLVM_READOBJ_ENUM_ENT(ELF, EF_AMDGPU_MACH_AMDGCN_GFX701),
  LLVM_READOBJ_ENUM_ENT(ELF, EF_AMDGPU_MACH_AMDGCN_GFX702),
  LLVM_READOBJ_ENUM_ENT(ELF, EF_AMDGPU_MACH_AMDGCN_GFX703),
  LLVM_READOBJ_ENUM_ENT(ELF, EF_AMDGPU_MACH_AMDGCN_GFX704),
  LLVM_READOBJ_ENUM_ENT(ELF, EF_AMDGPU_MACH_AMDGCN_GFX705),
  LLVM_READOBJ_ENUM_ENT(ELF, EF_AMDGPU_MACH_AMDGCN_GFX801),
  LLVM_READOBJ_ENUM_ENT(ELF, EF_AMDGPU_MACH_AMDGCN_GFX802),
  LLVM_READOBJ_ENUM_ENT(ELF, EF_AMDGPU_MACH_AMDGCN_GFX803),
  LLVM_READOBJ_ENUM_ENT(ELF, EF_AMDGPU_MACH_AMDGCN_GFX805),
  LLVM_READOBJ_ENUM_ENT(ELF, EF_AMDGPU_MACH_AMDGCN_GFX810),
  LLVM_READOBJ_ENUM_ENT(ELF, EF_AMDGPU_MACH_AMDGCN_GFX900),
  LLVM_READOBJ_ENUM_ENT(ELF, EF_AMDGPU_MACH_AMDGCN_GFX902),
  LLVM_READOBJ_ENUM_ENT(ELF, EF_AMDGPU_MACH_AMDGCN_GFX904),
  LLVM_READOBJ_ENUM_ENT(ELF, EF_AMDGPU_MACH_AMDGCN_GFX906),
  LLVM_READOBJ_ENUM_ENT(ELF, EF_AMDGPU_MACH_AMDGCN_GFX908),
  LLVM_READOBJ_ENUM_ENT(ELF, EF_AMDGPU_MACH_AMDGCN_GFX909),
  LLVM_READOBJ_ENUM_ENT(ELF, EF_AMDGPU_MACH_AMDGCN_GFX90A),
  LLVM_READOBJ_ENUM_ENT(ELF, EF_AMDGPU_MACH_AMDGCN_GFX90C),
  LLVM_READOBJ_ENUM_ENT(ELF, EF_AMDGPU_MACH_AMDGCN_GFX1010),
  LLVM_READOBJ_ENUM_ENT(ELF, EF_AMDGPU_MACH_AMDGCN_GFX1011),
  LLVM_READOBJ_ENUM_ENT(ELF, EF_AMDGPU_MACH_AMDGCN_GFX1012),
  LLVM_READOBJ_ENUM_ENT(ELF, EF_AMDGPU_MACH_AMDGCN_GFX1013),
  LLVM_READOBJ_ENUM_ENT(ELF, EF_AMDGPU_MACH_AMDGCN_GFX1030),
  LLVM_READOBJ_ENUM_ENT(ELF, EF_AMDGPU_MACH_AMDGCN_GFX1031),
  LLVM_READOBJ_ENUM_ENT(ELF, EF_AMDGPU_MACH_AMDGCN_GFX1032),
  LLVM_READOBJ_ENUM_ENT(ELF, EF_AMDGPU_MACH_AMDGCN_GFX1033),
  LLVM_READOBJ_ENUM_ENT(ELF, EF_AMDGPU_MACH_AMDGCN_GFX1034),
  LLVM_READOBJ_ENUM_ENT(ELF, EF_AMDGPU_MACH_AMDGCN_GFX1035),
  LLVM_READOBJ_ENUM_ENT(ELF, EF_AMDGPU_FEATURE_XNACK_V3),
  LLVM_READOBJ_ENUM_ENT(ELF, EF_AMDGPU_FEATURE_SRAMECC_V3)
};

static const EnumEntry<unsigned> ElfHeaderAMDGPUFlagsABIVersion4[] = {
  LLVM_READOBJ_ENUM_ENT(ELF, EF_AMDGPU_MACH_NONE),
  LLVM_READOBJ_ENUM_ENT(ELF, EF_AMDGPU_MACH_R600_R600),
  LLVM_READOBJ_ENUM_ENT(ELF, EF_AMDGPU_MACH_R600_R630),
  LLVM_READOBJ_ENUM_ENT(ELF, EF_AMDGPU_MACH_R600_RS880),
  LLVM_READOBJ_ENUM_ENT(ELF, EF_AMDGPU_MACH_R600_RV670),
  LLVM_READOBJ_ENUM_ENT(ELF, EF_AMDGPU_MACH_R600_RV710),
  LLVM_READOBJ_ENUM_ENT(ELF, EF_AMDGPU_MACH_R600_RV730),
  LLVM_READOBJ_ENUM_ENT(ELF, EF_AMDGPU_MACH_R600_RV770),
  LLVM_READOBJ_ENUM_ENT(ELF, EF_AMDGPU_MACH_R600_CEDAR),
  LLVM_READOBJ_ENUM_ENT(ELF, EF_AMDGPU_MACH_R600_CYPRESS),
  LLVM_READOBJ_ENUM_ENT(ELF, EF_AMDGPU_MACH_R600_JUNIPER),
  LLVM_READOBJ_ENUM_ENT(ELF, EF_AMDGPU_MACH_R600_REDWOOD),
  LLVM_READOBJ_ENUM_ENT(ELF, EF_AMDGPU_MACH_R600_SUMO),
  LLVM_READOBJ_ENUM_ENT(ELF, EF_AMDGPU_MACH_R600_BARTS),
  LLVM_READOBJ_ENUM_ENT(ELF, EF_AMDGPU_MACH_R600_CAICOS),
  LLVM_READOBJ_ENUM_ENT(ELF, EF_AMDGPU_MACH_R600_CAYMAN),
  LLVM_READOBJ_ENUM_ENT(ELF, EF_AMDGPU_MACH_R600_TURKS),
  LLVM_READOBJ_ENUM_ENT(ELF, EF_AMDGPU_MACH_AMDGCN_GFX600),
  LLVM_READOBJ_ENUM_ENT(ELF, EF_AMDGPU_MACH_AMDGCN_GFX601),
  LLVM_READOBJ_ENUM_ENT(ELF, EF_AMDGPU_MACH_AMDGCN_GFX602),
  LLVM_READOBJ_ENUM_ENT(ELF, EF_AMDGPU_MACH_AMDGCN_GFX700),
  LLVM_READOBJ_ENUM_ENT(ELF, EF_AMDGPU_MACH_AMDGCN_GFX701),
  LLVM_READOBJ_ENUM_ENT(ELF, EF_AMDGPU_MACH_AMDGCN_GFX702),
  LLVM_READOBJ_ENUM_ENT(ELF, EF_AMDGPU_MACH_AMDGCN_GFX703),
  LLVM_READOBJ_ENUM_ENT(ELF, EF_AMDGPU_MACH_AMDGCN_GFX704),
  LLVM_READOBJ_ENUM_ENT(ELF, EF_AMDGPU_MACH_AMDGCN_GFX705),
  LLVM_READOBJ_ENUM_ENT(ELF, EF_AMDGPU_MACH_AMDGCN_GFX801),
  LLVM_READOBJ_ENUM_ENT(ELF, EF_AMDGPU_MACH_AMDGCN_GFX802),
  LLVM_READOBJ_ENUM_ENT(ELF, EF_AMDGPU_MACH_AMDGCN_GFX803),
  LLVM_READOBJ_ENUM_ENT(ELF, EF_AMDGPU_MACH_AMDGCN_GFX805),
  LLVM_READOBJ_ENUM_ENT(ELF, EF_AMDGPU_MACH_AMDGCN_GFX810),
  LLVM_READOBJ_ENUM_ENT(ELF, EF_AMDGPU_MACH_AMDGCN_GFX900),
  LLVM_READOBJ_ENUM_ENT(ELF, EF_AMDGPU_MACH_AMDGCN_GFX902),
  LLVM_READOBJ_ENUM_ENT(ELF, EF_AMDGPU_MACH_AMDGCN_GFX904),
  LLVM_READOBJ_ENUM_ENT(ELF, EF_AMDGPU_MACH_AMDGCN_GFX906),
  LLVM_READOBJ_ENUM_ENT(ELF, EF_AMDGPU_MACH_AMDGCN_GFX908),
  LLVM_READOBJ_ENUM_ENT(ELF, EF_AMDGPU_MACH_AMDGCN_GFX909),
  LLVM_READOBJ_ENUM_ENT(ELF, EF_AMDGPU_MACH_AMDGCN_GFX90A),
  LLVM_READOBJ_ENUM_ENT(ELF, EF_AMDGPU_MACH_AMDGCN_GFX90C),
  LLVM_READOBJ_ENUM_ENT(ELF, EF_AMDGPU_MACH_AMDGCN_GFX1010),
  LLVM_READOBJ_ENUM_ENT(ELF, EF_AMDGPU_MACH_AMDGCN_GFX1011),
  LLVM_READOBJ_ENUM_ENT(ELF, EF_AMDGPU_MACH_AMDGCN_GFX1012),
  LLVM_READOBJ_ENUM_ENT(ELF, EF_AMDGPU_MACH_AMDGCN_GFX1013),
  LLVM_READOBJ_ENUM_ENT(ELF, EF_AMDGPU_MACH_AMDGCN_GFX1030),
  LLVM_READOBJ_ENUM_ENT(ELF, EF_AMDGPU_MACH_AMDGCN_GFX1031),
  LLVM_READOBJ_ENUM_ENT(ELF, EF_AMDGPU_MACH_AMDGCN_GFX1032),
  LLVM_READOBJ_ENUM_ENT(ELF, EF_AMDGPU_MACH_AMDGCN_GFX1033),
  LLVM_READOBJ_ENUM_ENT(ELF, EF_AMDGPU_MACH_AMDGCN_GFX1034),
  LLVM_READOBJ_ENUM_ENT(ELF, EF_AMDGPU_MACH_AMDGCN_GFX1035),
  LLVM_READOBJ_ENUM_ENT(ELF, EF_AMDGPU_FEATURE_XNACK_ANY_V4),
  LLVM_READOBJ_ENUM_ENT(ELF, EF_AMDGPU_FEATURE_XNACK_OFF_V4),
  LLVM_READOBJ_ENUM_ENT(ELF, EF_AMDGPU_FEATURE_XNACK_ON_V4),
  LLVM_READOBJ_ENUM_ENT(ELF, EF_AMDGPU_FEATURE_SRAMECC_ANY_V4),
  LLVM_READOBJ_ENUM_ENT(ELF, EF_AMDGPU_FEATURE_SRAMECC_OFF_V4),
  LLVM_READOBJ_ENUM_ENT(ELF, EF_AMDGPU_FEATURE_SRAMECC_ON_V4)
};

static const EnumEntry<unsigned> ElfHeaderRISCVFlags[] = {
  ENUM_ENT(EF_RISCV_RVC, "RVC"),
  ENUM_ENT(EF_RISCV_FLOAT_ABI_SINGLE, "single-float ABI"),
  ENUM_ENT(EF_RISCV_FLOAT_ABI_DOUBLE, "double-float ABI"),
  ENUM_ENT(EF_RISCV_FLOAT_ABI_QUAD, "quad-float ABI"),
  ENUM_ENT(EF_RISCV_RVE, "RVE")
};

static const EnumEntry<unsigned> ElfHeaderAVRFlags[] = {
  LLVM_READOBJ_ENUM_ENT(ELF, EF_AVR_ARCH_AVR1),
  LLVM_READOBJ_ENUM_ENT(ELF, EF_AVR_ARCH_AVR2),
  LLVM_READOBJ_ENUM_ENT(ELF, EF_AVR_ARCH_AVR25),
  LLVM_READOBJ_ENUM_ENT(ELF, EF_AVR_ARCH_AVR3),
  LLVM_READOBJ_ENUM_ENT(ELF, EF_AVR_ARCH_AVR31),
  LLVM_READOBJ_ENUM_ENT(ELF, EF_AVR_ARCH_AVR35),
  LLVM_READOBJ_ENUM_ENT(ELF, EF_AVR_ARCH_AVR4),
  LLVM_READOBJ_ENUM_ENT(ELF, EF_AVR_ARCH_AVR5),
  LLVM_READOBJ_ENUM_ENT(ELF, EF_AVR_ARCH_AVR51),
  LLVM_READOBJ_ENUM_ENT(ELF, EF_AVR_ARCH_AVR6),
  LLVM_READOBJ_ENUM_ENT(ELF, EF_AVR_ARCH_AVRTINY),
  LLVM_READOBJ_ENUM_ENT(ELF, EF_AVR_ARCH_XMEGA1),
  LLVM_READOBJ_ENUM_ENT(ELF, EF_AVR_ARCH_XMEGA2),
  LLVM_READOBJ_ENUM_ENT(ELF, EF_AVR_ARCH_XMEGA3),
  LLVM_READOBJ_ENUM_ENT(ELF, EF_AVR_ARCH_XMEGA4),
  LLVM_READOBJ_ENUM_ENT(ELF, EF_AVR_ARCH_XMEGA5),
  LLVM_READOBJ_ENUM_ENT(ELF, EF_AVR_ARCH_XMEGA6),
  LLVM_READOBJ_ENUM_ENT(ELF, EF_AVR_ARCH_XMEGA7),
  ENUM_ENT(EF_AVR_LINKRELAX_PREPARED, "relaxable"),
};


static const EnumEntry<unsigned> ElfSymOtherFlags[] = {
  LLVM_READOBJ_ENUM_ENT(ELF, STV_INTERNAL),
  LLVM_READOBJ_ENUM_ENT(ELF, STV_HIDDEN),
  LLVM_READOBJ_ENUM_ENT(ELF, STV_PROTECTED)
};

static const EnumEntry<unsigned> ElfMipsSymOtherFlags[] = {
  LLVM_READOBJ_ENUM_ENT(ELF, STO_MIPS_OPTIONAL),
  LLVM_READOBJ_ENUM_ENT(ELF, STO_MIPS_PLT),
  LLVM_READOBJ_ENUM_ENT(ELF, STO_MIPS_PIC),
  LLVM_READOBJ_ENUM_ENT(ELF, STO_MIPS_MICROMIPS)
};

static const EnumEntry<unsigned> ElfAArch64SymOtherFlags[] = {
  LLVM_READOBJ_ENUM_ENT(ELF, STO_AARCH64_VARIANT_PCS)
};

static const EnumEntry<unsigned> ElfMips16SymOtherFlags[] = {
  LLVM_READOBJ_ENUM_ENT(ELF, STO_MIPS_OPTIONAL),
  LLVM_READOBJ_ENUM_ENT(ELF, STO_MIPS_PLT),
  LLVM_READOBJ_ENUM_ENT(ELF, STO_MIPS_MIPS16)
};

static const EnumEntry<unsigned> ElfRISCVSymOtherFlags[] = {
    LLVM_READOBJ_ENUM_ENT(ELF, STO_RISCV_VARIANT_CC)};

static const char *getElfMipsOptionsOdkType(unsigned Odk) {
  switch (Odk) {
  LLVM_READOBJ_ENUM_CASE(ELF, ODK_NULL);
  LLVM_READOBJ_ENUM_CASE(ELF, ODK_REGINFO);
  LLVM_READOBJ_ENUM_CASE(ELF, ODK_EXCEPTIONS);
  LLVM_READOBJ_ENUM_CASE(ELF, ODK_PAD);
  LLVM_READOBJ_ENUM_CASE(ELF, ODK_HWPATCH);
  LLVM_READOBJ_ENUM_CASE(ELF, ODK_FILL);
  LLVM_READOBJ_ENUM_CASE(ELF, ODK_TAGS);
  LLVM_READOBJ_ENUM_CASE(ELF, ODK_HWAND);
  LLVM_READOBJ_ENUM_CASE(ELF, ODK_HWOR);
  LLVM_READOBJ_ENUM_CASE(ELF, ODK_GP_GROUP);
  LLVM_READOBJ_ENUM_CASE(ELF, ODK_IDENT);
  LLVM_READOBJ_ENUM_CASE(ELF, ODK_PAGESIZE);
  default:
    return "Unknown";
  }
}

template <typename ELFT>
std::pair<const typename ELFT::Phdr *, const typename ELFT::Shdr *>
ELFDumper<ELFT>::findDynamic() {
  // Try to locate the PT_DYNAMIC header.
  const Elf_Phdr *DynamicPhdr = nullptr;
  if (Expected<ArrayRef<Elf_Phdr>> PhdrsOrErr = Obj.program_headers()) {
    for (const Elf_Phdr &Phdr : *PhdrsOrErr) {
      if (Phdr.p_type != ELF::PT_DYNAMIC)
        continue;
      DynamicPhdr = &Phdr;
      break;
    }
  } else {
    reportUniqueWarning(
        "unable to read program headers to locate the PT_DYNAMIC segment: " +
        toString(PhdrsOrErr.takeError()));
  }

  // Try to locate the .dynamic section in the sections header table.
  const Elf_Shdr *DynamicSec = nullptr;
  for (const Elf_Shdr &Sec : cantFail(Obj.sections())) {
    if (Sec.sh_type != ELF::SHT_DYNAMIC)
      continue;
    DynamicSec = &Sec;
    break;
  }

  if (DynamicPhdr && ((DynamicPhdr->p_offset + DynamicPhdr->p_filesz >
                       ObjF.getMemoryBufferRef().getBufferSize()) ||
                      (DynamicPhdr->p_offset + DynamicPhdr->p_filesz <
                       DynamicPhdr->p_offset))) {
    reportUniqueWarning(
        "PT_DYNAMIC segment offset (0x" +
        Twine::utohexstr(DynamicPhdr->p_offset) + ") + file size (0x" +
        Twine::utohexstr(DynamicPhdr->p_filesz) +
        ") exceeds the size of the file (0x" +
        Twine::utohexstr(ObjF.getMemoryBufferRef().getBufferSize()) + ")");
    // Don't use the broken dynamic header.
    DynamicPhdr = nullptr;
  }

  if (DynamicPhdr && DynamicSec) {
    if (DynamicSec->sh_addr + DynamicSec->sh_size >
            DynamicPhdr->p_vaddr + DynamicPhdr->p_memsz ||
        DynamicSec->sh_addr < DynamicPhdr->p_vaddr)
      reportUniqueWarning(describe(*DynamicSec) +
                          " is not contained within the "
                          "PT_DYNAMIC segment");

    if (DynamicSec->sh_addr != DynamicPhdr->p_vaddr)
      reportUniqueWarning(describe(*DynamicSec) + " is not at the start of "
                                                  "PT_DYNAMIC segment");
  }

  return std::make_pair(DynamicPhdr, DynamicSec);
}

template <typename ELFT>
void ELFDumper<ELFT>::loadDynamicTable() {
  const Elf_Phdr *DynamicPhdr;
  const Elf_Shdr *DynamicSec;
  std::tie(DynamicPhdr, DynamicSec) = findDynamic();
  if (!DynamicPhdr && !DynamicSec)
    return;

  DynRegionInfo FromPhdr(ObjF, *this);
  bool IsPhdrTableValid = false;
  if (DynamicPhdr) {
    // Use cantFail(), because p_offset/p_filesz fields of a PT_DYNAMIC are
    // validated in findDynamic() and so createDRI() is not expected to fail.
    FromPhdr = cantFail(createDRI(DynamicPhdr->p_offset, DynamicPhdr->p_filesz,
                                  sizeof(Elf_Dyn)));
    FromPhdr.SizePrintName = "PT_DYNAMIC size";
    FromPhdr.EntSizePrintName = "";
    IsPhdrTableValid = !FromPhdr.template getAsArrayRef<Elf_Dyn>().empty();
  }

  // Locate the dynamic table described in a section header.
  // Ignore sh_entsize and use the expected value for entry size explicitly.
  // This allows us to dump dynamic sections with a broken sh_entsize
  // field.
  DynRegionInfo FromSec(ObjF, *this);
  bool IsSecTableValid = false;
  if (DynamicSec) {
    Expected<DynRegionInfo> RegOrErr =
        createDRI(DynamicSec->sh_offset, DynamicSec->sh_size, sizeof(Elf_Dyn));
    if (RegOrErr) {
      FromSec = *RegOrErr;
      FromSec.Context = describe(*DynamicSec);
      FromSec.EntSizePrintName = "";
      IsSecTableValid = !FromSec.template getAsArrayRef<Elf_Dyn>().empty();
    } else {
      reportUniqueWarning("unable to read the dynamic table from " +
                          describe(*DynamicSec) + ": " +
                          toString(RegOrErr.takeError()));
    }
  }

  // When we only have information from one of the SHT_DYNAMIC section header or
  // PT_DYNAMIC program header, just use that.
  if (!DynamicPhdr || !DynamicSec) {
    if ((DynamicPhdr && IsPhdrTableValid) || (DynamicSec && IsSecTableValid)) {
      DynamicTable = DynamicPhdr ? FromPhdr : FromSec;
      parseDynamicTable();
    } else {
      reportUniqueWarning("no valid dynamic table was found");
    }
    return;
  }

  // At this point we have tables found from the section header and from the
  // dynamic segment. Usually they match, but we have to do sanity checks to
  // verify that.

  if (FromPhdr.Addr != FromSec.Addr)
    reportUniqueWarning("SHT_DYNAMIC section header and PT_DYNAMIC "
                        "program header disagree about "
                        "the location of the dynamic table");

  if (!IsPhdrTableValid && !IsSecTableValid) {
    reportUniqueWarning("no valid dynamic table was found");
    return;
  }

  // Information in the PT_DYNAMIC program header has priority over the
  // information in a section header.
  if (IsPhdrTableValid) {
    if (!IsSecTableValid)
      reportUniqueWarning(
          "SHT_DYNAMIC dynamic table is invalid: PT_DYNAMIC will be used");
    DynamicTable = FromPhdr;
  } else {
    reportUniqueWarning(
        "PT_DYNAMIC dynamic table is invalid: SHT_DYNAMIC will be used");
    DynamicTable = FromSec;
  }

  parseDynamicTable();
}

template <typename ELFT>
ELFDumper<ELFT>::ELFDumper(const object::ELFObjectFile<ELFT> &O,
                           ScopedPrinter &Writer)
    : ObjDumper(Writer, O.getFileName()), ObjF(O), Obj(O.getELFFile()),
      FileName(O.getFileName()), DynRelRegion(O, *this),
      DynRelaRegion(O, *this), DynRelrRegion(O, *this),
      DynPLTRelRegion(O, *this), DynSymTabShndxRegion(O, *this),
      DynamicTable(O, *this) {
  if (!O.IsContentValid())
    return;

  typename ELFT::ShdrRange Sections = cantFail(Obj.sections());
  for (const Elf_Shdr &Sec : Sections) {
    switch (Sec.sh_type) {
    case ELF::SHT_SYMTAB:
      if (!DotSymtabSec)
        DotSymtabSec = &Sec;
      break;
    case ELF::SHT_DYNSYM:
      if (!DotDynsymSec)
        DotDynsymSec = &Sec;

      if (!DynSymRegion) {
        Expected<DynRegionInfo> RegOrErr =
            createDRI(Sec.sh_offset, Sec.sh_size, Sec.sh_entsize);
        if (RegOrErr) {
          DynSymRegion = *RegOrErr;
          DynSymRegion->Context = describe(Sec);

          if (Expected<StringRef> E = Obj.getStringTableForSymtab(Sec))
            DynamicStringTable = *E;
          else
            reportUniqueWarning("unable to get the string table for the " +
                                describe(Sec) + ": " + toString(E.takeError()));
        } else {
          reportUniqueWarning("unable to read dynamic symbols from " +
                              describe(Sec) + ": " +
                              toString(RegOrErr.takeError()));
        }
      }
      break;
    case ELF::SHT_SYMTAB_SHNDX: {
      uint32_t SymtabNdx = Sec.sh_link;
      if (SymtabNdx >= Sections.size()) {
        reportUniqueWarning(
            "unable to get the associated symbol table for " + describe(Sec) +
            ": sh_link (" + Twine(SymtabNdx) +
            ") is greater than or equal to the total number of sections (" +
            Twine(Sections.size()) + ")");
        continue;
      }

      if (Expected<ArrayRef<Elf_Word>> ShndxTableOrErr =
              Obj.getSHNDXTable(Sec)) {
        if (!ShndxTables.insert({&Sections[SymtabNdx], *ShndxTableOrErr})
                 .second)
          reportUniqueWarning(
              "multiple SHT_SYMTAB_SHNDX sections are linked to " +
              describe(Sec));
      } else {
        reportUniqueWarning(ShndxTableOrErr.takeError());
      }
      break;
    }
    case ELF::SHT_GNU_versym:
      if (!SymbolVersionSection)
        SymbolVersionSection = &Sec;
      break;
    case ELF::SHT_GNU_verdef:
      if (!SymbolVersionDefSection)
        SymbolVersionDefSection = &Sec;
      break;
    case ELF::SHT_GNU_verneed:
      if (!SymbolVersionNeedSection)
        SymbolVersionNeedSection = &Sec;
      break;
    case ELF::SHT_LLVM_ADDRSIG:
      if (!DotAddrsigSec)
        DotAddrsigSec = &Sec;
      break;
    }
  }

  loadDynamicTable();
}

template <typename ELFT> void ELFDumper<ELFT>::parseDynamicTable() {
  auto toMappedAddr = [&](uint64_t Tag, uint64_t VAddr) -> const uint8_t * {
    auto MappedAddrOrError = Obj.toMappedAddr(VAddr, [&](const Twine &Msg) {
      this->reportUniqueWarning(Msg);
      return Error::success();
    });
    if (!MappedAddrOrError) {
      this->reportUniqueWarning("unable to parse DT_" +
                                Obj.getDynamicTagAsString(Tag) + ": " +
                                llvm::toString(MappedAddrOrError.takeError()));
      return nullptr;
    }
    return MappedAddrOrError.get();
  };

  const char *StringTableBegin = nullptr;
  uint64_t StringTableSize = 0;
  Optional<DynRegionInfo> DynSymFromTable;
  for (const Elf_Dyn &Dyn : dynamic_table()) {
    switch (Dyn.d_tag) {
    case ELF::DT_HASH:
      HashTable = reinterpret_cast<const Elf_Hash *>(
          toMappedAddr(Dyn.getTag(), Dyn.getPtr()));
      break;
    case ELF::DT_GNU_HASH:
      GnuHashTable = reinterpret_cast<const Elf_GnuHash *>(
          toMappedAddr(Dyn.getTag(), Dyn.getPtr()));
      break;
    case ELF::DT_STRTAB:
      StringTableBegin = reinterpret_cast<const char *>(
          toMappedAddr(Dyn.getTag(), Dyn.getPtr()));
      break;
    case ELF::DT_STRSZ:
      StringTableSize = Dyn.getVal();
      break;
    case ELF::DT_SYMTAB: {
      // If we can't map the DT_SYMTAB value to an address (e.g. when there are
      // no program headers), we ignore its value.
      if (const uint8_t *VA = toMappedAddr(Dyn.getTag(), Dyn.getPtr())) {
        DynSymFromTable.emplace(ObjF, *this);
        DynSymFromTable->Addr = VA;
        DynSymFromTable->EntSize = sizeof(Elf_Sym);
        DynSymFromTable->EntSizePrintName = "";
      }
      break;
    }
    case ELF::DT_SYMENT: {
      uint64_t Val = Dyn.getVal();
      if (Val != sizeof(Elf_Sym))
        this->reportUniqueWarning("DT_SYMENT value of 0x" +
                                  Twine::utohexstr(Val) +
                                  " is not the size of a symbol (0x" +
                                  Twine::utohexstr(sizeof(Elf_Sym)) + ")");
      break;
    }
    case ELF::DT_RELA:
      DynRelaRegion.Addr = toMappedAddr(Dyn.getTag(), Dyn.getPtr());
      break;
    case ELF::DT_RELASZ:
      DynRelaRegion.Size = Dyn.getVal();
      DynRelaRegion.SizePrintName = "DT_RELASZ value";
      break;
    case ELF::DT_RELAENT:
      DynRelaRegion.EntSize = Dyn.getVal();
      DynRelaRegion.EntSizePrintName = "DT_RELAENT value";
      break;
    case ELF::DT_SONAME:
      SONameOffset = Dyn.getVal();
      break;
    case ELF::DT_REL:
      DynRelRegion.Addr = toMappedAddr(Dyn.getTag(), Dyn.getPtr());
      break;
    case ELF::DT_RELSZ:
      DynRelRegion.Size = Dyn.getVal();
      DynRelRegion.SizePrintName = "DT_RELSZ value";
      break;
    case ELF::DT_RELENT:
      DynRelRegion.EntSize = Dyn.getVal();
      DynRelRegion.EntSizePrintName = "DT_RELENT value";
      break;
    case ELF::DT_RELR:
    case ELF::DT_ANDROID_RELR:
      DynRelrRegion.Addr = toMappedAddr(Dyn.getTag(), Dyn.getPtr());
      break;
    case ELF::DT_RELRSZ:
    case ELF::DT_ANDROID_RELRSZ:
      DynRelrRegion.Size = Dyn.getVal();
      DynRelrRegion.SizePrintName = Dyn.d_tag == ELF::DT_RELRSZ
                                        ? "DT_RELRSZ value"
                                        : "DT_ANDROID_RELRSZ value";
      break;
    case ELF::DT_RELRENT:
    case ELF::DT_ANDROID_RELRENT:
      DynRelrRegion.EntSize = Dyn.getVal();
      DynRelrRegion.EntSizePrintName = Dyn.d_tag == ELF::DT_RELRENT
                                           ? "DT_RELRENT value"
                                           : "DT_ANDROID_RELRENT value";
      break;
    case ELF::DT_PLTREL:
      if (Dyn.getVal() == DT_REL)
        DynPLTRelRegion.EntSize = sizeof(Elf_Rel);
      else if (Dyn.getVal() == DT_RELA)
        DynPLTRelRegion.EntSize = sizeof(Elf_Rela);
      else
        reportUniqueWarning(Twine("unknown DT_PLTREL value of ") +
                            Twine((uint64_t)Dyn.getVal()));
      DynPLTRelRegion.EntSizePrintName = "PLTREL entry size";
      break;
    case ELF::DT_JMPREL:
      DynPLTRelRegion.Addr = toMappedAddr(Dyn.getTag(), Dyn.getPtr());
      break;
    case ELF::DT_PLTRELSZ:
      DynPLTRelRegion.Size = Dyn.getVal();
      DynPLTRelRegion.SizePrintName = "DT_PLTRELSZ value";
      break;
    case ELF::DT_SYMTAB_SHNDX:
      DynSymTabShndxRegion.Addr = toMappedAddr(Dyn.getTag(), Dyn.getPtr());
      DynSymTabShndxRegion.EntSize = sizeof(Elf_Word);
      break;
    }
  }

  if (StringTableBegin) {
    const uint64_t FileSize = Obj.getBufSize();
    const uint64_t Offset = (const uint8_t *)StringTableBegin - Obj.base();
    if (StringTableSize > FileSize - Offset)
      reportUniqueWarning(
          "the dynamic string table at 0x" + Twine::utohexstr(Offset) +
          " goes past the end of the file (0x" + Twine::utohexstr(FileSize) +
          ") with DT_STRSZ = 0x" + Twine::utohexstr(StringTableSize));
    else
      DynamicStringTable = StringRef(StringTableBegin, StringTableSize);
  }

  const bool IsHashTableSupported = getHashTableEntSize() == 4;
  if (DynSymRegion) {
    // Often we find the information about the dynamic symbol table
    // location in the SHT_DYNSYM section header. However, the value in
    // DT_SYMTAB has priority, because it is used by dynamic loaders to
    // locate .dynsym at runtime. The location we find in the section header
    // and the location we find here should match.
    if (DynSymFromTable && DynSymFromTable->Addr != DynSymRegion->Addr)
      reportUniqueWarning(
          createError("SHT_DYNSYM section header and DT_SYMTAB disagree about "
                      "the location of the dynamic symbol table"));

    // According to the ELF gABI: "The number of symbol table entries should
    // equal nchain". Check to see if the DT_HASH hash table nchain value
    // conflicts with the number of symbols in the dynamic symbol table
    // according to the section header.
    if (HashTable && IsHashTableSupported) {
      if (DynSymRegion->EntSize == 0)
        reportUniqueWarning("SHT_DYNSYM section has sh_entsize == 0");
      else if (HashTable->nchain != DynSymRegion->Size / DynSymRegion->EntSize)
        reportUniqueWarning(
            "hash table nchain (" + Twine(HashTable->nchain) +
            ") differs from symbol count derived from SHT_DYNSYM section "
            "header (" +
            Twine(DynSymRegion->Size / DynSymRegion->EntSize) + ")");
    }
  }

  // Delay the creation of the actual dynamic symbol table until now, so that
  // checks can always be made against the section header-based properties,
  // without worrying about tag order.
  if (DynSymFromTable) {
    if (!DynSymRegion) {
      DynSymRegion = DynSymFromTable;
    } else {
      DynSymRegion->Addr = DynSymFromTable->Addr;
      DynSymRegion->EntSize = DynSymFromTable->EntSize;
      DynSymRegion->EntSizePrintName = DynSymFromTable->EntSizePrintName;
    }
  }

  // Derive the dynamic symbol table size from the DT_HASH hash table, if
  // present.
  if (HashTable && IsHashTableSupported && DynSymRegion) {
    const uint64_t FileSize = Obj.getBufSize();
    const uint64_t DerivedSize =
        (uint64_t)HashTable->nchain * DynSymRegion->EntSize;
    const uint64_t Offset = (const uint8_t *)DynSymRegion->Addr - Obj.base();
    if (DerivedSize > FileSize - Offset)
      reportUniqueWarning(
          "the size (0x" + Twine::utohexstr(DerivedSize) +
          ") of the dynamic symbol table at 0x" + Twine::utohexstr(Offset) +
          ", derived from the hash table, goes past the end of the file (0x" +
          Twine::utohexstr(FileSize) + ") and will be ignored");
    else
      DynSymRegion->Size = HashTable->nchain * DynSymRegion->EntSize;
  }
}

template <typename ELFT> void ELFDumper<ELFT>::printVersionInfo() {
  // Dump version symbol section.
  printVersionSymbolSection(SymbolVersionSection);

  // Dump version definition section.
  printVersionDefinitionSection(SymbolVersionDefSection);

  // Dump version dependency section.
  printVersionDependencySection(SymbolVersionNeedSection);
}

#define LLVM_READOBJ_DT_FLAG_ENT(prefix, enum)                                 \
  { #enum, prefix##_##enum }

static const EnumEntry<unsigned> ElfDynamicDTFlags[] = {
  LLVM_READOBJ_DT_FLAG_ENT(DF, ORIGIN),
  LLVM_READOBJ_DT_FLAG_ENT(DF, SYMBOLIC),
  LLVM_READOBJ_DT_FLAG_ENT(DF, TEXTREL),
  LLVM_READOBJ_DT_FLAG_ENT(DF, BIND_NOW),
  LLVM_READOBJ_DT_FLAG_ENT(DF, STATIC_TLS)
};

static const EnumEntry<unsigned> ElfDynamicDTFlags1[] = {
  LLVM_READOBJ_DT_FLAG_ENT(DF_1, NOW),
  LLVM_READOBJ_DT_FLAG_ENT(DF_1, GLOBAL),
  LLVM_READOBJ_DT_FLAG_ENT(DF_1, GROUP),
  LLVM_READOBJ_DT_FLAG_ENT(DF_1, NODELETE),
  LLVM_READOBJ_DT_FLAG_ENT(DF_1, LOADFLTR),
  LLVM_READOBJ_DT_FLAG_ENT(DF_1, INITFIRST),
  LLVM_READOBJ_DT_FLAG_ENT(DF_1, NOOPEN),
  LLVM_READOBJ_DT_FLAG_ENT(DF_1, ORIGIN),
  LLVM_READOBJ_DT_FLAG_ENT(DF_1, DIRECT),
  LLVM_READOBJ_DT_FLAG_ENT(DF_1, TRANS),
  LLVM_READOBJ_DT_FLAG_ENT(DF_1, INTERPOSE),
  LLVM_READOBJ_DT_FLAG_ENT(DF_1, NODEFLIB),
  LLVM_READOBJ_DT_FLAG_ENT(DF_1, NODUMP),
  LLVM_READOBJ_DT_FLAG_ENT(DF_1, CONFALT),
  LLVM_READOBJ_DT_FLAG_ENT(DF_1, ENDFILTEE),
  LLVM_READOBJ_DT_FLAG_ENT(DF_1, DISPRELDNE),
  LLVM_READOBJ_DT_FLAG_ENT(DF_1, DISPRELPND),
  LLVM_READOBJ_DT_FLAG_ENT(DF_1, NODIRECT),
  LLVM_READOBJ_DT_FLAG_ENT(DF_1, IGNMULDEF),
  LLVM_READOBJ_DT_FLAG_ENT(DF_1, NOKSYMS),
  LLVM_READOBJ_DT_FLAG_ENT(DF_1, NOHDR),
  LLVM_READOBJ_DT_FLAG_ENT(DF_1, EDITED),
  LLVM_READOBJ_DT_FLAG_ENT(DF_1, NORELOC),
  LLVM_READOBJ_DT_FLAG_ENT(DF_1, SYMINTPOSE),
  LLVM_READOBJ_DT_FLAG_ENT(DF_1, GLOBAUDIT),
  LLVM_READOBJ_DT_FLAG_ENT(DF_1, SINGLETON),
  LLVM_READOBJ_DT_FLAG_ENT(DF_1, PIE),
};

static const EnumEntry<unsigned> ElfDynamicDTMipsFlags[] = {
  LLVM_READOBJ_DT_FLAG_ENT(RHF, NONE),
  LLVM_READOBJ_DT_FLAG_ENT(RHF, QUICKSTART),
  LLVM_READOBJ_DT_FLAG_ENT(RHF, NOTPOT),
  LLVM_READOBJ_DT_FLAG_ENT(RHS, NO_LIBRARY_REPLACEMENT),
  LLVM_READOBJ_DT_FLAG_ENT(RHF, NO_MOVE),
  LLVM_READOBJ_DT_FLAG_ENT(RHF, SGI_ONLY),
  LLVM_READOBJ_DT_FLAG_ENT(RHF, GUARANTEE_INIT),
  LLVM_READOBJ_DT_FLAG_ENT(RHF, DELTA_C_PLUS_PLUS),
  LLVM_READOBJ_DT_FLAG_ENT(RHF, GUARANTEE_START_INIT),
  LLVM_READOBJ_DT_FLAG_ENT(RHF, PIXIE),
  LLVM_READOBJ_DT_FLAG_ENT(RHF, DEFAULT_DELAY_LOAD),
  LLVM_READOBJ_DT_FLAG_ENT(RHF, REQUICKSTART),
  LLVM_READOBJ_DT_FLAG_ENT(RHF, REQUICKSTARTED),
  LLVM_READOBJ_DT_FLAG_ENT(RHF, CORD),
  LLVM_READOBJ_DT_FLAG_ENT(RHF, NO_UNRES_UNDEF),
  LLVM_READOBJ_DT_FLAG_ENT(RHF, RLD_ORDER_SAFE)
};

#undef LLVM_READOBJ_DT_FLAG_ENT

template <typename T, typename TFlag>
void printFlags(T Value, ArrayRef<EnumEntry<TFlag>> Flags, raw_ostream &OS) {
  SmallVector<EnumEntry<TFlag>, 10> SetFlags;
  for (const EnumEntry<TFlag> &Flag : Flags)
    if (Flag.Value != 0 && (Value & Flag.Value) == Flag.Value)
      SetFlags.push_back(Flag);

  for (const EnumEntry<TFlag> &Flag : SetFlags)
    OS << Flag.Name << " ";
}

template <class ELFT>
const typename ELFT::Shdr *
ELFDumper<ELFT>::findSectionByName(StringRef Name) const {
  for (const Elf_Shdr &Shdr : cantFail(Obj.sections())) {
    if (Expected<StringRef> NameOrErr = Obj.getSectionName(Shdr)) {
      if (*NameOrErr == Name)
        return &Shdr;
    } else {
      reportUniqueWarning("unable to read the name of " + describe(Shdr) +
                          ": " + toString(NameOrErr.takeError()));
    }
  }
  return nullptr;
}

template <class ELFT>
std::string ELFDumper<ELFT>::getDynamicEntry(uint64_t Type,
                                             uint64_t Value) const {
  auto FormatHexValue = [](uint64_t V) {
    std::string Str;
    raw_string_ostream OS(Str);
    const char *ConvChar =
        (opts::Output == opts::GNU) ? "0x%" PRIx64 : "0x%" PRIX64;
    OS << format(ConvChar, V);
    return OS.str();
  };

  auto FormatFlags = [](uint64_t V,
                        llvm::ArrayRef<llvm::EnumEntry<unsigned int>> Array) {
    std::string Str;
    raw_string_ostream OS(Str);
    printFlags(V, Array, OS);
    return OS.str();
  };

  // Handle custom printing of architecture specific tags
  switch (Obj.getHeader().e_machine) {
  case EM_AARCH64:
    switch (Type) {
    case DT_AARCH64_BTI_PLT:
    case DT_AARCH64_PAC_PLT:
    case DT_AARCH64_VARIANT_PCS:
      return std::to_string(Value);
    default:
      break;
    }
    break;
  case EM_HEXAGON:
    switch (Type) {
    case DT_HEXAGON_VER:
      return std::to_string(Value);
    case DT_HEXAGON_SYMSZ:
    case DT_HEXAGON_PLT:
      return FormatHexValue(Value);
    default:
      break;
    }
    break;
  case EM_MIPS:
    switch (Type) {
    case DT_MIPS_RLD_VERSION:
    case DT_MIPS_LOCAL_GOTNO:
    case DT_MIPS_SYMTABNO:
    case DT_MIPS_UNREFEXTNO:
      return std::to_string(Value);
    case DT_MIPS_TIME_STAMP:
    case DT_MIPS_ICHECKSUM:
    case DT_MIPS_IVERSION:
    case DT_MIPS_BASE_ADDRESS:
    case DT_MIPS_MSYM:
    case DT_MIPS_CONFLICT:
    case DT_MIPS_LIBLIST:
    case DT_MIPS_CONFLICTNO:
    case DT_MIPS_LIBLISTNO:
    case DT_MIPS_GOTSYM:
    case DT_MIPS_HIPAGENO:
    case DT_MIPS_RLD_MAP:
    case DT_MIPS_DELTA_CLASS:
    case DT_MIPS_DELTA_CLASS_NO:
    case DT_MIPS_DELTA_INSTANCE:
    case DT_MIPS_DELTA_RELOC:
    case DT_MIPS_DELTA_RELOC_NO:
    case DT_MIPS_DELTA_SYM:
    case DT_MIPS_DELTA_SYM_NO:
    case DT_MIPS_DELTA_CLASSSYM:
    case DT_MIPS_DELTA_CLASSSYM_NO:
    case DT_MIPS_CXX_FLAGS:
    case DT_MIPS_PIXIE_INIT:
    case DT_MIPS_SYMBOL_LIB:
    case DT_MIPS_LOCALPAGE_GOTIDX:
    case DT_MIPS_LOCAL_GOTIDX:
    case DT_MIPS_HIDDEN_GOTIDX:
    case DT_MIPS_PROTECTED_GOTIDX:
    case DT_MIPS_OPTIONS:
    case DT_MIPS_INTERFACE:
    case DT_MIPS_DYNSTR_ALIGN:
    case DT_MIPS_INTERFACE_SIZE:
    case DT_MIPS_RLD_TEXT_RESOLVE_ADDR:
    case DT_MIPS_PERF_SUFFIX:
    case DT_MIPS_COMPACT_SIZE:
    case DT_MIPS_GP_VALUE:
    case DT_MIPS_AUX_DYNAMIC:
    case DT_MIPS_PLTGOT:
    case DT_MIPS_RWPLT:
    case DT_MIPS_RLD_MAP_REL:
      return FormatHexValue(Value);
    case DT_MIPS_FLAGS:
      return FormatFlags(Value, makeArrayRef(ElfDynamicDTMipsFlags));
    default:
      break;
    }
    break;
  default:
    break;
  }

  switch (Type) {
  case DT_PLTREL:
    if (Value == DT_REL)
      return "REL";
    if (Value == DT_RELA)
      return "RELA";
    LLVM_FALLTHROUGH;
  case DT_PLTGOT:
  case DT_HASH:
  case DT_STRTAB:
  case DT_SYMTAB:
  case DT_RELA:
  case DT_INIT:
  case DT_FINI:
  case DT_REL:
  case DT_JMPREL:
  case DT_INIT_ARRAY:
  case DT_FINI_ARRAY:
  case DT_PREINIT_ARRAY:
  case DT_DEBUG:
  case DT_VERDEF:
  case DT_VERNEED:
  case DT_VERSYM:
  case DT_GNU_HASH:
  case DT_NULL:
    return FormatHexValue(Value);
  case DT_RELACOUNT:
  case DT_RELCOUNT:
  case DT_VERDEFNUM:
  case DT_VERNEEDNUM:
    return std::to_string(Value);
  case DT_PLTRELSZ:
  case DT_RELASZ:
  case DT_RELAENT:
  case DT_STRSZ:
  case DT_SYMENT:
  case DT_RELSZ:
  case DT_RELENT:
  case DT_INIT_ARRAYSZ:
  case DT_FINI_ARRAYSZ:
  case DT_PREINIT_ARRAYSZ:
  case DT_ANDROID_RELSZ:
  case DT_ANDROID_RELASZ:
    return std::to_string(Value) + " (bytes)";
  case DT_NEEDED:
  case DT_SONAME:
  case DT_AUXILIARY:
  case DT_USED:
  case DT_FILTER:
  case DT_RPATH:
  case DT_RUNPATH: {
    const std::map<uint64_t, const char *> TagNames = {
        {DT_NEEDED, "Shared library"},       {DT_SONAME, "Library soname"},
        {DT_AUXILIARY, "Auxiliary library"}, {DT_USED, "Not needed object"},
        {DT_FILTER, "Filter library"},       {DT_RPATH, "Library rpath"},
        {DT_RUNPATH, "Library runpath"},
    };

    return (Twine(TagNames.at(Type)) + ": [" + getDynamicString(Value) + "]")
        .str();
  }
  case DT_FLAGS:
    return FormatFlags(Value, makeArrayRef(ElfDynamicDTFlags));
  case DT_FLAGS_1:
    return FormatFlags(Value, makeArrayRef(ElfDynamicDTFlags1));
  default:
    return FormatHexValue(Value);
  }
}

template <class ELFT>
StringRef ELFDumper<ELFT>::getDynamicString(uint64_t Value) const {
  if (DynamicStringTable.empty() && !DynamicStringTable.data()) {
    reportUniqueWarning("string table was not found");
    return "<?>";
  }

  auto WarnAndReturn = [this](const Twine &Msg, uint64_t Offset) {
    reportUniqueWarning("string table at offset 0x" + Twine::utohexstr(Offset) +
                        Msg);
    return "<?>";
  };

  const uint64_t FileSize = Obj.getBufSize();
  const uint64_t Offset =
      (const uint8_t *)DynamicStringTable.data() - Obj.base();
  if (DynamicStringTable.size() > FileSize - Offset)
    return WarnAndReturn(" with size 0x" +
                             Twine::utohexstr(DynamicStringTable.size()) +
                             " goes past the end of the file (0x" +
                             Twine::utohexstr(FileSize) + ")",
                         Offset);

  if (Value >= DynamicStringTable.size())
    return WarnAndReturn(
        ": unable to read the string at 0x" + Twine::utohexstr(Offset + Value) +
            ": it goes past the end of the table (0x" +
            Twine::utohexstr(Offset + DynamicStringTable.size()) + ")",
        Offset);

  if (DynamicStringTable.back() != '\0')
    return WarnAndReturn(": unable to read the string at 0x" +
                             Twine::utohexstr(Offset + Value) +
                             ": the string table is not null-terminated",
                         Offset);

  return DynamicStringTable.data() + Value;
}

template <class ELFT> void ELFDumper<ELFT>::printUnwindInfo() {
  DwarfCFIEH::PrinterContext<ELFT> Ctx(W, ObjF);
  Ctx.printUnwindInformation();
}

// The namespace is needed to fix the compilation with GCC older than 7.0+.
namespace {
template <> void ELFDumper<ELF32LE>::printUnwindInfo() {
  if (Obj.getHeader().e_machine == EM_ARM) {
    ARM::EHABI::PrinterContext<ELF32LE> Ctx(W, Obj, ObjF.getFileName(),
                                            DotSymtabSec);
    Ctx.PrintUnwindInformation();
  }
  DwarfCFIEH::PrinterContext<ELF32LE> Ctx(W, ObjF);
  Ctx.printUnwindInformation();
}
} // namespace

template <class ELFT> void ELFDumper<ELFT>::printNeededLibraries() {
  ListScope D(W, "NeededLibraries");

  std::vector<StringRef> Libs;
  for (const auto &Entry : dynamic_table())
    if (Entry.d_tag == ELF::DT_NEEDED)
      Libs.push_back(getDynamicString(Entry.d_un.d_val));

  llvm::sort(Libs);

  for (StringRef L : Libs)
    W.startLine() << L << "\n";
}

template <class ELFT>
static Error checkHashTable(const ELFDumper<ELFT> &Dumper,
                            const typename ELFT::Hash *H,
                            bool *IsHeaderValid = nullptr) {
  const ELFFile<ELFT> &Obj = Dumper.getElfObject().getELFFile();
  const uint64_t SecOffset = (const uint8_t *)H - Obj.base();
  if (Dumper.getHashTableEntSize() == 8) {
    auto It = llvm::find_if(ElfMachineType, [&](const EnumEntry<unsigned> &E) {
      return E.Value == Obj.getHeader().e_machine;
    });
    if (IsHeaderValid)
      *IsHeaderValid = false;
    return createError("the hash table at 0x" + Twine::utohexstr(SecOffset) +
                       " is not supported: it contains non-standard 8 "
                       "byte entries on " +
                       It->AltName + " platform");
  }

  auto MakeError = [&](const Twine &Msg = "") {
    return createError("the hash table at offset 0x" +
                       Twine::utohexstr(SecOffset) +
                       " goes past the end of the file (0x" +
                       Twine::utohexstr(Obj.getBufSize()) + ")" + Msg);
  };

  // Each SHT_HASH section starts from two 32-bit fields: nbucket and nchain.
  const unsigned HeaderSize = 2 * sizeof(typename ELFT::Word);

  if (IsHeaderValid)
    *IsHeaderValid = Obj.getBufSize() - SecOffset >= HeaderSize;

  if (Obj.getBufSize() - SecOffset < HeaderSize)
    return MakeError();

  if (Obj.getBufSize() - SecOffset - HeaderSize <
      ((uint64_t)H->nbucket + H->nchain) * sizeof(typename ELFT::Word))
    return MakeError(", nbucket = " + Twine(H->nbucket) +
                     ", nchain = " + Twine(H->nchain));
  return Error::success();
}

template <class ELFT>
static Error checkGNUHashTable(const ELFFile<ELFT> &Obj,
                               const typename ELFT::GnuHash *GnuHashTable,
                               bool *IsHeaderValid = nullptr) {
  const uint8_t *TableData = reinterpret_cast<const uint8_t *>(GnuHashTable);
  assert(TableData >= Obj.base() && TableData < Obj.base() + Obj.getBufSize() &&
         "GnuHashTable must always point to a location inside the file");

  uint64_t TableOffset = TableData - Obj.base();
  if (IsHeaderValid)
    *IsHeaderValid = TableOffset + /*Header size:*/ 16 < Obj.getBufSize();
  if (TableOffset + 16 + (uint64_t)GnuHashTable->nbuckets * 4 +
          (uint64_t)GnuHashTable->maskwords * sizeof(typename ELFT::Off) >=
      Obj.getBufSize())
    return createError("unable to dump the SHT_GNU_HASH "
                       "section at 0x" +
                       Twine::utohexstr(TableOffset) +
                       ": it goes past the end of the file");
  return Error::success();
}

template <typename ELFT> void ELFDumper<ELFT>::printHashTable() {
  DictScope D(W, "HashTable");
  if (!HashTable)
    return;

  bool IsHeaderValid;
  Error Err = checkHashTable(*this, HashTable, &IsHeaderValid);
  if (IsHeaderValid) {
    W.printNumber("Num Buckets", HashTable->nbucket);
    W.printNumber("Num Chains", HashTable->nchain);
  }

  if (Err) {
    reportUniqueWarning(std::move(Err));
    return;
  }

  W.printList("Buckets", HashTable->buckets());
  W.printList("Chains", HashTable->chains());
}

template <class ELFT>
static Expected<ArrayRef<typename ELFT::Word>>
getGnuHashTableChains(Optional<DynRegionInfo> DynSymRegion,
                      const typename ELFT::GnuHash *GnuHashTable) {
  if (!DynSymRegion)
    return createError("no dynamic symbol table found");

  ArrayRef<typename ELFT::Sym> DynSymTable =
      DynSymRegion->template getAsArrayRef<typename ELFT::Sym>();
  size_t NumSyms = DynSymTable.size();
  if (!NumSyms)
    return createError("the dynamic symbol table is empty");

  if (GnuHashTable->symndx < NumSyms)
    return GnuHashTable->values(NumSyms);

  // A normal empty GNU hash table section produced by linker might have
  // symndx set to the number of dynamic symbols + 1 (for the zero symbol)
  // and have dummy null values in the Bloom filter and in the buckets
  // vector (or no values at all). It happens because the value of symndx is not
  // important for dynamic loaders when the GNU hash table is empty. They just
  // skip the whole object during symbol lookup. In such cases, the symndx value
  // is irrelevant and we should not report a warning.
  ArrayRef<typename ELFT::Word> Buckets = GnuHashTable->buckets();
  if (!llvm::all_of(Buckets, [](typename ELFT::Word V) { return V == 0; }))
    return createError(
        "the first hashed symbol index (" + Twine(GnuHashTable->symndx) +
        ") is greater than or equal to the number of dynamic symbols (" +
        Twine(NumSyms) + ")");
  // There is no way to represent an array of (dynamic symbols count - symndx)
  // length.
  return ArrayRef<typename ELFT::Word>();
}

template <typename ELFT>
void ELFDumper<ELFT>::printGnuHashTable() {
  DictScope D(W, "GnuHashTable");
  if (!GnuHashTable)
    return;

  bool IsHeaderValid;
  Error Err = checkGNUHashTable<ELFT>(Obj, GnuHashTable, &IsHeaderValid);
  if (IsHeaderValid) {
    W.printNumber("Num Buckets", GnuHashTable->nbuckets);
    W.printNumber("First Hashed Symbol Index", GnuHashTable->symndx);
    W.printNumber("Num Mask Words", GnuHashTable->maskwords);
    W.printNumber("Shift Count", GnuHashTable->shift2);
  }

  if (Err) {
    reportUniqueWarning(std::move(Err));
    return;
  }

  ArrayRef<typename ELFT::Off> BloomFilter = GnuHashTable->filter();
  W.printHexList("Bloom Filter", BloomFilter);

  ArrayRef<Elf_Word> Buckets = GnuHashTable->buckets();
  W.printList("Buckets", Buckets);

  Expected<ArrayRef<Elf_Word>> Chains =
      getGnuHashTableChains<ELFT>(DynSymRegion, GnuHashTable);
  if (!Chains) {
    reportUniqueWarning("unable to dump 'Values' for the SHT_GNU_HASH "
                        "section: " +
                        toString(Chains.takeError()));
    return;
  }

  W.printHexList("Values", *Chains);
}

template <typename ELFT> void ELFDumper<ELFT>::printLoadName() {
  StringRef SOName = "<Not found>";
  if (SONameOffset)
    SOName = getDynamicString(*SONameOffset);
  W.printString("LoadName", SOName);
}

template <class ELFT> void ELFDumper<ELFT>::printArchSpecificInfo() {
  switch (Obj.getHeader().e_machine) {
  case EM_ARM:
    if (Obj.isLE())
      printAttributes(ELF::SHT_ARM_ATTRIBUTES,
                      std::make_unique<ARMAttributeParser>(&W),
                      support::little);
    else
      reportUniqueWarning("attribute printing not implemented for big-endian "
                          "ARM objects");
    break;
  case EM_RISCV:
    if (Obj.isLE())
      printAttributes(ELF::SHT_RISCV_ATTRIBUTES,
                      std::make_unique<RISCVAttributeParser>(&W),
                      support::little);
    else
      reportUniqueWarning("attribute printing not implemented for big-endian "
                          "RISC-V objects");
    break;
  case EM_MSP430:
    printAttributes(ELF::SHT_MSP430_ATTRIBUTES,
                    std::make_unique<MSP430AttributeParser>(&W),
                    support::little);
    break;
  case EM_MIPS: {
    printMipsABIFlags();
    printMipsOptions();
    printMipsReginfo();
    MipsGOTParser<ELFT> Parser(*this);
    if (Error E = Parser.findGOT(dynamic_table(), dynamic_symbols()))
      reportUniqueWarning(std::move(E));
    else if (!Parser.isGotEmpty())
      printMipsGOT(Parser);

    if (Error E = Parser.findPLT(dynamic_table()))
      reportUniqueWarning(std::move(E));
    else if (!Parser.isPltEmpty())
      printMipsPLT(Parser);
    break;
  }
  default:
    break;
  }
}

template <class ELFT>
void ELFDumper<ELFT>::printAttributes(
    unsigned AttrShType, std::unique_ptr<ELFAttributeParser> AttrParser,
    support::endianness Endianness) {
  assert((AttrShType != ELF::SHT_NULL) && AttrParser &&
         "Incomplete ELF attribute implementation");
  DictScope BA(W, "BuildAttributes");
  for (const Elf_Shdr &Sec : cantFail(Obj.sections())) {
    if (Sec.sh_type != AttrShType)
      continue;

    ArrayRef<uint8_t> Contents;
    if (Expected<ArrayRef<uint8_t>> ContentOrErr =
            Obj.getSectionContents(Sec)) {
      Contents = *ContentOrErr;
      if (Contents.empty()) {
        reportUniqueWarning("the " + describe(Sec) + " is empty");
        continue;
      }
    } else {
      reportUniqueWarning("unable to read the content of the " + describe(Sec) +
                          ": " + toString(ContentOrErr.takeError()));
      continue;
    }

    W.printHex("FormatVersion", Contents[0]);

    if (Error E = AttrParser->parse(Contents, Endianness))
      reportUniqueWarning("unable to dump attributes from the " +
                          describe(Sec) + ": " + toString(std::move(E)));
  }
}

namespace {

template <class ELFT> class MipsGOTParser {
public:
  LLVM_ELF_IMPORT_TYPES_ELFT(ELFT)
  using Entry = typename ELFT::Addr;
  using Entries = ArrayRef<Entry>;

  const bool IsStatic;
  const ELFFile<ELFT> &Obj;
  const ELFDumper<ELFT> &Dumper;

  MipsGOTParser(const ELFDumper<ELFT> &D);
  Error findGOT(Elf_Dyn_Range DynTable, Elf_Sym_Range DynSyms);
  Error findPLT(Elf_Dyn_Range DynTable);

  bool isGotEmpty() const { return GotEntries.empty(); }
  bool isPltEmpty() const { return PltEntries.empty(); }

  uint64_t getGp() const;

  const Entry *getGotLazyResolver() const;
  const Entry *getGotModulePointer() const;
  const Entry *getPltLazyResolver() const;
  const Entry *getPltModulePointer() const;

  Entries getLocalEntries() const;
  Entries getGlobalEntries() const;
  Entries getOtherEntries() const;
  Entries getPltEntries() const;

  uint64_t getGotAddress(const Entry * E) const;
  int64_t getGotOffset(const Entry * E) const;
  const Elf_Sym *getGotSym(const Entry *E) const;

  uint64_t getPltAddress(const Entry * E) const;
  const Elf_Sym *getPltSym(const Entry *E) const;

  StringRef getPltStrTable() const { return PltStrTable; }
  const Elf_Shdr *getPltSymTable() const { return PltSymTable; }

private:
  const Elf_Shdr *GotSec;
  size_t LocalNum;
  size_t GlobalNum;

  const Elf_Shdr *PltSec;
  const Elf_Shdr *PltRelSec;
  const Elf_Shdr *PltSymTable;
  StringRef FileName;

  Elf_Sym_Range GotDynSyms;
  StringRef PltStrTable;

  Entries GotEntries;
  Entries PltEntries;
};

} // end anonymous namespace

template <class ELFT>
MipsGOTParser<ELFT>::MipsGOTParser(const ELFDumper<ELFT> &D)
    : IsStatic(D.dynamic_table().empty()), Obj(D.getElfObject().getELFFile()),
      Dumper(D), GotSec(nullptr), LocalNum(0), GlobalNum(0), PltSec(nullptr),
      PltRelSec(nullptr), PltSymTable(nullptr),
      FileName(D.getElfObject().getFileName()) {}

template <class ELFT>
Error MipsGOTParser<ELFT>::findGOT(Elf_Dyn_Range DynTable,
                                   Elf_Sym_Range DynSyms) {
  // See "Global Offset Table" in Chapter 5 in the following document
  // for detailed GOT description.
  // ftp://www.linux-mips.org/pub/linux/mips/doc/ABI/mipsabi.pdf

  // Find static GOT secton.
  if (IsStatic) {
    GotSec = Dumper.findSectionByName(".got");
    if (!GotSec)
      return Error::success();

    ArrayRef<uint8_t> Content =
        unwrapOrError(FileName, Obj.getSectionContents(*GotSec));
    GotEntries = Entries(reinterpret_cast<const Entry *>(Content.data()),
                         Content.size() / sizeof(Entry));
    LocalNum = GotEntries.size();
    return Error::success();
  }

  // Lookup dynamic table tags which define the GOT layout.
  Optional<uint64_t> DtPltGot;
  Optional<uint64_t> DtLocalGotNum;
  Optional<uint64_t> DtGotSym;
  for (const auto &Entry : DynTable) {
    switch (Entry.getTag()) {
    case ELF::DT_PLTGOT:
      DtPltGot = Entry.getVal();
      break;
    case ELF::DT_MIPS_LOCAL_GOTNO:
      DtLocalGotNum = Entry.getVal();
      break;
    case ELF::DT_MIPS_GOTSYM:
      DtGotSym = Entry.getVal();
      break;
    }
  }

  if (!DtPltGot && !DtLocalGotNum && !DtGotSym)
    return Error::success();

  if (!DtPltGot)
    return createError("cannot find PLTGOT dynamic tag");
  if (!DtLocalGotNum)
    return createError("cannot find MIPS_LOCAL_GOTNO dynamic tag");
  if (!DtGotSym)
    return createError("cannot find MIPS_GOTSYM dynamic tag");

  size_t DynSymTotal = DynSyms.size();
  if (*DtGotSym > DynSymTotal)
    return createError("DT_MIPS_GOTSYM value (" + Twine(*DtGotSym) +
                       ") exceeds the number of dynamic symbols (" +
                       Twine(DynSymTotal) + ")");

  GotSec = findNotEmptySectionByAddress(Obj, FileName, *DtPltGot);
  if (!GotSec)
    return createError("there is no non-empty GOT section at 0x" +
                       Twine::utohexstr(*DtPltGot));

  LocalNum = *DtLocalGotNum;
  GlobalNum = DynSymTotal - *DtGotSym;

  ArrayRef<uint8_t> Content =
      unwrapOrError(FileName, Obj.getSectionContents(*GotSec));
  GotEntries = Entries(reinterpret_cast<const Entry *>(Content.data()),
                       Content.size() / sizeof(Entry));
  GotDynSyms = DynSyms.drop_front(*DtGotSym);

  return Error::success();
}

template <class ELFT>
Error MipsGOTParser<ELFT>::findPLT(Elf_Dyn_Range DynTable) {
  // Lookup dynamic table tags which define the PLT layout.
  Optional<uint64_t> DtMipsPltGot;
  Optional<uint64_t> DtJmpRel;
  for (const auto &Entry : DynTable) {
    switch (Entry.getTag()) {
    case ELF::DT_MIPS_PLTGOT:
      DtMipsPltGot = Entry.getVal();
      break;
    case ELF::DT_JMPREL:
      DtJmpRel = Entry.getVal();
      break;
    }
  }

  if (!DtMipsPltGot && !DtJmpRel)
    return Error::success();

  // Find PLT section.
  if (!DtMipsPltGot)
    return createError("cannot find MIPS_PLTGOT dynamic tag");
  if (!DtJmpRel)
    return createError("cannot find JMPREL dynamic tag");

  PltSec = findNotEmptySectionByAddress(Obj, FileName, *DtMipsPltGot);
  if (!PltSec)
    return createError("there is no non-empty PLTGOT section at 0x" +
                       Twine::utohexstr(*DtMipsPltGot));

  PltRelSec = findNotEmptySectionByAddress(Obj, FileName, *DtJmpRel);
  if (!PltRelSec)
    return createError("there is no non-empty RELPLT section at 0x" +
                       Twine::utohexstr(*DtJmpRel));

  if (Expected<ArrayRef<uint8_t>> PltContentOrErr =
          Obj.getSectionContents(*PltSec))
    PltEntries =
        Entries(reinterpret_cast<const Entry *>(PltContentOrErr->data()),
                PltContentOrErr->size() / sizeof(Entry));
  else
    return createError("unable to read PLTGOT section content: " +
                       toString(PltContentOrErr.takeError()));

  if (Expected<const Elf_Shdr *> PltSymTableOrErr =
          Obj.getSection(PltRelSec->sh_link))
    PltSymTable = *PltSymTableOrErr;
  else
    return createError("unable to get a symbol table linked to the " +
                       describe(Obj, *PltRelSec) + ": " +
                       toString(PltSymTableOrErr.takeError()));

  if (Expected<StringRef> StrTabOrErr =
          Obj.getStringTableForSymtab(*PltSymTable))
    PltStrTable = *StrTabOrErr;
  else
    return createError("unable to get a string table for the " +
                       describe(Obj, *PltSymTable) + ": " +
                       toString(StrTabOrErr.takeError()));

  return Error::success();
}

template <class ELFT> uint64_t MipsGOTParser<ELFT>::getGp() const {
  return GotSec->sh_addr + 0x7ff0;
}

template <class ELFT>
const typename MipsGOTParser<ELFT>::Entry *
MipsGOTParser<ELFT>::getGotLazyResolver() const {
  return LocalNum > 0 ? &GotEntries[0] : nullptr;
}

template <class ELFT>
const typename MipsGOTParser<ELFT>::Entry *
MipsGOTParser<ELFT>::getGotModulePointer() const {
  if (LocalNum < 2)
    return nullptr;
  const Entry &E = GotEntries[1];
  if ((E >> (sizeof(Entry) * 8 - 1)) == 0)
    return nullptr;
  return &E;
}

template <class ELFT>
typename MipsGOTParser<ELFT>::Entries
MipsGOTParser<ELFT>::getLocalEntries() const {
  size_t Skip = getGotModulePointer() ? 2 : 1;
  if (LocalNum - Skip <= 0)
    return Entries();
  return GotEntries.slice(Skip, LocalNum - Skip);
}

template <class ELFT>
typename MipsGOTParser<ELFT>::Entries
MipsGOTParser<ELFT>::getGlobalEntries() const {
  if (GlobalNum == 0)
    return Entries();
  return GotEntries.slice(LocalNum, GlobalNum);
}

template <class ELFT>
typename MipsGOTParser<ELFT>::Entries
MipsGOTParser<ELFT>::getOtherEntries() const {
  size_t OtherNum = GotEntries.size() - LocalNum - GlobalNum;
  if (OtherNum == 0)
    return Entries();
  return GotEntries.slice(LocalNum + GlobalNum, OtherNum);
}

template <class ELFT>
uint64_t MipsGOTParser<ELFT>::getGotAddress(const Entry *E) const {
  int64_t Offset = std::distance(GotEntries.data(), E) * sizeof(Entry);
  return GotSec->sh_addr + Offset;
}

template <class ELFT>
int64_t MipsGOTParser<ELFT>::getGotOffset(const Entry *E) const {
  int64_t Offset = std::distance(GotEntries.data(), E) * sizeof(Entry);
  return Offset - 0x7ff0;
}

template <class ELFT>
const typename MipsGOTParser<ELFT>::Elf_Sym *
MipsGOTParser<ELFT>::getGotSym(const Entry *E) const {
  int64_t Offset = std::distance(GotEntries.data(), E);
  return &GotDynSyms[Offset - LocalNum];
}

template <class ELFT>
const typename MipsGOTParser<ELFT>::Entry *
MipsGOTParser<ELFT>::getPltLazyResolver() const {
  return PltEntries.empty() ? nullptr : &PltEntries[0];
}

template <class ELFT>
const typename MipsGOTParser<ELFT>::Entry *
MipsGOTParser<ELFT>::getPltModulePointer() const {
  return PltEntries.size() < 2 ? nullptr : &PltEntries[1];
}

template <class ELFT>
typename MipsGOTParser<ELFT>::Entries
MipsGOTParser<ELFT>::getPltEntries() const {
  if (PltEntries.size() <= 2)
    return Entries();
  return PltEntries.slice(2, PltEntries.size() - 2);
}

template <class ELFT>
uint64_t MipsGOTParser<ELFT>::getPltAddress(const Entry *E) const {
  int64_t Offset = std::distance(PltEntries.data(), E) * sizeof(Entry);
  return PltSec->sh_addr + Offset;
}

template <class ELFT>
const typename MipsGOTParser<ELFT>::Elf_Sym *
MipsGOTParser<ELFT>::getPltSym(const Entry *E) const {
  int64_t Offset = std::distance(getPltEntries().data(), E);
  if (PltRelSec->sh_type == ELF::SHT_REL) {
    Elf_Rel_Range Rels = unwrapOrError(FileName, Obj.rels(*PltRelSec));
    return unwrapOrError(FileName,
                         Obj.getRelocationSymbol(Rels[Offset], PltSymTable));
  } else {
    Elf_Rela_Range Rels = unwrapOrError(FileName, Obj.relas(*PltRelSec));
    return unwrapOrError(FileName,
                         Obj.getRelocationSymbol(Rels[Offset], PltSymTable));
  }
}

static const EnumEntry<unsigned> ElfMipsISAExtType[] = {
  {"None",                    Mips::AFL_EXT_NONE},
  {"Broadcom SB-1",           Mips::AFL_EXT_SB1},
  {"Cavium Networks Octeon",  Mips::AFL_EXT_OCTEON},
  {"Cavium Networks Octeon2", Mips::AFL_EXT_OCTEON2},
  {"Cavium Networks OcteonP", Mips::AFL_EXT_OCTEONP},
  {"Cavium Networks Octeon3", Mips::AFL_EXT_OCTEON3},
  {"LSI R4010",               Mips::AFL_EXT_4010},
  {"Loongson 2E",             Mips::AFL_EXT_LOONGSON_2E},
  {"Loongson 2F",             Mips::AFL_EXT_LOONGSON_2F},
  {"Loongson 3A",             Mips::AFL_EXT_LOONGSON_3A},
  {"MIPS R4650",              Mips::AFL_EXT_4650},
  {"MIPS R5900",              Mips::AFL_EXT_5900},
  {"MIPS R10000",             Mips::AFL_EXT_10000},
  {"NEC VR4100",              Mips::AFL_EXT_4100},
  {"NEC VR4111/VR4181",       Mips::AFL_EXT_4111},
  {"NEC VR4120",              Mips::AFL_EXT_4120},
  {"NEC VR5400",              Mips::AFL_EXT_5400},
  {"NEC VR5500",              Mips::AFL_EXT_5500},
  {"RMI Xlr",                 Mips::AFL_EXT_XLR},
  {"Toshiba R3900",           Mips::AFL_EXT_3900}
};

static const EnumEntry<unsigned> ElfMipsASEFlags[] = {
  {"DSP",                Mips::AFL_ASE_DSP},
  {"DSPR2",              Mips::AFL_ASE_DSPR2},
  {"Enhanced VA Scheme", Mips::AFL_ASE_EVA},
  {"MCU",                Mips::AFL_ASE_MCU},
  {"MDMX",               Mips::AFL_ASE_MDMX},
  {"MIPS-3D",            Mips::AFL_ASE_MIPS3D},
  {"MT",                 Mips::AFL_ASE_MT},
  {"SmartMIPS",          Mips::AFL_ASE_SMARTMIPS},
  {"VZ",                 Mips::AFL_ASE_VIRT},
  {"MSA",                Mips::AFL_ASE_MSA},
  {"MIPS16",             Mips::AFL_ASE_MIPS16},
  {"microMIPS",          Mips::AFL_ASE_MICROMIPS},
  {"XPA",                Mips::AFL_ASE_XPA},
  {"CRC",                Mips::AFL_ASE_CRC},
  {"GINV",               Mips::AFL_ASE_GINV},
};

static const EnumEntry<unsigned> ElfMipsFpABIType[] = {
  {"Hard or soft float",                  Mips::Val_GNU_MIPS_ABI_FP_ANY},
  {"Hard float (double precision)",       Mips::Val_GNU_MIPS_ABI_FP_DOUBLE},
  {"Hard float (single precision)",       Mips::Val_GNU_MIPS_ABI_FP_SINGLE},
  {"Soft float",                          Mips::Val_GNU_MIPS_ABI_FP_SOFT},
  {"Hard float (MIPS32r2 64-bit FPU 12 callee-saved)",
   Mips::Val_GNU_MIPS_ABI_FP_OLD_64},
  {"Hard float (32-bit CPU, Any FPU)",    Mips::Val_GNU_MIPS_ABI_FP_XX},
  {"Hard float (32-bit CPU, 64-bit FPU)", Mips::Val_GNU_MIPS_ABI_FP_64},
  {"Hard float compat (32-bit CPU, 64-bit FPU)",
   Mips::Val_GNU_MIPS_ABI_FP_64A}
};

static const EnumEntry<unsigned> ElfMipsFlags1[] {
  {"ODDSPREG", Mips::AFL_FLAGS1_ODDSPREG},
};

static int getMipsRegisterSize(uint8_t Flag) {
  switch (Flag) {
  case Mips::AFL_REG_NONE:
    return 0;
  case Mips::AFL_REG_32:
    return 32;
  case Mips::AFL_REG_64:
    return 64;
  case Mips::AFL_REG_128:
    return 128;
  default:
    return -1;
  }
}

template <class ELFT>
static void printMipsReginfoData(ScopedPrinter &W,
                                 const Elf_Mips_RegInfo<ELFT> &Reginfo) {
  W.printHex("GP", Reginfo.ri_gp_value);
  W.printHex("General Mask", Reginfo.ri_gprmask);
  W.printHex("Co-Proc Mask0", Reginfo.ri_cprmask[0]);
  W.printHex("Co-Proc Mask1", Reginfo.ri_cprmask[1]);
  W.printHex("Co-Proc Mask2", Reginfo.ri_cprmask[2]);
  W.printHex("Co-Proc Mask3", Reginfo.ri_cprmask[3]);
}

template <class ELFT> void ELFDumper<ELFT>::printMipsReginfo() {
  const Elf_Shdr *RegInfoSec = findSectionByName(".reginfo");
  if (!RegInfoSec) {
    W.startLine() << "There is no .reginfo section in the file.\n";
    return;
  }

  Expected<ArrayRef<uint8_t>> ContentsOrErr =
      Obj.getSectionContents(*RegInfoSec);
  if (!ContentsOrErr) {
    this->reportUniqueWarning(
        "unable to read the content of the .reginfo section (" +
        describe(*RegInfoSec) + "): " + toString(ContentsOrErr.takeError()));
    return;
  }

  if (ContentsOrErr->size() < sizeof(Elf_Mips_RegInfo<ELFT>)) {
    this->reportUniqueWarning("the .reginfo section has an invalid size (0x" +
                              Twine::utohexstr(ContentsOrErr->size()) + ")");
    return;
  }

  DictScope GS(W, "MIPS RegInfo");
  printMipsReginfoData(W, *reinterpret_cast<const Elf_Mips_RegInfo<ELFT> *>(
                              ContentsOrErr->data()));
}

template <class ELFT>
static Expected<const Elf_Mips_Options<ELFT> *>
readMipsOptions(const uint8_t *SecBegin, ArrayRef<uint8_t> &SecData,
                bool &IsSupported) {
  if (SecData.size() < sizeof(Elf_Mips_Options<ELFT>))
    return createError("the .MIPS.options section has an invalid size (0x" +
                       Twine::utohexstr(SecData.size()) + ")");

  const Elf_Mips_Options<ELFT> *O =
      reinterpret_cast<const Elf_Mips_Options<ELFT> *>(SecData.data());
  const uint8_t Size = O->size;
  if (Size > SecData.size()) {
    const uint64_t Offset = SecData.data() - SecBegin;
    const uint64_t SecSize = Offset + SecData.size();
    return createError("a descriptor of size 0x" + Twine::utohexstr(Size) +
                       " at offset 0x" + Twine::utohexstr(Offset) +
                       " goes past the end of the .MIPS.options "
                       "section of size 0x" +
                       Twine::utohexstr(SecSize));
  }

  IsSupported = O->kind == ODK_REGINFO;
  const size_t ExpectedSize =
      sizeof(Elf_Mips_Options<ELFT>) + sizeof(Elf_Mips_RegInfo<ELFT>);

  if (IsSupported)
    if (Size < ExpectedSize)
      return createError(
          "a .MIPS.options entry of kind " +
          Twine(getElfMipsOptionsOdkType(O->kind)) +
          " has an invalid size (0x" + Twine::utohexstr(Size) +
          "), the expected size is 0x" + Twine::utohexstr(ExpectedSize));

  SecData = SecData.drop_front(Size);
  return O;
}

template <class ELFT> void ELFDumper<ELFT>::printMipsOptions() {
  const Elf_Shdr *MipsOpts = findSectionByName(".MIPS.options");
  if (!MipsOpts) {
    W.startLine() << "There is no .MIPS.options section in the file.\n";
    return;
  }

  DictScope GS(W, "MIPS Options");

  ArrayRef<uint8_t> Data =
      unwrapOrError(ObjF.getFileName(), Obj.getSectionContents(*MipsOpts));
  const uint8_t *const SecBegin = Data.begin();
  while (!Data.empty()) {
    bool IsSupported;
    Expected<const Elf_Mips_Options<ELFT> *> OptsOrErr =
        readMipsOptions<ELFT>(SecBegin, Data, IsSupported);
    if (!OptsOrErr) {
      reportUniqueWarning(OptsOrErr.takeError());
      break;
    }

    unsigned Kind = (*OptsOrErr)->kind;
    const char *Type = getElfMipsOptionsOdkType(Kind);
    if (!IsSupported) {
      W.startLine() << "Unsupported MIPS options tag: " << Type << " (" << Kind
                    << ")\n";
      continue;
    }

    DictScope GS(W, Type);
    if (Kind == ODK_REGINFO)
      printMipsReginfoData(W, (*OptsOrErr)->getRegInfo());
    else
      llvm_unreachable("unexpected .MIPS.options section descriptor kind");
  }
}

template <class ELFT> void ELFDumper<ELFT>::printStackMap() const {
  const Elf_Shdr *StackMapSection = findSectionByName(".llvm_stackmaps");
  if (!StackMapSection)
    return;

  auto Warn = [&](Error &&E) {
    this->reportUniqueWarning("unable to read the stack map from " +
                              describe(*StackMapSection) + ": " +
                              toString(std::move(E)));
  };

  Expected<ArrayRef<uint8_t>> ContentOrErr =
      Obj.getSectionContents(*StackMapSection);
  if (!ContentOrErr) {
    Warn(ContentOrErr.takeError());
    return;
  }

  if (Error E = StackMapParser<ELFT::TargetEndianness>::validateHeader(
          *ContentOrErr)) {
    Warn(std::move(E));
    return;
  }

  prettyPrintStackMap(W, StackMapParser<ELFT::TargetEndianness>(*ContentOrErr));
}

template <class ELFT>
void ELFDumper<ELFT>::printReloc(const Relocation<ELFT> &R, unsigned RelIndex,
                                 const Elf_Shdr &Sec, const Elf_Shdr *SymTab) {
  Expected<RelSymbol<ELFT>> Target = getRelocationTarget(R, SymTab);
  if (!Target)
    reportUniqueWarning("unable to print relocation " + Twine(RelIndex) +
                        " in " + describe(Sec) + ": " +
                        toString(Target.takeError()));
  else
    printRelRelaReloc(R, *Target);
}

static inline void printFields(formatted_raw_ostream &OS, StringRef Str1,
                               StringRef Str2) {
  OS.PadToColumn(2u);
  OS << Str1;
  OS.PadToColumn(37u);
  OS << Str2 << "\n";
  OS.flush();
}

template <class ELFT>
static std::string getSectionHeadersNumString(const ELFFile<ELFT> &Obj,
                                              StringRef FileName) {
  const typename ELFT::Ehdr &ElfHeader = Obj.getHeader();
  if (ElfHeader.e_shnum != 0)
    return to_string(ElfHeader.e_shnum);

  Expected<ArrayRef<typename ELFT::Shdr>> ArrOrErr = Obj.sections();
  if (!ArrOrErr) {
    // In this case we can ignore an error, because we have already reported a
    // warning about the broken section header table earlier.
    consumeError(ArrOrErr.takeError());
    return "<?>";
  }

  if (ArrOrErr->empty())
    return "0";
  return "0 (" + to_string((*ArrOrErr)[0].sh_size) + ")";
}

template <class ELFT>
static std::string getSectionHeaderTableIndexString(const ELFFile<ELFT> &Obj,
                                                    StringRef FileName) {
  const typename ELFT::Ehdr &ElfHeader = Obj.getHeader();
  if (ElfHeader.e_shstrndx != SHN_XINDEX)
    return to_string(ElfHeader.e_shstrndx);

  Expected<ArrayRef<typename ELFT::Shdr>> ArrOrErr = Obj.sections();
  if (!ArrOrErr) {
    // In this case we can ignore an error, because we have already reported a
    // warning about the broken section header table earlier.
    consumeError(ArrOrErr.takeError());
    return "<?>";
  }

  if (ArrOrErr->empty())
    return "65535 (corrupt: out of range)";
  return to_string(ElfHeader.e_shstrndx) + " (" +
         to_string((*ArrOrErr)[0].sh_link) + ")";
}

static const EnumEntry<unsigned> *getObjectFileEnumEntry(unsigned Type) {
  auto It = llvm::find_if(ElfObjectFileType, [&](const EnumEntry<unsigned> &E) {
    return E.Value == Type;
  });
  if (It != makeArrayRef(ElfObjectFileType).end())
    return It;
  return nullptr;
}

template <class ELFT> void GNUELFDumper<ELFT>::printFileHeaders() {
  const Elf_Ehdr &e = this->Obj.getHeader();
  OS << "ELF Header:\n";
  OS << "  Magic:  ";
  std::string Str;
  for (int i = 0; i < ELF::EI_NIDENT; i++)
    OS << format(" %02x", static_cast<int>(e.e_ident[i]));
  OS << "\n";
  Str = printEnum(e.e_ident[ELF::EI_CLASS], makeArrayRef(ElfClass));
  printFields(OS, "Class:", Str);
  Str = printEnum(e.e_ident[ELF::EI_DATA], makeArrayRef(ElfDataEncoding));
  printFields(OS, "Data:", Str);
  OS.PadToColumn(2u);
  OS << "Version:";
  OS.PadToColumn(37u);
  OS << to_hexString(e.e_ident[ELF::EI_VERSION]);
  if (e.e_version == ELF::EV_CURRENT)
    OS << " (current)";
  OS << "\n";
  Str = printEnum(e.e_ident[ELF::EI_OSABI], makeArrayRef(ElfOSABI));
  printFields(OS, "OS/ABI:", Str);
  printFields(OS,
              "ABI Version:", std::to_string(e.e_ident[ELF::EI_ABIVERSION]));

  if (const EnumEntry<unsigned> *E = getObjectFileEnumEntry(e.e_type)) {
    Str = E->AltName.str();
  } else {
    if (e.e_type >= ET_LOPROC)
      Str = "Processor Specific: (" + to_hexString(e.e_type, false) + ")";
    else if (e.e_type >= ET_LOOS)
      Str = "OS Specific: (" + to_hexString(e.e_type, false) + ")";
    else
      Str = "<unknown>: " + to_hexString(e.e_type, false);
  }
  printFields(OS, "Type:", Str);

  Str = printEnum(e.e_machine, makeArrayRef(ElfMachineType));
  printFields(OS, "Machine:", Str);
  Str = "0x" + to_hexString(e.e_version);
  printFields(OS, "Version:", Str);
  Str = "0x" + to_hexString(e.e_entry);
  printFields(OS, "Entry point address:", Str);
  Str = to_string(e.e_phoff) + " (bytes into file)";
  printFields(OS, "Start of program headers:", Str);
  Str = to_string(e.e_shoff) + " (bytes into file)";
  printFields(OS, "Start of section headers:", Str);
  std::string ElfFlags;
  if (e.e_machine == EM_MIPS)
    ElfFlags =
        printFlags(e.e_flags, makeArrayRef(ElfHeaderMipsFlags),
                   unsigned(ELF::EF_MIPS_ARCH), unsigned(ELF::EF_MIPS_ABI),
                   unsigned(ELF::EF_MIPS_MACH));
  else if (e.e_machine == EM_RISCV)
    ElfFlags = printFlags(e.e_flags, makeArrayRef(ElfHeaderRISCVFlags));
<<<<<<< HEAD
  else if (e.e_machine == EM_MOS)
    ElfFlags = printFlags(e.e_flags, MOS::ElfHeaderMOSFlags);
=======
  else if (e.e_machine == EM_AVR)
    ElfFlags = printFlags(e.e_flags, makeArrayRef(ElfHeaderAVRFlags),
                          unsigned(ELF::EF_AVR_ARCH_MASK));
>>>>>>> 64eaffb6
  Str = "0x" + to_hexString(e.e_flags);
  if (!ElfFlags.empty())
    Str = Str + ", " + ElfFlags;
  printFields(OS, "Flags:", Str);
  Str = to_string(e.e_ehsize) + " (bytes)";
  printFields(OS, "Size of this header:", Str);
  Str = to_string(e.e_phentsize) + " (bytes)";
  printFields(OS, "Size of program headers:", Str);
  Str = to_string(e.e_phnum);
  printFields(OS, "Number of program headers:", Str);
  Str = to_string(e.e_shentsize) + " (bytes)";
  printFields(OS, "Size of section headers:", Str);
  Str = getSectionHeadersNumString(this->Obj, this->FileName);
  printFields(OS, "Number of section headers:", Str);
  Str = getSectionHeaderTableIndexString(this->Obj, this->FileName);
  printFields(OS, "Section header string table index:", Str);
}

template <class ELFT> std::vector<GroupSection> ELFDumper<ELFT>::getGroups() {
  auto GetSignature = [&](const Elf_Sym &Sym, unsigned SymNdx,
                          const Elf_Shdr &Symtab) -> StringRef {
    Expected<StringRef> StrTableOrErr = Obj.getStringTableForSymtab(Symtab);
    if (!StrTableOrErr) {
      reportUniqueWarning("unable to get the string table for " +
                          describe(Symtab) + ": " +
                          toString(StrTableOrErr.takeError()));
      return "<?>";
    }

    StringRef Strings = *StrTableOrErr;
    if (Sym.st_name >= Strings.size()) {
      reportUniqueWarning("unable to get the name of the symbol with index " +
                          Twine(SymNdx) + ": st_name (0x" +
                          Twine::utohexstr(Sym.st_name) +
                          ") is past the end of the string table of size 0x" +
                          Twine::utohexstr(Strings.size()));
      return "<?>";
    }

    return StrTableOrErr->data() + Sym.st_name;
  };

  std::vector<GroupSection> Ret;
  uint64_t I = 0;
  for (const Elf_Shdr &Sec : cantFail(Obj.sections())) {
    ++I;
    if (Sec.sh_type != ELF::SHT_GROUP)
      continue;

    StringRef Signature = "<?>";
    if (Expected<const Elf_Shdr *> SymtabOrErr = Obj.getSection(Sec.sh_link)) {
      if (Expected<const Elf_Sym *> SymOrErr =
              Obj.template getEntry<Elf_Sym>(**SymtabOrErr, Sec.sh_info))
        Signature = GetSignature(**SymOrErr, Sec.sh_info, **SymtabOrErr);
      else
        reportUniqueWarning("unable to get the signature symbol for " +
                            describe(Sec) + ": " +
                            toString(SymOrErr.takeError()));
    } else {
      reportUniqueWarning("unable to get the symbol table for " +
                          describe(Sec) + ": " +
                          toString(SymtabOrErr.takeError()));
    }

    ArrayRef<Elf_Word> Data;
    if (Expected<ArrayRef<Elf_Word>> ContentsOrErr =
            Obj.template getSectionContentsAsArray<Elf_Word>(Sec)) {
      if (ContentsOrErr->empty())
        reportUniqueWarning("unable to read the section group flag from the " +
                            describe(Sec) + ": the section is empty");
      else
        Data = *ContentsOrErr;
    } else {
      reportUniqueWarning("unable to get the content of the " + describe(Sec) +
                          ": " + toString(ContentsOrErr.takeError()));
    }

    Ret.push_back({getPrintableSectionName(Sec),
                   maybeDemangle(Signature),
                   Sec.sh_name,
                   I - 1,
                   Sec.sh_link,
                   Sec.sh_info,
                   Data.empty() ? Elf_Word(0) : Data[0],
                   {}});

    if (Data.empty())
      continue;

    std::vector<GroupMember> &GM = Ret.back().Members;
    for (uint32_t Ndx : Data.slice(1)) {
      if (Expected<const Elf_Shdr *> SecOrErr = Obj.getSection(Ndx)) {
        GM.push_back({getPrintableSectionName(**SecOrErr), Ndx});
      } else {
        reportUniqueWarning("unable to get the section with index " +
                            Twine(Ndx) + " when dumping the " + describe(Sec) +
                            ": " + toString(SecOrErr.takeError()));
        GM.push_back({"<?>", Ndx});
      }
    }
  }
  return Ret;
}

static DenseMap<uint64_t, const GroupSection *>
mapSectionsToGroups(ArrayRef<GroupSection> Groups) {
  DenseMap<uint64_t, const GroupSection *> Ret;
  for (const GroupSection &G : Groups)
    for (const GroupMember &GM : G.Members)
      Ret.insert({GM.Index, &G});
  return Ret;
}

template <class ELFT> void GNUELFDumper<ELFT>::printGroupSections() {
  std::vector<GroupSection> V = this->getGroups();
  DenseMap<uint64_t, const GroupSection *> Map = mapSectionsToGroups(V);
  for (const GroupSection &G : V) {
    OS << "\n"
       << getGroupType(G.Type) << " group section ["
       << format_decimal(G.Index, 5) << "] `" << G.Name << "' [" << G.Signature
       << "] contains " << G.Members.size() << " sections:\n"
       << "   [Index]    Name\n";
    for (const GroupMember &GM : G.Members) {
      const GroupSection *MainGroup = Map[GM.Index];
      if (MainGroup != &G)
        this->reportUniqueWarning(
            "section with index " + Twine(GM.Index) +
            ", included in the group section with index " +
            Twine(MainGroup->Index) +
            ", was also found in the group section with index " +
            Twine(G.Index));
      OS << "   [" << format_decimal(GM.Index, 5) << "]   " << GM.Name << "\n";
    }
  }

  if (V.empty())
    OS << "There are no section groups in this file.\n";
}

template <class ELFT>
void GNUELFDumper<ELFT>::printRelrReloc(const Elf_Relr &R) {
  OS << to_string(format_hex_no_prefix(R, ELFT::Is64Bits ? 16 : 8)) << "\n";
}

template <class ELFT>
void GNUELFDumper<ELFT>::printRelRelaReloc(const Relocation<ELFT> &R,
                                           const RelSymbol<ELFT> &RelSym) {
  // First two fields are bit width dependent. The rest of them are fixed width.
  unsigned Bias = ELFT::Is64Bits ? 8 : 0;
  Field Fields[5] = {0, 10 + Bias, 19 + 2 * Bias, 42 + 2 * Bias, 53 + 2 * Bias};
  unsigned Width = ELFT::Is64Bits ? 16 : 8;

  Fields[0].Str = to_string(format_hex_no_prefix(R.Offset, Width));
  Fields[1].Str = to_string(format_hex_no_prefix(R.Info, Width));

  SmallString<32> RelocName;
  this->Obj.getRelocationTypeName(R.Type, RelocName);
  Fields[2].Str = RelocName.c_str();

  if (RelSym.Sym)
    Fields[3].Str =
        to_string(format_hex_no_prefix(RelSym.Sym->getValue(), Width));

  Fields[4].Str = std::string(RelSym.Name);
  for (const Field &F : Fields)
    printField(F);

  std::string Addend;
  if (Optional<int64_t> A = R.Addend) {
    int64_t RelAddend = *A;
    if (!RelSym.Name.empty()) {
      if (RelAddend < 0) {
        Addend = " - ";
        RelAddend = std::abs(RelAddend);
      } else {
        Addend = " + ";
      }
    }
    Addend += to_hexString(RelAddend, false);
  }
  OS << Addend << "\n";
}

template <class ELFT>
static void printRelocHeaderFields(formatted_raw_ostream &OS, unsigned SType) {
  bool IsRela = SType == ELF::SHT_RELA || SType == ELF::SHT_ANDROID_RELA;
  bool IsRelr = SType == ELF::SHT_RELR || SType == ELF::SHT_ANDROID_RELR;
  if (ELFT::Is64Bits)
    OS << "    ";
  else
    OS << " ";
  if (IsRelr && opts::RawRelr)
    OS << "Data  ";
  else
    OS << "Offset";
  if (ELFT::Is64Bits)
    OS << "             Info             Type"
       << "               Symbol's Value  Symbol's Name";
  else
    OS << "     Info    Type                Sym. Value  Symbol's Name";
  if (IsRela)
    OS << " + Addend";
  OS << "\n";
}

template <class ELFT>
void GNUELFDumper<ELFT>::printDynamicRelocHeader(unsigned Type, StringRef Name,
                                                 const DynRegionInfo &Reg) {
  uint64_t Offset = Reg.Addr - this->Obj.base();
  OS << "\n'" << Name.str().c_str() << "' relocation section at offset 0x"
     << to_hexString(Offset, false) << " contains " << Reg.Size << " bytes:\n";
  printRelocHeaderFields<ELFT>(OS, Type);
}

template <class ELFT>
static bool isRelocationSec(const typename ELFT::Shdr &Sec) {
  return Sec.sh_type == ELF::SHT_REL || Sec.sh_type == ELF::SHT_RELA ||
         Sec.sh_type == ELF::SHT_RELR || Sec.sh_type == ELF::SHT_ANDROID_REL ||
         Sec.sh_type == ELF::SHT_ANDROID_RELA ||
         Sec.sh_type == ELF::SHT_ANDROID_RELR;
}

template <class ELFT> void GNUELFDumper<ELFT>::printRelocations() {
  auto GetEntriesNum = [&](const Elf_Shdr &Sec) -> Expected<size_t> {
    // Android's packed relocation section needs to be unpacked first
    // to get the actual number of entries.
    if (Sec.sh_type == ELF::SHT_ANDROID_REL ||
        Sec.sh_type == ELF::SHT_ANDROID_RELA) {
      Expected<std::vector<typename ELFT::Rela>> RelasOrErr =
          this->Obj.android_relas(Sec);
      if (!RelasOrErr)
        return RelasOrErr.takeError();
      return RelasOrErr->size();
    }

    if (!opts::RawRelr && (Sec.sh_type == ELF::SHT_RELR ||
                           Sec.sh_type == ELF::SHT_ANDROID_RELR)) {
      Expected<Elf_Relr_Range> RelrsOrErr = this->Obj.relrs(Sec);
      if (!RelrsOrErr)
        return RelrsOrErr.takeError();
      return this->Obj.decode_relrs(*RelrsOrErr).size();
    }

    return Sec.getEntityCount();
  };

  bool HasRelocSections = false;
  for (const Elf_Shdr &Sec : cantFail(this->Obj.sections())) {
    if (!isRelocationSec<ELFT>(Sec))
      continue;
    HasRelocSections = true;

    std::string EntriesNum = "<?>";
    if (Expected<size_t> NumOrErr = GetEntriesNum(Sec))
      EntriesNum = std::to_string(*NumOrErr);
    else
      this->reportUniqueWarning("unable to get the number of relocations in " +
                                this->describe(Sec) + ": " +
                                toString(NumOrErr.takeError()));

    uintX_t Offset = Sec.sh_offset;
    StringRef Name = this->getPrintableSectionName(Sec);
    OS << "\nRelocation section '" << Name << "' at offset 0x"
       << to_hexString(Offset, false) << " contains " << EntriesNum
       << " entries:\n";
    printRelocHeaderFields<ELFT>(OS, Sec.sh_type);
    this->printRelocationsHelper(Sec);
  }
  if (!HasRelocSections)
    OS << "\nThere are no relocations in this file.\n";
}

// Print the offset of a particular section from anyone of the ranges:
// [SHT_LOOS, SHT_HIOS], [SHT_LOPROC, SHT_HIPROC], [SHT_LOUSER, SHT_HIUSER].
// If 'Type' does not fall within any of those ranges, then a string is
// returned as '<unknown>' followed by the type value.
static std::string getSectionTypeOffsetString(unsigned Type) {
  if (Type >= SHT_LOOS && Type <= SHT_HIOS)
    return "LOOS+0x" + to_hexString(Type - SHT_LOOS);
  else if (Type >= SHT_LOPROC && Type <= SHT_HIPROC)
    return "LOPROC+0x" + to_hexString(Type - SHT_LOPROC);
  else if (Type >= SHT_LOUSER && Type <= SHT_HIUSER)
    return "LOUSER+0x" + to_hexString(Type - SHT_LOUSER);
  return "0x" + to_hexString(Type) + ": <unknown>";
}

static std::string getSectionTypeString(unsigned Machine, unsigned Type) {
  StringRef Name = getELFSectionTypeName(Machine, Type);

  // Handle SHT_GNU_* type names.
  if (Name.startswith("SHT_GNU_")) {
    if (Name == "SHT_GNU_HASH")
      return "GNU_HASH";
    // E.g. SHT_GNU_verneed -> VERNEED.
    return Name.drop_front(8).upper();
  }

  if (Name == "SHT_SYMTAB_SHNDX")
    return "SYMTAB SECTION INDICES";

  if (Name.startswith("SHT_"))
    return Name.drop_front(4).str();
  return getSectionTypeOffsetString(Type);
}

static void printSectionDescription(formatted_raw_ostream &OS,
                                    unsigned EMachine) {
  OS << "Key to Flags:\n";
  OS << "  W (write), A (alloc), X (execute), M (merge), S (strings), I "
        "(info),\n";
  OS << "  L (link order), O (extra OS processing required), G (group), T "
        "(TLS),\n";
  OS << "  C (compressed), x (unknown), o (OS specific), E (exclude),\n";
  OS << "  R (retain)";

  if (EMachine == EM_X86_64)
    OS << ", l (large)";
  else if (EMachine == EM_ARM)
    OS << ", y (purecode)";
  else if (EMachine == EM_MOS)
    OS << ", z (zeropage)";

  OS << ", p (processor specific)\n";
}

template <class ELFT> void GNUELFDumper<ELFT>::printSectionHeaders() {
  unsigned Bias = ELFT::Is64Bits ? 0 : 8;
  ArrayRef<Elf_Shdr> Sections = cantFail(this->Obj.sections());
  OS << "There are " << to_string(Sections.size())
     << " section headers, starting at offset "
     << "0x" << to_hexString(this->Obj.getHeader().e_shoff, false) << ":\n\n";
  OS << "Section Headers:\n";
  Field Fields[11] = {
      {"[Nr]", 2},        {"Name", 7},        {"Type", 25},
      {"Address", 41},    {"Off", 58 - Bias}, {"Size", 65 - Bias},
      {"ES", 72 - Bias},  {"Flg", 75 - Bias}, {"Lk", 79 - Bias},
      {"Inf", 82 - Bias}, {"Al", 86 - Bias}};
  for (const Field &F : Fields)
    printField(F);
  OS << "\n";

  StringRef SecStrTable;
  if (Expected<StringRef> SecStrTableOrErr =
          this->Obj.getSectionStringTable(Sections, this->WarningHandler))
    SecStrTable = *SecStrTableOrErr;
  else
    this->reportUniqueWarning(SecStrTableOrErr.takeError());

  size_t SectionIndex = 0;
  for (const Elf_Shdr &Sec : Sections) {
    Fields[0].Str = to_string(SectionIndex);
    if (SecStrTable.empty())
      Fields[1].Str = "<no-strings>";
    else
      Fields[1].Str = std::string(unwrapOrError<StringRef>(
          this->FileName, this->Obj.getSectionName(Sec, SecStrTable)));
    Fields[2].Str =
        getSectionTypeString(this->Obj.getHeader().e_machine, Sec.sh_type);
    Fields[3].Str =
        to_string(format_hex_no_prefix(Sec.sh_addr, ELFT::Is64Bits ? 16 : 8));
    Fields[4].Str = to_string(format_hex_no_prefix(Sec.sh_offset, 6));
    Fields[5].Str = to_string(format_hex_no_prefix(Sec.sh_size, 6));
    Fields[6].Str = to_string(format_hex_no_prefix(Sec.sh_entsize, 2));
    Fields[7].Str = getGNUFlags(this->Obj.getHeader().e_machine, Sec.sh_flags);
    Fields[8].Str = to_string(Sec.sh_link);
    Fields[9].Str = to_string(Sec.sh_info);
    Fields[10].Str = to_string(Sec.sh_addralign);

    OS.PadToColumn(Fields[0].Column);
    OS << "[" << right_justify(Fields[0].Str, 2) << "]";
    for (int i = 1; i < 7; i++)
      printField(Fields[i]);
    OS.PadToColumn(Fields[7].Column);
    OS << right_justify(Fields[7].Str, 3);
    OS.PadToColumn(Fields[8].Column);
    OS << right_justify(Fields[8].Str, 2);
    OS.PadToColumn(Fields[9].Column);
    OS << right_justify(Fields[9].Str, 3);
    OS.PadToColumn(Fields[10].Column);
    OS << right_justify(Fields[10].Str, 2);
    OS << "\n";
    ++SectionIndex;
  }
  printSectionDescription(OS, this->Obj.getHeader().e_machine);
}

template <class ELFT>
void GNUELFDumper<ELFT>::printSymtabMessage(const Elf_Shdr *Symtab,
                                            size_t Entries,
                                            bool NonVisibilityBitsUsed) const {
  StringRef Name;
  if (Symtab)
    Name = this->getPrintableSectionName(*Symtab);
  if (!Name.empty())
    OS << "\nSymbol table '" << Name << "'";
  else
    OS << "\nSymbol table for image";
  OS << " contains " << Entries << " entries:\n";

  if (ELFT::Is64Bits)
    OS << "   Num:    Value          Size Type    Bind   Vis";
  else
    OS << "   Num:    Value  Size Type    Bind   Vis";

  if (NonVisibilityBitsUsed)
    OS << "             ";
  OS << "       Ndx Name\n";
}

template <class ELFT>
std::string
GNUELFDumper<ELFT>::getSymbolSectionNdx(const Elf_Sym &Symbol,
                                        unsigned SymIndex,
                                        DataRegion<Elf_Word> ShndxTable) const {
  unsigned SectionIndex = Symbol.st_shndx;
  switch (SectionIndex) {
  case ELF::SHN_UNDEF:
    return "UND";
  case ELF::SHN_ABS:
    return "ABS";
  case ELF::SHN_COMMON:
    return "COM";
  case ELF::SHN_XINDEX: {
    Expected<uint32_t> IndexOrErr =
        object::getExtendedSymbolTableIndex<ELFT>(Symbol, SymIndex, ShndxTable);
    if (!IndexOrErr) {
      assert(Symbol.st_shndx == SHN_XINDEX &&
             "getExtendedSymbolTableIndex should only fail due to an invalid "
             "SHT_SYMTAB_SHNDX table/reference");
      this->reportUniqueWarning(IndexOrErr.takeError());
      return "RSV[0xffff]";
    }
    return to_string(format_decimal(*IndexOrErr, 3));
  }
  default:
    // Find if:
    // Processor specific
    if (SectionIndex >= ELF::SHN_LOPROC && SectionIndex <= ELF::SHN_HIPROC)
      return std::string("PRC[0x") +
             to_string(format_hex_no_prefix(SectionIndex, 4)) + "]";
    // OS specific
    if (SectionIndex >= ELF::SHN_LOOS && SectionIndex <= ELF::SHN_HIOS)
      return std::string("OS[0x") +
             to_string(format_hex_no_prefix(SectionIndex, 4)) + "]";
    // Architecture reserved:
    if (SectionIndex >= ELF::SHN_LORESERVE &&
        SectionIndex <= ELF::SHN_HIRESERVE)
      return std::string("RSV[0x") +
             to_string(format_hex_no_prefix(SectionIndex, 4)) + "]";
    // A normal section with an index
    return to_string(format_decimal(SectionIndex, 3));
  }
}

template <class ELFT>
void GNUELFDumper<ELFT>::printSymbol(const Elf_Sym &Symbol, unsigned SymIndex,
                                     DataRegion<Elf_Word> ShndxTable,
                                     Optional<StringRef> StrTable,
                                     bool IsDynamic,
                                     bool NonVisibilityBitsUsed) const {
  unsigned Bias = ELFT::Is64Bits ? 8 : 0;
  Field Fields[8] = {0,         8,         17 + Bias, 23 + Bias,
                     31 + Bias, 38 + Bias, 48 + Bias, 51 + Bias};
  Fields[0].Str = to_string(format_decimal(SymIndex, 6)) + ":";
  Fields[1].Str =
      to_string(format_hex_no_prefix(Symbol.st_value, ELFT::Is64Bits ? 16 : 8));
  Fields[2].Str = to_string(format_decimal(Symbol.st_size, 5));

  unsigned char SymbolType = Symbol.getType();
  if (this->Obj.getHeader().e_machine == ELF::EM_AMDGPU &&
      SymbolType >= ELF::STT_LOOS && SymbolType < ELF::STT_HIOS)
    Fields[3].Str = printEnum(SymbolType, makeArrayRef(AMDGPUSymbolTypes));
  else
    Fields[3].Str = printEnum(SymbolType, makeArrayRef(ElfSymbolTypes));

  Fields[4].Str =
      printEnum(Symbol.getBinding(), makeArrayRef(ElfSymbolBindings));
  Fields[5].Str =
      printEnum(Symbol.getVisibility(), makeArrayRef(ElfSymbolVisibilities));

  if (Symbol.st_other & ~0x3) {
    if (this->Obj.getHeader().e_machine == ELF::EM_AARCH64) {
      uint8_t Other = Symbol.st_other & ~0x3;
      if (Other & STO_AARCH64_VARIANT_PCS) {
        Other &= ~STO_AARCH64_VARIANT_PCS;
        Fields[5].Str += " [VARIANT_PCS";
        if (Other != 0)
          Fields[5].Str.append(" | " + to_hexString(Other, false));
        Fields[5].Str.append("]");
      }
    } else if (this->Obj.getHeader().e_machine == ELF::EM_RISCV) {
      uint8_t Other = Symbol.st_other & ~0x3;
      if (Other & STO_RISCV_VARIANT_CC) {
        Other &= ~STO_RISCV_VARIANT_CC;
        Fields[5].Str += " [VARIANT_CC";
        if (Other != 0)
          Fields[5].Str.append(" | " + to_hexString(Other, false));
        Fields[5].Str.append("]");
      }
    } else {
      Fields[5].Str +=
          " [<other: " + to_string(format_hex(Symbol.st_other, 2)) + ">]";
    }
  }

  Fields[6].Column += NonVisibilityBitsUsed ? 13 : 0;
  Fields[6].Str = getSymbolSectionNdx(Symbol, SymIndex, ShndxTable);

  Fields[7].Str = this->getFullSymbolName(Symbol, SymIndex, ShndxTable,
                                          StrTable, IsDynamic);
  for (const Field &Entry : Fields)
    printField(Entry);
  OS << "\n";
}

template <class ELFT>
void GNUELFDumper<ELFT>::printHashedSymbol(const Elf_Sym *Symbol,
                                           unsigned SymIndex,
                                           DataRegion<Elf_Word> ShndxTable,
                                           StringRef StrTable,
                                           uint32_t Bucket) {
  unsigned Bias = ELFT::Is64Bits ? 8 : 0;
  Field Fields[9] = {0,         6,         11,        20 + Bias, 25 + Bias,
                     34 + Bias, 41 + Bias, 49 + Bias, 53 + Bias};
  Fields[0].Str = to_string(format_decimal(SymIndex, 5));
  Fields[1].Str = to_string(format_decimal(Bucket, 3)) + ":";

  Fields[2].Str = to_string(
      format_hex_no_prefix(Symbol->st_value, ELFT::Is64Bits ? 16 : 8));
  Fields[3].Str = to_string(format_decimal(Symbol->st_size, 5));

  unsigned char SymbolType = Symbol->getType();
  if (this->Obj.getHeader().e_machine == ELF::EM_AMDGPU &&
      SymbolType >= ELF::STT_LOOS && SymbolType < ELF::STT_HIOS)
    Fields[4].Str = printEnum(SymbolType, makeArrayRef(AMDGPUSymbolTypes));
  else
    Fields[4].Str = printEnum(SymbolType, makeArrayRef(ElfSymbolTypes));

  Fields[5].Str =
      printEnum(Symbol->getBinding(), makeArrayRef(ElfSymbolBindings));
  Fields[6].Str =
      printEnum(Symbol->getVisibility(), makeArrayRef(ElfSymbolVisibilities));
  Fields[7].Str = getSymbolSectionNdx(*Symbol, SymIndex, ShndxTable);
  Fields[8].Str =
      this->getFullSymbolName(*Symbol, SymIndex, ShndxTable, StrTable, true);

  for (const Field &Entry : Fields)
    printField(Entry);
  OS << "\n";
}

template <class ELFT>
void GNUELFDumper<ELFT>::printSymbols(bool PrintSymbols,
                                      bool PrintDynamicSymbols) {
  if (!PrintSymbols && !PrintDynamicSymbols)
    return;
  // GNU readelf prints both the .dynsym and .symtab with --symbols.
  this->printSymbolsHelper(true);
  if (PrintSymbols)
    this->printSymbolsHelper(false);
}

template <class ELFT>
void GNUELFDumper<ELFT>::printHashTableSymbols(const Elf_Hash &SysVHash) {
  if (this->DynamicStringTable.empty())
    return;

  if (ELFT::Is64Bits)
    OS << "  Num Buc:    Value          Size   Type   Bind Vis      Ndx Name";
  else
    OS << "  Num Buc:    Value  Size   Type   Bind Vis      Ndx Name";
  OS << "\n";

  Elf_Sym_Range DynSyms = this->dynamic_symbols();
  const Elf_Sym *FirstSym = DynSyms.empty() ? nullptr : &DynSyms[0];
  if (!FirstSym) {
    this->reportUniqueWarning(
        Twine("unable to print symbols for the .hash table: the "
              "dynamic symbol table ") +
        (this->DynSymRegion ? "is empty" : "was not found"));
    return;
  }

  DataRegion<Elf_Word> ShndxTable(
      (const Elf_Word *)this->DynSymTabShndxRegion.Addr, this->Obj.end());
  auto Buckets = SysVHash.buckets();
  auto Chains = SysVHash.chains();
  for (uint32_t Buc = 0; Buc < SysVHash.nbucket; Buc++) {
    if (Buckets[Buc] == ELF::STN_UNDEF)
      continue;
    std::vector<bool> Visited(SysVHash.nchain);
    for (uint32_t Ch = Buckets[Buc]; Ch < SysVHash.nchain; Ch = Chains[Ch]) {
      if (Ch == ELF::STN_UNDEF)
        break;

      if (Visited[Ch]) {
        this->reportUniqueWarning(".hash section is invalid: bucket " +
                                  Twine(Ch) +
                                  ": a cycle was detected in the linked chain");
        break;
      }

      printHashedSymbol(FirstSym + Ch, Ch, ShndxTable, this->DynamicStringTable,
                        Buc);
      Visited[Ch] = true;
    }
  }
}

template <class ELFT>
void GNUELFDumper<ELFT>::printGnuHashTableSymbols(const Elf_GnuHash &GnuHash) {
  if (this->DynamicStringTable.empty())
    return;

  Elf_Sym_Range DynSyms = this->dynamic_symbols();
  const Elf_Sym *FirstSym = DynSyms.empty() ? nullptr : &DynSyms[0];
  if (!FirstSym) {
    this->reportUniqueWarning(
        Twine("unable to print symbols for the .gnu.hash table: the "
              "dynamic symbol table ") +
        (this->DynSymRegion ? "is empty" : "was not found"));
    return;
  }

  auto GetSymbol = [&](uint64_t SymIndex,
                       uint64_t SymsTotal) -> const Elf_Sym * {
    if (SymIndex >= SymsTotal) {
      this->reportUniqueWarning(
          "unable to print hashed symbol with index " + Twine(SymIndex) +
          ", which is greater than or equal to the number of dynamic symbols "
          "(" +
          Twine::utohexstr(SymsTotal) + ")");
      return nullptr;
    }
    return FirstSym + SymIndex;
  };

  Expected<ArrayRef<Elf_Word>> ValuesOrErr =
      getGnuHashTableChains<ELFT>(this->DynSymRegion, &GnuHash);
  ArrayRef<Elf_Word> Values;
  if (!ValuesOrErr)
    this->reportUniqueWarning("unable to get hash values for the SHT_GNU_HASH "
                              "section: " +
                              toString(ValuesOrErr.takeError()));
  else
    Values = *ValuesOrErr;

  DataRegion<Elf_Word> ShndxTable(
      (const Elf_Word *)this->DynSymTabShndxRegion.Addr, this->Obj.end());
  ArrayRef<Elf_Word> Buckets = GnuHash.buckets();
  for (uint32_t Buc = 0; Buc < GnuHash.nbuckets; Buc++) {
    if (Buckets[Buc] == ELF::STN_UNDEF)
      continue;
    uint32_t Index = Buckets[Buc];
    // Print whole chain.
    while (true) {
      uint32_t SymIndex = Index++;
      if (const Elf_Sym *Sym = GetSymbol(SymIndex, DynSyms.size()))
        printHashedSymbol(Sym, SymIndex, ShndxTable, this->DynamicStringTable,
                          Buc);
      else
        break;

      if (SymIndex < GnuHash.symndx) {
        this->reportUniqueWarning(
            "unable to read the hash value for symbol with index " +
            Twine(SymIndex) +
            ", which is less than the index of the first hashed symbol (" +
            Twine(GnuHash.symndx) + ")");
        break;
      }

       // Chain ends at symbol with stopper bit.
      if ((Values[SymIndex - GnuHash.symndx] & 1) == 1)
        break;
    }
  }
}

template <class ELFT> void GNUELFDumper<ELFT>::printHashSymbols() {
  if (this->HashTable) {
    OS << "\n Symbol table of .hash for image:\n";
    if (Error E = checkHashTable<ELFT>(*this, this->HashTable))
      this->reportUniqueWarning(std::move(E));
    else
      printHashTableSymbols(*this->HashTable);
  }

  // Try printing the .gnu.hash table.
  if (this->GnuHashTable) {
    OS << "\n Symbol table of .gnu.hash for image:\n";
    if (ELFT::Is64Bits)
      OS << "  Num Buc:    Value          Size   Type   Bind Vis      Ndx Name";
    else
      OS << "  Num Buc:    Value  Size   Type   Bind Vis      Ndx Name";
    OS << "\n";

    if (Error E = checkGNUHashTable<ELFT>(this->Obj, this->GnuHashTable))
      this->reportUniqueWarning(std::move(E));
    else
      printGnuHashTableSymbols(*this->GnuHashTable);
  }
}

template <class ELFT> void GNUELFDumper<ELFT>::printSectionDetails() {
  ArrayRef<Elf_Shdr> Sections = cantFail(this->Obj.sections());
  OS << "There are " << to_string(Sections.size())
     << " section headers, starting at offset "
     << "0x" << to_hexString(this->Obj.getHeader().e_shoff, false) << ":\n\n";

  OS << "Section Headers:\n";

  auto PrintFields = [&](ArrayRef<Field> V) {
    for (const Field &F : V)
      printField(F);
    OS << "\n";
  };

  PrintFields({{"[Nr]", 2}, {"Name", 7}});

  constexpr bool Is64 = ELFT::Is64Bits;
  PrintFields({{"Type", 7},
               {Is64 ? "Address" : "Addr", 23},
               {"Off", Is64 ? 40 : 32},
               {"Size", Is64 ? 47 : 39},
               {"ES", Is64 ? 54 : 46},
               {"Lk", Is64 ? 59 : 51},
               {"Inf", Is64 ? 62 : 54},
               {"Al", Is64 ? 66 : 57}});
  PrintFields({{"Flags", 7}});

  StringRef SecStrTable;
  if (Expected<StringRef> SecStrTableOrErr =
          this->Obj.getSectionStringTable(Sections, this->WarningHandler))
    SecStrTable = *SecStrTableOrErr;
  else
    this->reportUniqueWarning(SecStrTableOrErr.takeError());

  size_t SectionIndex = 0;
  const unsigned AddrSize = Is64 ? 16 : 8;
  for (const Elf_Shdr &S : Sections) {
    StringRef Name = "<?>";
    if (Expected<StringRef> NameOrErr =
            this->Obj.getSectionName(S, SecStrTable))
      Name = *NameOrErr;
    else
      this->reportUniqueWarning(NameOrErr.takeError());

    OS.PadToColumn(2);
    OS << "[" << right_justify(to_string(SectionIndex), 2) << "]";
    PrintFields({{Name, 7}});
    PrintFields(
        {{getSectionTypeString(this->Obj.getHeader().e_machine, S.sh_type), 7},
         {to_string(format_hex_no_prefix(S.sh_addr, AddrSize)), 23},
         {to_string(format_hex_no_prefix(S.sh_offset, 6)), Is64 ? 39 : 32},
         {to_string(format_hex_no_prefix(S.sh_size, 6)), Is64 ? 47 : 39},
         {to_string(format_hex_no_prefix(S.sh_entsize, 2)), Is64 ? 54 : 46},
         {to_string(S.sh_link), Is64 ? 59 : 51},
         {to_string(S.sh_info), Is64 ? 63 : 55},
         {to_string(S.sh_addralign), Is64 ? 66 : 58}});

    OS.PadToColumn(7);
    OS << "[" << to_string(format_hex_no_prefix(S.sh_flags, AddrSize)) << "]: ";

    DenseMap<unsigned, StringRef> FlagToName = {
        {SHF_WRITE, "WRITE"},           {SHF_ALLOC, "ALLOC"},
        {SHF_EXECINSTR, "EXEC"},        {SHF_MERGE, "MERGE"},
        {SHF_STRINGS, "STRINGS"},       {SHF_INFO_LINK, "INFO LINK"},
        {SHF_LINK_ORDER, "LINK ORDER"}, {SHF_OS_NONCONFORMING, "OS NONCONF"},
        {SHF_GROUP, "GROUP"},           {SHF_TLS, "TLS"},
        {SHF_COMPRESSED, "COMPRESSED"}, {SHF_EXCLUDE, "EXCLUDE"}};

    uint64_t Flags = S.sh_flags;
    uint64_t UnknownFlags = 0;
    ListSeparator LS;
    while (Flags) {
      // Take the least significant bit as a flag.
      uint64_t Flag = Flags & -Flags;
      Flags -= Flag;

      auto It = FlagToName.find(Flag);
      if (It != FlagToName.end())
        OS << LS << It->second;
      else
        UnknownFlags |= Flag;
    }

    auto PrintUnknownFlags = [&](uint64_t Mask, StringRef Name) {
      uint64_t FlagsToPrint = UnknownFlags & Mask;
      if (!FlagsToPrint)
        return;

      OS << LS << Name << " ("
         << to_string(format_hex_no_prefix(FlagsToPrint, AddrSize)) << ")";
      UnknownFlags &= ~Mask;
    };

    PrintUnknownFlags(SHF_MASKOS, "OS");
    PrintUnknownFlags(SHF_MASKPROC, "PROC");
    PrintUnknownFlags(uint64_t(-1), "UNKNOWN");

    OS << "\n";
    ++SectionIndex;
  }
}

static inline std::string printPhdrFlags(unsigned Flag) {
  std::string Str;
  Str = (Flag & PF_R) ? "R" : " ";
  Str += (Flag & PF_W) ? "W" : " ";
  Str += (Flag & PF_X) ? "E" : " ";
  return Str;
}

template <class ELFT>
static bool checkTLSSections(const typename ELFT::Phdr &Phdr,
                             const typename ELFT::Shdr &Sec) {
  if (Sec.sh_flags & ELF::SHF_TLS) {
    // .tbss must only be shown in the PT_TLS segment.
    if (Sec.sh_type == ELF::SHT_NOBITS)
      return Phdr.p_type == ELF::PT_TLS;

    // SHF_TLS sections are only shown in PT_TLS, PT_LOAD or PT_GNU_RELRO
    // segments.
    return (Phdr.p_type == ELF::PT_TLS) || (Phdr.p_type == ELF::PT_LOAD) ||
           (Phdr.p_type == ELF::PT_GNU_RELRO);
  }

  // PT_TLS must only have SHF_TLS sections.
  return Phdr.p_type != ELF::PT_TLS;
}

template <class ELFT>
static bool checkOffsets(const typename ELFT::Phdr &Phdr,
                         const typename ELFT::Shdr &Sec) {
  // SHT_NOBITS sections don't need to have an offset inside the segment.
  if (Sec.sh_type == ELF::SHT_NOBITS)
    return true;

  if (Sec.sh_offset < Phdr.p_offset)
    return false;

  // Only non-empty sections can be at the end of a segment.
  if (Sec.sh_size == 0)
    return (Sec.sh_offset + 1 <= Phdr.p_offset + Phdr.p_filesz);
  return Sec.sh_offset + Sec.sh_size <= Phdr.p_offset + Phdr.p_filesz;
}

// Check that an allocatable section belongs to a virtual address
// space of a segment.
template <class ELFT>
static bool checkVMA(const typename ELFT::Phdr &Phdr,
                     const typename ELFT::Shdr &Sec) {
  if (!(Sec.sh_flags & ELF::SHF_ALLOC))
    return true;

  if (Sec.sh_addr < Phdr.p_vaddr)
    return false;

  bool IsTbss =
      (Sec.sh_type == ELF::SHT_NOBITS) && ((Sec.sh_flags & ELF::SHF_TLS) != 0);
  // .tbss is special, it only has memory in PT_TLS and has NOBITS properties.
  bool IsTbssInNonTLS = IsTbss && Phdr.p_type != ELF::PT_TLS;
  // Only non-empty sections can be at the end of a segment.
  if (Sec.sh_size == 0 || IsTbssInNonTLS)
    return Sec.sh_addr + 1 <= Phdr.p_vaddr + Phdr.p_memsz;
  return Sec.sh_addr + Sec.sh_size <= Phdr.p_vaddr + Phdr.p_memsz;
}

template <class ELFT>
static bool checkPTDynamic(const typename ELFT::Phdr &Phdr,
                           const typename ELFT::Shdr &Sec) {
  if (Phdr.p_type != ELF::PT_DYNAMIC || Phdr.p_memsz == 0 || Sec.sh_size != 0)
    return true;

  // We get here when we have an empty section. Only non-empty sections can be
  // at the start or at the end of PT_DYNAMIC.
  // Is section within the phdr both based on offset and VMA?
  bool CheckOffset = (Sec.sh_type == ELF::SHT_NOBITS) ||
                     (Sec.sh_offset > Phdr.p_offset &&
                      Sec.sh_offset < Phdr.p_offset + Phdr.p_filesz);
  bool CheckVA = !(Sec.sh_flags & ELF::SHF_ALLOC) ||
                 (Sec.sh_addr > Phdr.p_vaddr && Sec.sh_addr < Phdr.p_memsz);
  return CheckOffset && CheckVA;
}

template <class ELFT>
void GNUELFDumper<ELFT>::printProgramHeaders(
    bool PrintProgramHeaders, cl::boolOrDefault PrintSectionMapping) {
  if (PrintProgramHeaders)
    printProgramHeaders();

  // Display the section mapping along with the program headers, unless
  // -section-mapping is explicitly set to false.
  if (PrintSectionMapping != cl::BOU_FALSE)
    printSectionMapping();
}

template <class ELFT> void GNUELFDumper<ELFT>::printProgramHeaders() {
  unsigned Bias = ELFT::Is64Bits ? 8 : 0;
  const Elf_Ehdr &Header = this->Obj.getHeader();
  Field Fields[8] = {2,         17,        26,        37 + Bias,
                     48 + Bias, 56 + Bias, 64 + Bias, 68 + Bias};
  OS << "\nElf file type is "
     << printEnum(Header.e_type, makeArrayRef(ElfObjectFileType)) << "\n"
     << "Entry point " << format_hex(Header.e_entry, 3) << "\n"
     << "There are " << Header.e_phnum << " program headers,"
     << " starting at offset " << Header.e_phoff << "\n\n"
     << "Program Headers:\n";
  if (ELFT::Is64Bits)
    OS << "  Type           Offset   VirtAddr           PhysAddr         "
       << "  FileSiz  MemSiz   Flg Align\n";
  else
    OS << "  Type           Offset   VirtAddr   PhysAddr   FileSiz "
       << "MemSiz  Flg Align\n";

  unsigned Width = ELFT::Is64Bits ? 18 : 10;
  unsigned SizeWidth = ELFT::Is64Bits ? 8 : 7;

  Expected<ArrayRef<Elf_Phdr>> PhdrsOrErr = this->Obj.program_headers();
  if (!PhdrsOrErr) {
    this->reportUniqueWarning("unable to dump program headers: " +
                              toString(PhdrsOrErr.takeError()));
    return;
  }

  for (const Elf_Phdr &Phdr : *PhdrsOrErr) {
    Fields[0].Str = getGNUPtType(Header.e_machine, Phdr.p_type);
    Fields[1].Str = to_string(format_hex(Phdr.p_offset, 8));
    Fields[2].Str = to_string(format_hex(Phdr.p_vaddr, Width));
    Fields[3].Str = to_string(format_hex(Phdr.p_paddr, Width));
    Fields[4].Str = to_string(format_hex(Phdr.p_filesz, SizeWidth));
    Fields[5].Str = to_string(format_hex(Phdr.p_memsz, SizeWidth));
    Fields[6].Str = printPhdrFlags(Phdr.p_flags);
    Fields[7].Str = to_string(format_hex(Phdr.p_align, 1));
    for (const Field &F : Fields)
      printField(F);
    if (Phdr.p_type == ELF::PT_INTERP) {
      OS << "\n";
      auto ReportBadInterp = [&](const Twine &Msg) {
        this->reportUniqueWarning(
            "unable to read program interpreter name at offset 0x" +
            Twine::utohexstr(Phdr.p_offset) + ": " + Msg);
      };

      if (Phdr.p_offset >= this->Obj.getBufSize()) {
        ReportBadInterp("it goes past the end of the file (0x" +
                        Twine::utohexstr(this->Obj.getBufSize()) + ")");
        continue;
      }

      const char *Data =
          reinterpret_cast<const char *>(this->Obj.base()) + Phdr.p_offset;
      size_t MaxSize = this->Obj.getBufSize() - Phdr.p_offset;
      size_t Len = strnlen(Data, MaxSize);
      if (Len == MaxSize) {
        ReportBadInterp("it is not null-terminated");
        continue;
      }

      OS << "      [Requesting program interpreter: ";
      OS << StringRef(Data, Len) << "]";
    }
    OS << "\n";
  }
}

template <class ELFT> void GNUELFDumper<ELFT>::printSectionMapping() {
  OS << "\n Section to Segment mapping:\n  Segment Sections...\n";
  DenseSet<const Elf_Shdr *> BelongsToSegment;
  int Phnum = 0;

  Expected<ArrayRef<Elf_Phdr>> PhdrsOrErr = this->Obj.program_headers();
  if (!PhdrsOrErr) {
    this->reportUniqueWarning(
        "can't read program headers to build section to segment mapping: " +
        toString(PhdrsOrErr.takeError()));
    return;
  }

  for (const Elf_Phdr &Phdr : *PhdrsOrErr) {
    std::string Sections;
    OS << format("   %2.2d     ", Phnum++);
    // Check if each section is in a segment and then print mapping.
    for (const Elf_Shdr &Sec : cantFail(this->Obj.sections())) {
      if (Sec.sh_type == ELF::SHT_NULL)
        continue;

      // readelf additionally makes sure it does not print zero sized sections
      // at end of segments and for PT_DYNAMIC both start and end of section
      // .tbss must only be shown in PT_TLS section.
      if (checkTLSSections<ELFT>(Phdr, Sec) && checkOffsets<ELFT>(Phdr, Sec) &&
          checkVMA<ELFT>(Phdr, Sec) && checkPTDynamic<ELFT>(Phdr, Sec)) {
        Sections +=
            unwrapOrError(this->FileName, this->Obj.getSectionName(Sec)).str() +
            " ";
        BelongsToSegment.insert(&Sec);
      }
    }
    OS << Sections << "\n";
    OS.flush();
  }

  // Display sections that do not belong to a segment.
  std::string Sections;
  for (const Elf_Shdr &Sec : cantFail(this->Obj.sections())) {
    if (BelongsToSegment.find(&Sec) == BelongsToSegment.end())
      Sections +=
          unwrapOrError(this->FileName, this->Obj.getSectionName(Sec)).str() +
          ' ';
  }
  if (!Sections.empty()) {
    OS << "   None  " << Sections << '\n';
    OS.flush();
  }
}

namespace {

template <class ELFT>
RelSymbol<ELFT> getSymbolForReloc(const ELFDumper<ELFT> &Dumper,
                                  const Relocation<ELFT> &Reloc) {
  using Elf_Sym = typename ELFT::Sym;
  auto WarnAndReturn = [&](const Elf_Sym *Sym,
                           const Twine &Reason) -> RelSymbol<ELFT> {
    Dumper.reportUniqueWarning(
        "unable to get name of the dynamic symbol with index " +
        Twine(Reloc.Symbol) + ": " + Reason);
    return {Sym, "<corrupt>"};
  };

  ArrayRef<Elf_Sym> Symbols = Dumper.dynamic_symbols();
  const Elf_Sym *FirstSym = Symbols.begin();
  if (!FirstSym)
    return WarnAndReturn(nullptr, "no dynamic symbol table found");

  // We might have an object without a section header. In this case the size of
  // Symbols is zero, because there is no way to know the size of the dynamic
  // table. We should allow this case and not print a warning.
  if (!Symbols.empty() && Reloc.Symbol >= Symbols.size())
    return WarnAndReturn(
        nullptr,
        "index is greater than or equal to the number of dynamic symbols (" +
            Twine(Symbols.size()) + ")");

  const ELFFile<ELFT> &Obj = Dumper.getElfObject().getELFFile();
  const uint64_t FileSize = Obj.getBufSize();
  const uint64_t SymOffset = ((const uint8_t *)FirstSym - Obj.base()) +
                             (uint64_t)Reloc.Symbol * sizeof(Elf_Sym);
  if (SymOffset + sizeof(Elf_Sym) > FileSize)
    return WarnAndReturn(nullptr, "symbol at 0x" + Twine::utohexstr(SymOffset) +
                                      " goes past the end of the file (0x" +
                                      Twine::utohexstr(FileSize) + ")");

  const Elf_Sym *Sym = FirstSym + Reloc.Symbol;
  Expected<StringRef> ErrOrName = Sym->getName(Dumper.getDynamicStringTable());
  if (!ErrOrName)
    return WarnAndReturn(Sym, toString(ErrOrName.takeError()));

  return {Sym == FirstSym ? nullptr : Sym, maybeDemangle(*ErrOrName)};
}
} // namespace

template <class ELFT>
static size_t getMaxDynamicTagSize(const ELFFile<ELFT> &Obj,
                                   typename ELFT::DynRange Tags) {
  size_t Max = 0;
  for (const typename ELFT::Dyn &Dyn : Tags)
    Max = std::max(Max, Obj.getDynamicTagAsString(Dyn.d_tag).size());
  return Max;
}

template <class ELFT> void GNUELFDumper<ELFT>::printDynamicTable() {
  Elf_Dyn_Range Table = this->dynamic_table();
  if (Table.empty())
    return;

  OS << "Dynamic section at offset "
     << format_hex(reinterpret_cast<const uint8_t *>(this->DynamicTable.Addr) -
                       this->Obj.base(),
                   1)
     << " contains " << Table.size() << " entries:\n";

  // The type name is surrounded with round brackets, hence add 2.
  size_t MaxTagSize = getMaxDynamicTagSize(this->Obj, Table) + 2;
  // The "Name/Value" column should be indented from the "Type" column by N
  // spaces, where N = MaxTagSize - length of "Type" (4) + trailing
  // space (1) = 3.
  OS << "  Tag" + std::string(ELFT::Is64Bits ? 16 : 8, ' ') + "Type"
     << std::string(MaxTagSize - 3, ' ') << "Name/Value\n";

  std::string ValueFmt = " %-" + std::to_string(MaxTagSize) + "s ";
  for (auto Entry : Table) {
    uintX_t Tag = Entry.getTag();
    std::string Type =
        std::string("(") + this->Obj.getDynamicTagAsString(Tag) + ")";
    std::string Value = this->getDynamicEntry(Tag, Entry.getVal());
    OS << "  " << format_hex(Tag, ELFT::Is64Bits ? 18 : 10)
       << format(ValueFmt.c_str(), Type.c_str()) << Value << "\n";
  }
}

template <class ELFT> void GNUELFDumper<ELFT>::printDynamicRelocations() {
  this->printDynamicRelocationsHelper();
}

template <class ELFT>
void ELFDumper<ELFT>::printDynamicReloc(const Relocation<ELFT> &R) {
  printRelRelaReloc(R, getSymbolForReloc(*this, R));
}

template <class ELFT>
void ELFDumper<ELFT>::printRelocationsHelper(const Elf_Shdr &Sec) {
  this->forEachRelocationDo(
      Sec, opts::RawRelr,
      [&](const Relocation<ELFT> &R, unsigned Ndx, const Elf_Shdr &Sec,
          const Elf_Shdr *SymTab) { printReloc(R, Ndx, Sec, SymTab); },
      [&](const Elf_Relr &R) { printRelrReloc(R); });
}

template <class ELFT> void ELFDumper<ELFT>::printDynamicRelocationsHelper() {
  const bool IsMips64EL = this->Obj.isMips64EL();
  if (this->DynRelaRegion.Size > 0) {
    printDynamicRelocHeader(ELF::SHT_RELA, "RELA", this->DynRelaRegion);
    for (const Elf_Rela &Rela :
         this->DynRelaRegion.template getAsArrayRef<Elf_Rela>())
      printDynamicReloc(Relocation<ELFT>(Rela, IsMips64EL));
  }

  if (this->DynRelRegion.Size > 0) {
    printDynamicRelocHeader(ELF::SHT_REL, "REL", this->DynRelRegion);
    for (const Elf_Rel &Rel :
         this->DynRelRegion.template getAsArrayRef<Elf_Rel>())
      printDynamicReloc(Relocation<ELFT>(Rel, IsMips64EL));
  }

  if (this->DynRelrRegion.Size > 0) {
    printDynamicRelocHeader(ELF::SHT_REL, "RELR", this->DynRelrRegion);
    Elf_Relr_Range Relrs =
        this->DynRelrRegion.template getAsArrayRef<Elf_Relr>();
    for (const Elf_Rel &Rel : Obj.decode_relrs(Relrs))
      printDynamicReloc(Relocation<ELFT>(Rel, IsMips64EL));
  }

  if (this->DynPLTRelRegion.Size) {
    if (this->DynPLTRelRegion.EntSize == sizeof(Elf_Rela)) {
      printDynamicRelocHeader(ELF::SHT_RELA, "PLT", this->DynPLTRelRegion);
      for (const Elf_Rela &Rela :
           this->DynPLTRelRegion.template getAsArrayRef<Elf_Rela>())
        printDynamicReloc(Relocation<ELFT>(Rela, IsMips64EL));
    } else {
      printDynamicRelocHeader(ELF::SHT_REL, "PLT", this->DynPLTRelRegion);
      for (const Elf_Rel &Rel :
           this->DynPLTRelRegion.template getAsArrayRef<Elf_Rel>())
        printDynamicReloc(Relocation<ELFT>(Rel, IsMips64EL));
    }
  }
}

template <class ELFT>
void GNUELFDumper<ELFT>::printGNUVersionSectionProlog(
    const typename ELFT::Shdr &Sec, const Twine &Label, unsigned EntriesNum) {
  // Don't inline the SecName, because it might report a warning to stderr and
  // corrupt the output.
  StringRef SecName = this->getPrintableSectionName(Sec);
  OS << Label << " section '" << SecName << "' "
     << "contains " << EntriesNum << " entries:\n";

  StringRef LinkedSecName = "<corrupt>";
  if (Expected<const typename ELFT::Shdr *> LinkedSecOrErr =
          this->Obj.getSection(Sec.sh_link))
    LinkedSecName = this->getPrintableSectionName(**LinkedSecOrErr);
  else
    this->reportUniqueWarning("invalid section linked to " +
                              this->describe(Sec) + ": " +
                              toString(LinkedSecOrErr.takeError()));

  OS << " Addr: " << format_hex_no_prefix(Sec.sh_addr, 16)
     << "  Offset: " << format_hex(Sec.sh_offset, 8)
     << "  Link: " << Sec.sh_link << " (" << LinkedSecName << ")\n";
}

template <class ELFT>
void GNUELFDumper<ELFT>::printVersionSymbolSection(const Elf_Shdr *Sec) {
  if (!Sec)
    return;

  printGNUVersionSectionProlog(*Sec, "Version symbols",
                               Sec->sh_size / sizeof(Elf_Versym));
  Expected<ArrayRef<Elf_Versym>> VerTableOrErr =
      this->getVersionTable(*Sec, /*SymTab=*/nullptr,
                            /*StrTab=*/nullptr, /*SymTabSec=*/nullptr);
  if (!VerTableOrErr) {
    this->reportUniqueWarning(VerTableOrErr.takeError());
    return;
  }

  SmallVector<Optional<VersionEntry>, 0> *VersionMap = nullptr;
  if (Expected<SmallVector<Optional<VersionEntry>, 0> *> MapOrErr =
          this->getVersionMap())
    VersionMap = *MapOrErr;
  else
    this->reportUniqueWarning(MapOrErr.takeError());

  ArrayRef<Elf_Versym> VerTable = *VerTableOrErr;
  std::vector<StringRef> Versions;
  for (size_t I = 0, E = VerTable.size(); I < E; ++I) {
    unsigned Ndx = VerTable[I].vs_index;
    if (Ndx == VER_NDX_LOCAL || Ndx == VER_NDX_GLOBAL) {
      Versions.emplace_back(Ndx == VER_NDX_LOCAL ? "*local*" : "*global*");
      continue;
    }

    if (!VersionMap) {
      Versions.emplace_back("<corrupt>");
      continue;
    }

    bool IsDefault;
    Expected<StringRef> NameOrErr = this->Obj.getSymbolVersionByIndex(
        Ndx, IsDefault, *VersionMap, /*IsSymHidden=*/None);
    if (!NameOrErr) {
      this->reportUniqueWarning("unable to get a version for entry " +
                                Twine(I) + " of " + this->describe(*Sec) +
                                ": " + toString(NameOrErr.takeError()));
      Versions.emplace_back("<corrupt>");
      continue;
    }
    Versions.emplace_back(*NameOrErr);
  }

  // readelf prints 4 entries per line.
  uint64_t Entries = VerTable.size();
  for (uint64_t VersymRow = 0; VersymRow < Entries; VersymRow += 4) {
    OS << "  " << format_hex_no_prefix(VersymRow, 3) << ":";
    for (uint64_t I = 0; (I < 4) && (I + VersymRow) < Entries; ++I) {
      unsigned Ndx = VerTable[VersymRow + I].vs_index;
      OS << format("%4x%c", Ndx & VERSYM_VERSION,
                   Ndx & VERSYM_HIDDEN ? 'h' : ' ');
      OS << left_justify("(" + std::string(Versions[VersymRow + I]) + ")", 13);
    }
    OS << '\n';
  }
  OS << '\n';
}

static std::string versionFlagToString(unsigned Flags) {
  if (Flags == 0)
    return "none";

  std::string Ret;
  auto AddFlag = [&Ret, &Flags](unsigned Flag, StringRef Name) {
    if (!(Flags & Flag))
      return;
    if (!Ret.empty())
      Ret += " | ";
    Ret += Name;
    Flags &= ~Flag;
  };

  AddFlag(VER_FLG_BASE, "BASE");
  AddFlag(VER_FLG_WEAK, "WEAK");
  AddFlag(VER_FLG_INFO, "INFO");
  AddFlag(~0, "<unknown>");
  return Ret;
}

template <class ELFT>
void GNUELFDumper<ELFT>::printVersionDefinitionSection(const Elf_Shdr *Sec) {
  if (!Sec)
    return;

  printGNUVersionSectionProlog(*Sec, "Version definition", Sec->sh_info);

  Expected<std::vector<VerDef>> V = this->Obj.getVersionDefinitions(*Sec);
  if (!V) {
    this->reportUniqueWarning(V.takeError());
    return;
  }

  for (const VerDef &Def : *V) {
    OS << format("  0x%04x: Rev: %u  Flags: %s  Index: %u  Cnt: %u  Name: %s\n",
                 Def.Offset, Def.Version,
                 versionFlagToString(Def.Flags).c_str(), Def.Ndx, Def.Cnt,
                 Def.Name.data());
    unsigned I = 0;
    for (const VerdAux &Aux : Def.AuxV)
      OS << format("  0x%04x: Parent %u: %s\n", Aux.Offset, ++I,
                   Aux.Name.data());
  }

  OS << '\n';
}

template <class ELFT>
void GNUELFDumper<ELFT>::printVersionDependencySection(const Elf_Shdr *Sec) {
  if (!Sec)
    return;

  unsigned VerneedNum = Sec->sh_info;
  printGNUVersionSectionProlog(*Sec, "Version needs", VerneedNum);

  Expected<std::vector<VerNeed>> V =
      this->Obj.getVersionDependencies(*Sec, this->WarningHandler);
  if (!V) {
    this->reportUniqueWarning(V.takeError());
    return;
  }

  for (const VerNeed &VN : *V) {
    OS << format("  0x%04x: Version: %u  File: %s  Cnt: %u\n", VN.Offset,
                 VN.Version, VN.File.data(), VN.Cnt);
    for (const VernAux &Aux : VN.AuxV)
      OS << format("  0x%04x:   Name: %s  Flags: %s  Version: %u\n", Aux.Offset,
                   Aux.Name.data(), versionFlagToString(Aux.Flags).c_str(),
                   Aux.Other);
  }
  OS << '\n';
}

template <class ELFT>
void GNUELFDumper<ELFT>::printHashHistogram(const Elf_Hash &HashTable) {
  size_t NBucket = HashTable.nbucket;
  size_t NChain = HashTable.nchain;
  ArrayRef<Elf_Word> Buckets = HashTable.buckets();
  ArrayRef<Elf_Word> Chains = HashTable.chains();
  size_t TotalSyms = 0;
  // If hash table is correct, we have at least chains with 0 length
  size_t MaxChain = 1;
  size_t CumulativeNonZero = 0;

  if (NChain == 0 || NBucket == 0)
    return;

  std::vector<size_t> ChainLen(NBucket, 0);
  // Go over all buckets and and note chain lengths of each bucket (total
  // unique chain lengths).
  for (size_t B = 0; B < NBucket; B++) {
    std::vector<bool> Visited(NChain);
    for (size_t C = Buckets[B]; C < NChain; C = Chains[C]) {
      if (C == ELF::STN_UNDEF)
        break;
      if (Visited[C]) {
        this->reportUniqueWarning(".hash section is invalid: bucket " +
                                  Twine(C) +
                                  ": a cycle was detected in the linked chain");
        break;
      }
      Visited[C] = true;
      if (MaxChain <= ++ChainLen[B])
        MaxChain++;
    }
    TotalSyms += ChainLen[B];
  }

  if (!TotalSyms)
    return;

  std::vector<size_t> Count(MaxChain, 0);
  // Count how long is the chain for each bucket
  for (size_t B = 0; B < NBucket; B++)
    ++Count[ChainLen[B]];
  // Print Number of buckets with each chain lengths and their cumulative
  // coverage of the symbols
  OS << "Histogram for bucket list length (total of " << NBucket
     << " buckets)\n"
     << " Length  Number     % of total  Coverage\n";
  for (size_t I = 0; I < MaxChain; I++) {
    CumulativeNonZero += Count[I] * I;
    OS << format("%7lu  %-10lu (%5.1f%%)     %5.1f%%\n", I, Count[I],
                 (Count[I] * 100.0) / NBucket,
                 (CumulativeNonZero * 100.0) / TotalSyms);
  }
}

template <class ELFT>
void GNUELFDumper<ELFT>::printGnuHashHistogram(
    const Elf_GnuHash &GnuHashTable) {
  Expected<ArrayRef<Elf_Word>> ChainsOrErr =
      getGnuHashTableChains<ELFT>(this->DynSymRegion, &GnuHashTable);
  if (!ChainsOrErr) {
    this->reportUniqueWarning("unable to print the GNU hash table histogram: " +
                              toString(ChainsOrErr.takeError()));
    return;
  }

  ArrayRef<Elf_Word> Chains = *ChainsOrErr;
  size_t Symndx = GnuHashTable.symndx;
  size_t TotalSyms = 0;
  size_t MaxChain = 1;
  size_t CumulativeNonZero = 0;

  size_t NBucket = GnuHashTable.nbuckets;
  if (Chains.empty() || NBucket == 0)
    return;

  ArrayRef<Elf_Word> Buckets = GnuHashTable.buckets();
  std::vector<size_t> ChainLen(NBucket, 0);
  for (size_t B = 0; B < NBucket; B++) {
    if (!Buckets[B])
      continue;
    size_t Len = 1;
    for (size_t C = Buckets[B] - Symndx;
         C < Chains.size() && (Chains[C] & 1) == 0; C++)
      if (MaxChain < ++Len)
        MaxChain++;
    ChainLen[B] = Len;
    TotalSyms += Len;
  }
  MaxChain++;

  if (!TotalSyms)
    return;

  std::vector<size_t> Count(MaxChain, 0);
  for (size_t B = 0; B < NBucket; B++)
    ++Count[ChainLen[B]];
  // Print Number of buckets with each chain lengths and their cumulative
  // coverage of the symbols
  OS << "Histogram for `.gnu.hash' bucket list length (total of " << NBucket
     << " buckets)\n"
     << " Length  Number     % of total  Coverage\n";
  for (size_t I = 0; I < MaxChain; I++) {
    CumulativeNonZero += Count[I] * I;
    OS << format("%7lu  %-10lu (%5.1f%%)     %5.1f%%\n", I, Count[I],
                 (Count[I] * 100.0) / NBucket,
                 (CumulativeNonZero * 100.0) / TotalSyms);
  }
}

// Hash histogram shows statistics of how efficient the hash was for the
// dynamic symbol table. The table shows the number of hash buckets for
// different lengths of chains as an absolute number and percentage of the total
// buckets, and the cumulative coverage of symbols for each set of buckets.
template <class ELFT> void GNUELFDumper<ELFT>::printHashHistograms() {
  // Print histogram for the .hash section.
  if (this->HashTable) {
    if (Error E = checkHashTable<ELFT>(*this, this->HashTable))
      this->reportUniqueWarning(std::move(E));
    else
      printHashHistogram(*this->HashTable);
  }

  // Print histogram for the .gnu.hash section.
  if (this->GnuHashTable) {
    if (Error E = checkGNUHashTable<ELFT>(this->Obj, this->GnuHashTable))
      this->reportUniqueWarning(std::move(E));
    else
      printGnuHashHistogram(*this->GnuHashTable);
  }
}

template <class ELFT> void GNUELFDumper<ELFT>::printCGProfile() {
  OS << "GNUStyle::printCGProfile not implemented\n";
}

template <class ELFT> void GNUELFDumper<ELFT>::printBBAddrMaps() {
  OS << "GNUStyle::printBBAddrMaps not implemented\n";
}

static Expected<std::vector<uint64_t>> toULEB128Array(ArrayRef<uint8_t> Data) {
  std::vector<uint64_t> Ret;
  const uint8_t *Cur = Data.begin();
  const uint8_t *End = Data.end();
  while (Cur != End) {
    unsigned Size;
    const char *Err;
    Ret.push_back(decodeULEB128(Cur, &Size, End, &Err));
    if (Err)
      return createError(Err);
    Cur += Size;
  }
  return Ret;
}

template <class ELFT>
static Expected<std::vector<uint64_t>>
decodeAddrsigSection(const ELFFile<ELFT> &Obj, const typename ELFT::Shdr &Sec) {
  Expected<ArrayRef<uint8_t>> ContentsOrErr = Obj.getSectionContents(Sec);
  if (!ContentsOrErr)
    return ContentsOrErr.takeError();

  if (Expected<std::vector<uint64_t>> SymsOrErr =
          toULEB128Array(*ContentsOrErr))
    return *SymsOrErr;
  else
    return createError("unable to decode " + describe(Obj, Sec) + ": " +
                       toString(SymsOrErr.takeError()));
}

template <class ELFT> void GNUELFDumper<ELFT>::printAddrsig() {
  if (!this->DotAddrsigSec)
    return;

  Expected<std::vector<uint64_t>> SymsOrErr =
      decodeAddrsigSection(this->Obj, *this->DotAddrsigSec);
  if (!SymsOrErr) {
    this->reportUniqueWarning(SymsOrErr.takeError());
    return;
  }

  StringRef Name = this->getPrintableSectionName(*this->DotAddrsigSec);
  OS << "\nAddress-significant symbols section '" << Name << "'"
     << " contains " << SymsOrErr->size() << " entries:\n";
  OS << "   Num: Name\n";

  Field Fields[2] = {0, 8};
  size_t SymIndex = 0;
  for (uint64_t Sym : *SymsOrErr) {
    Fields[0].Str = to_string(format_decimal(++SymIndex, 6)) + ":";
    Fields[1].Str = this->getStaticSymbolName(Sym);
    for (const Field &Entry : Fields)
      printField(Entry);
    OS << "\n";
  }
}

template <typename ELFT>
static std::string getGNUProperty(uint32_t Type, uint32_t DataSize,
                                  ArrayRef<uint8_t> Data) {
  std::string str;
  raw_string_ostream OS(str);
  uint32_t PrData;
  auto DumpBit = [&](uint32_t Flag, StringRef Name) {
    if (PrData & Flag) {
      PrData &= ~Flag;
      OS << Name;
      if (PrData)
        OS << ", ";
    }
  };

  switch (Type) {
  default:
    OS << format("<application-specific type 0x%x>", Type);
    return OS.str();
  case GNU_PROPERTY_STACK_SIZE: {
    OS << "stack size: ";
    if (DataSize == sizeof(typename ELFT::uint))
      OS << formatv("{0:x}",
                    (uint64_t)(*(const typename ELFT::Addr *)Data.data()));
    else
      OS << format("<corrupt length: 0x%x>", DataSize);
    return OS.str();
  }
  case GNU_PROPERTY_NO_COPY_ON_PROTECTED:
    OS << "no copy on protected";
    if (DataSize)
      OS << format(" <corrupt length: 0x%x>", DataSize);
    return OS.str();
  case GNU_PROPERTY_AARCH64_FEATURE_1_AND:
  case GNU_PROPERTY_X86_FEATURE_1_AND:
    OS << ((Type == GNU_PROPERTY_AARCH64_FEATURE_1_AND) ? "aarch64 feature: "
                                                        : "x86 feature: ");
    if (DataSize != 4) {
      OS << format("<corrupt length: 0x%x>", DataSize);
      return OS.str();
    }
    PrData = support::endian::read32<ELFT::TargetEndianness>(Data.data());
    if (PrData == 0) {
      OS << "<None>";
      return OS.str();
    }
    if (Type == GNU_PROPERTY_AARCH64_FEATURE_1_AND) {
      DumpBit(GNU_PROPERTY_AARCH64_FEATURE_1_BTI, "BTI");
      DumpBit(GNU_PROPERTY_AARCH64_FEATURE_1_PAC, "PAC");
    } else {
      DumpBit(GNU_PROPERTY_X86_FEATURE_1_IBT, "IBT");
      DumpBit(GNU_PROPERTY_X86_FEATURE_1_SHSTK, "SHSTK");
    }
    if (PrData)
      OS << format("<unknown flags: 0x%x>", PrData);
    return OS.str();
  case GNU_PROPERTY_X86_FEATURE_2_NEEDED:
  case GNU_PROPERTY_X86_FEATURE_2_USED:
    OS << "x86 feature "
       << (Type == GNU_PROPERTY_X86_FEATURE_2_NEEDED ? "needed: " : "used: ");
    if (DataSize != 4) {
      OS << format("<corrupt length: 0x%x>", DataSize);
      return OS.str();
    }
    PrData = support::endian::read32<ELFT::TargetEndianness>(Data.data());
    if (PrData == 0) {
      OS << "<None>";
      return OS.str();
    }
    DumpBit(GNU_PROPERTY_X86_FEATURE_2_X86, "x86");
    DumpBit(GNU_PROPERTY_X86_FEATURE_2_X87, "x87");
    DumpBit(GNU_PROPERTY_X86_FEATURE_2_MMX, "MMX");
    DumpBit(GNU_PROPERTY_X86_FEATURE_2_XMM, "XMM");
    DumpBit(GNU_PROPERTY_X86_FEATURE_2_YMM, "YMM");
    DumpBit(GNU_PROPERTY_X86_FEATURE_2_ZMM, "ZMM");
    DumpBit(GNU_PROPERTY_X86_FEATURE_2_FXSR, "FXSR");
    DumpBit(GNU_PROPERTY_X86_FEATURE_2_XSAVE, "XSAVE");
    DumpBit(GNU_PROPERTY_X86_FEATURE_2_XSAVEOPT, "XSAVEOPT");
    DumpBit(GNU_PROPERTY_X86_FEATURE_2_XSAVEC, "XSAVEC");
    if (PrData)
      OS << format("<unknown flags: 0x%x>", PrData);
    return OS.str();
  case GNU_PROPERTY_X86_ISA_1_NEEDED:
  case GNU_PROPERTY_X86_ISA_1_USED:
    OS << "x86 ISA "
       << (Type == GNU_PROPERTY_X86_ISA_1_NEEDED ? "needed: " : "used: ");
    if (DataSize != 4) {
      OS << format("<corrupt length: 0x%x>", DataSize);
      return OS.str();
    }
    PrData = support::endian::read32<ELFT::TargetEndianness>(Data.data());
    if (PrData == 0) {
      OS << "<None>";
      return OS.str();
    }
    DumpBit(GNU_PROPERTY_X86_ISA_1_BASELINE, "x86-64-baseline");
    DumpBit(GNU_PROPERTY_X86_ISA_1_V2, "x86-64-v2");
    DumpBit(GNU_PROPERTY_X86_ISA_1_V3, "x86-64-v3");
    DumpBit(GNU_PROPERTY_X86_ISA_1_V4, "x86-64-v4");
    if (PrData)
      OS << format("<unknown flags: 0x%x>", PrData);
    return OS.str();
  }
}

template <typename ELFT>
static SmallVector<std::string, 4> getGNUPropertyList(ArrayRef<uint8_t> Arr) {
  using Elf_Word = typename ELFT::Word;

  SmallVector<std::string, 4> Properties;
  while (Arr.size() >= 8) {
    uint32_t Type = *reinterpret_cast<const Elf_Word *>(Arr.data());
    uint32_t DataSize = *reinterpret_cast<const Elf_Word *>(Arr.data() + 4);
    Arr = Arr.drop_front(8);

    // Take padding size into account if present.
    uint64_t PaddedSize = alignTo(DataSize, sizeof(typename ELFT::uint));
    std::string str;
    raw_string_ostream OS(str);
    if (Arr.size() < PaddedSize) {
      OS << format("<corrupt type (0x%x) datasz: 0x%x>", Type, DataSize);
      Properties.push_back(OS.str());
      break;
    }
    Properties.push_back(
        getGNUProperty<ELFT>(Type, DataSize, Arr.take_front(PaddedSize)));
    Arr = Arr.drop_front(PaddedSize);
  }

  if (!Arr.empty())
    Properties.push_back("<corrupted GNU_PROPERTY_TYPE_0>");

  return Properties;
}

struct GNUAbiTag {
  std::string OSName;
  std::string ABI;
  bool IsValid;
};

template <typename ELFT> static GNUAbiTag getGNUAbiTag(ArrayRef<uint8_t> Desc) {
  typedef typename ELFT::Word Elf_Word;

  ArrayRef<Elf_Word> Words(reinterpret_cast<const Elf_Word *>(Desc.begin()),
                           reinterpret_cast<const Elf_Word *>(Desc.end()));

  if (Words.size() < 4)
    return {"", "", /*IsValid=*/false};

  static const char *OSNames[] = {
      "Linux", "Hurd", "Solaris", "FreeBSD", "NetBSD", "Syllable", "NaCl",
  };
  StringRef OSName = "Unknown";
  if (Words[0] < array_lengthof(OSNames))
    OSName = OSNames[Words[0]];
  uint32_t Major = Words[1], Minor = Words[2], Patch = Words[3];
  std::string str;
  raw_string_ostream ABI(str);
  ABI << Major << "." << Minor << "." << Patch;
  return {std::string(OSName), ABI.str(), /*IsValid=*/true};
}

static std::string getGNUBuildId(ArrayRef<uint8_t> Desc) {
  std::string str;
  raw_string_ostream OS(str);
  for (uint8_t B : Desc)
    OS << format_hex_no_prefix(B, 2);
  return OS.str();
}

static StringRef getDescAsStringRef(ArrayRef<uint8_t> Desc) {
  return StringRef(reinterpret_cast<const char *>(Desc.data()), Desc.size());
}

template <typename ELFT>
static bool printGNUNote(raw_ostream &OS, uint32_t NoteType,
                         ArrayRef<uint8_t> Desc) {
  // Return true if we were able to pretty-print the note, false otherwise.
  switch (NoteType) {
  default:
    return false;
  case ELF::NT_GNU_ABI_TAG: {
    const GNUAbiTag &AbiTag = getGNUAbiTag<ELFT>(Desc);
    if (!AbiTag.IsValid)
      OS << "    <corrupt GNU_ABI_TAG>";
    else
      OS << "    OS: " << AbiTag.OSName << ", ABI: " << AbiTag.ABI;
    break;
  }
  case ELF::NT_GNU_BUILD_ID: {
    OS << "    Build ID: " << getGNUBuildId(Desc);
    break;
  }
  case ELF::NT_GNU_GOLD_VERSION:
    OS << "    Version: " << getDescAsStringRef(Desc);
    break;
  case ELF::NT_GNU_PROPERTY_TYPE_0:
    OS << "    Properties:";
    for (const std::string &Property : getGNUPropertyList<ELFT>(Desc))
      OS << "    " << Property << "\n";
    break;
  }
  OS << '\n';
  return true;
}

template <typename ELFT>
static bool printLLVMOMPOFFLOADNote(raw_ostream &OS, uint32_t NoteType,
                                    ArrayRef<uint8_t> Desc) {
  switch (NoteType) {
  default:
    return false;
  case ELF::NT_LLVM_OPENMP_OFFLOAD_VERSION:
    OS << "    Version: " << getDescAsStringRef(Desc);
    break;
  case ELF::NT_LLVM_OPENMP_OFFLOAD_PRODUCER:
    OS << "    Producer: " << getDescAsStringRef(Desc);
    break;
  case ELF::NT_LLVM_OPENMP_OFFLOAD_PRODUCER_VERSION:
    OS << "    Producer version: " << getDescAsStringRef(Desc);
    break;
  }
  OS << '\n';
  return true;
}

static const EnumEntry<unsigned> FreeBSDFeatureCtlFlags[] = {
    {"ASLR_DISABLE", NT_FREEBSD_FCTL_ASLR_DISABLE},
    {"PROTMAX_DISABLE", NT_FREEBSD_FCTL_PROTMAX_DISABLE},
    {"STKGAP_DISABLE", NT_FREEBSD_FCTL_STKGAP_DISABLE},
    {"WXNEEDED", NT_FREEBSD_FCTL_WXNEEDED},
    {"LA48", NT_FREEBSD_FCTL_LA48},
    {"ASG_DISABLE", NT_FREEBSD_FCTL_ASG_DISABLE},
};

struct FreeBSDNote {
  std::string Type;
  std::string Value;
};

template <typename ELFT>
static Optional<FreeBSDNote>
getFreeBSDNote(uint32_t NoteType, ArrayRef<uint8_t> Desc, bool IsCore) {
  if (IsCore)
    return None; // No pretty-printing yet.
  switch (NoteType) {
  case ELF::NT_FREEBSD_ABI_TAG:
    if (Desc.size() != 4)
      return None;
    return FreeBSDNote{
        "ABI tag",
        utostr(support::endian::read32<ELFT::TargetEndianness>(Desc.data()))};
  case ELF::NT_FREEBSD_ARCH_TAG:
    return FreeBSDNote{"Arch tag", toStringRef(Desc).str()};
  case ELF::NT_FREEBSD_FEATURE_CTL: {
    if (Desc.size() != 4)
      return None;
    unsigned Value =
        support::endian::read32<ELFT::TargetEndianness>(Desc.data());
    std::string FlagsStr;
    raw_string_ostream OS(FlagsStr);
    printFlags(Value, makeArrayRef(FreeBSDFeatureCtlFlags), OS);
    if (OS.str().empty())
      OS << "0x" << utohexstr(Value);
    else
      OS << "(0x" << utohexstr(Value) << ")";
    return FreeBSDNote{"Feature flags", OS.str()};
  }
  default:
    return None;
  }
}

struct AMDNote {
  std::string Type;
  std::string Value;
};

template <typename ELFT>
static AMDNote getAMDNote(uint32_t NoteType, ArrayRef<uint8_t> Desc) {
  switch (NoteType) {
  default:
    return {"", ""};
  case ELF::NT_AMD_HSA_CODE_OBJECT_VERSION: {
    struct CodeObjectVersion {
      uint32_t MajorVersion;
      uint32_t MinorVersion;
    };
    if (Desc.size() != sizeof(CodeObjectVersion))
      return {"AMD HSA Code Object Version",
              "Invalid AMD HSA Code Object Version"};
    std::string VersionString;
    raw_string_ostream StrOS(VersionString);
    auto Version = reinterpret_cast<const CodeObjectVersion *>(Desc.data());
    StrOS << "[Major: " << Version->MajorVersion
          << ", Minor: " << Version->MinorVersion << "]";
    return {"AMD HSA Code Object Version", VersionString};
  }
  case ELF::NT_AMD_HSA_HSAIL: {
    struct HSAILProperties {
      uint32_t HSAILMajorVersion;
      uint32_t HSAILMinorVersion;
      uint8_t Profile;
      uint8_t MachineModel;
      uint8_t DefaultFloatRound;
    };
    if (Desc.size() != sizeof(HSAILProperties))
      return {"AMD HSA HSAIL Properties", "Invalid AMD HSA HSAIL Properties"};
    auto Properties = reinterpret_cast<const HSAILProperties *>(Desc.data());
    std::string HSAILPropetiesString;
    raw_string_ostream StrOS(HSAILPropetiesString);
    StrOS << "[HSAIL Major: " << Properties->HSAILMajorVersion
          << ", HSAIL Minor: " << Properties->HSAILMinorVersion
          << ", Profile: " << uint32_t(Properties->Profile)
          << ", Machine Model: " << uint32_t(Properties->MachineModel)
          << ", Default Float Round: "
          << uint32_t(Properties->DefaultFloatRound) << "]";
    return {"AMD HSA HSAIL Properties", HSAILPropetiesString};
  }
  case ELF::NT_AMD_HSA_ISA_VERSION: {
    struct IsaVersion {
      uint16_t VendorNameSize;
      uint16_t ArchitectureNameSize;
      uint32_t Major;
      uint32_t Minor;
      uint32_t Stepping;
    };
    if (Desc.size() < sizeof(IsaVersion))
      return {"AMD HSA ISA Version", "Invalid AMD HSA ISA Version"};
    auto Isa = reinterpret_cast<const IsaVersion *>(Desc.data());
    if (Desc.size() < sizeof(IsaVersion) +
                          Isa->VendorNameSize + Isa->ArchitectureNameSize ||
        Isa->VendorNameSize == 0 || Isa->ArchitectureNameSize == 0)
      return {"AMD HSA ISA Version", "Invalid AMD HSA ISA Version"};
    std::string IsaString;
    raw_string_ostream StrOS(IsaString);
    StrOS << "[Vendor: "
          << StringRef((const char*)Desc.data() + sizeof(IsaVersion), Isa->VendorNameSize - 1)
          << ", Architecture: "
          << StringRef((const char*)Desc.data() + sizeof(IsaVersion) + Isa->VendorNameSize,
                       Isa->ArchitectureNameSize - 1)
          << ", Major: " << Isa->Major << ", Minor: " << Isa->Minor
          << ", Stepping: " << Isa->Stepping << "]";
    return {"AMD HSA ISA Version", IsaString};
  }
  case ELF::NT_AMD_HSA_METADATA: {
    if (Desc.size() == 0)
      return {"AMD HSA Metadata", ""};
    return {
        "AMD HSA Metadata",
        std::string(reinterpret_cast<const char *>(Desc.data()), Desc.size() - 1)};
  }
  case ELF::NT_AMD_HSA_ISA_NAME: {
    if (Desc.size() == 0)
      return {"AMD HSA ISA Name", ""};
    return {
        "AMD HSA ISA Name",
        std::string(reinterpret_cast<const char *>(Desc.data()), Desc.size())};
  }
  case ELF::NT_AMD_PAL_METADATA: {
    struct PALMetadata {
      uint32_t Key;
      uint32_t Value;
    };
    if (Desc.size() % sizeof(PALMetadata) != 0)
      return {"AMD PAL Metadata", "Invalid AMD PAL Metadata"};
    auto Isa = reinterpret_cast<const PALMetadata *>(Desc.data());
    std::string MetadataString;
    raw_string_ostream StrOS(MetadataString);
    for (size_t I = 0, E = Desc.size() / sizeof(PALMetadata); I < E; ++I) {
      StrOS << "[" << Isa[I].Key << ": " << Isa[I].Value << "]";
    }
    return {"AMD PAL Metadata", MetadataString};
  }
  }
}

struct AMDGPUNote {
  std::string Type;
  std::string Value;
};

template <typename ELFT>
static AMDGPUNote getAMDGPUNote(uint32_t NoteType, ArrayRef<uint8_t> Desc) {
  switch (NoteType) {
  default:
    return {"", ""};
  case ELF::NT_AMDGPU_METADATA: {
    StringRef MsgPackString =
        StringRef(reinterpret_cast<const char *>(Desc.data()), Desc.size());
    msgpack::Document MsgPackDoc;
    if (!MsgPackDoc.readFromBlob(MsgPackString, /*Multi=*/false))
      return {"", ""};

    AMDGPU::HSAMD::V3::MetadataVerifier Verifier(true);
    std::string MetadataString;
    if (!Verifier.verify(MsgPackDoc.getRoot()))
      MetadataString = "Invalid AMDGPU Metadata\n";

    raw_string_ostream StrOS(MetadataString);
    if (MsgPackDoc.getRoot().isScalar()) {
      // TODO: passing a scalar root to toYAML() asserts:
      // (PolymorphicTraits<T>::getKind(Val) != NodeKind::Scalar &&
      //    "plain scalar documents are not supported")
      // To avoid this crash we print the raw data instead.
      return {"", ""};
    }
    MsgPackDoc.toYAML(StrOS);
    return {"AMDGPU Metadata", StrOS.str()};
  }
  }
}

struct CoreFileMapping {
  uint64_t Start, End, Offset;
  StringRef Filename;
};

struct CoreNote {
  uint64_t PageSize;
  std::vector<CoreFileMapping> Mappings;
};

static Expected<CoreNote> readCoreNote(DataExtractor Desc) {
  // Expected format of the NT_FILE note description:
  // 1. # of file mappings (call it N)
  // 2. Page size
  // 3. N (start, end, offset) triples
  // 4. N packed filenames (null delimited)
  // Each field is an Elf_Addr, except for filenames which are char* strings.

  CoreNote Ret;
  const int Bytes = Desc.getAddressSize();

  if (!Desc.isValidOffsetForAddress(2))
    return createError("the note of size 0x" + Twine::utohexstr(Desc.size()) +
                       " is too short, expected at least 0x" +
                       Twine::utohexstr(Bytes * 2));
  if (Desc.getData().back() != 0)
    return createError("the note is not NUL terminated");

  uint64_t DescOffset = 0;
  uint64_t FileCount = Desc.getAddress(&DescOffset);
  Ret.PageSize = Desc.getAddress(&DescOffset);

  if (!Desc.isValidOffsetForAddress(3 * FileCount * Bytes))
    return createError("unable to read file mappings (found " +
                       Twine(FileCount) + "): the note of size 0x" +
                       Twine::utohexstr(Desc.size()) + " is too short");

  uint64_t FilenamesOffset = 0;
  DataExtractor Filenames(
      Desc.getData().drop_front(DescOffset + 3 * FileCount * Bytes),
      Desc.isLittleEndian(), Desc.getAddressSize());

  Ret.Mappings.resize(FileCount);
  size_t I = 0;
  for (CoreFileMapping &Mapping : Ret.Mappings) {
    ++I;
    if (!Filenames.isValidOffsetForDataOfSize(FilenamesOffset, 1))
      return createError(
          "unable to read the file name for the mapping with index " +
          Twine(I) + ": the note of size 0x" + Twine::utohexstr(Desc.size()) +
          " is truncated");
    Mapping.Start = Desc.getAddress(&DescOffset);
    Mapping.End = Desc.getAddress(&DescOffset);
    Mapping.Offset = Desc.getAddress(&DescOffset);
    Mapping.Filename = Filenames.getCStrRef(&FilenamesOffset);
  }

  return Ret;
}

template <typename ELFT>
static void printCoreNote(raw_ostream &OS, const CoreNote &Note) {
  // Length of "0x<address>" string.
  const int FieldWidth = ELFT::Is64Bits ? 18 : 10;

  OS << "    Page size: " << format_decimal(Note.PageSize, 0) << '\n';
  OS << "    " << right_justify("Start", FieldWidth) << "  "
     << right_justify("End", FieldWidth) << "  "
     << right_justify("Page Offset", FieldWidth) << '\n';
  for (const CoreFileMapping &Mapping : Note.Mappings) {
    OS << "    " << format_hex(Mapping.Start, FieldWidth) << "  "
       << format_hex(Mapping.End, FieldWidth) << "  "
       << format_hex(Mapping.Offset, FieldWidth) << "\n        "
       << Mapping.Filename << '\n';
  }
}

static const NoteType GenericNoteTypes[] = {
    {ELF::NT_VERSION, "NT_VERSION (version)"},
    {ELF::NT_ARCH, "NT_ARCH (architecture)"},
    {ELF::NT_GNU_BUILD_ATTRIBUTE_OPEN, "OPEN"},
    {ELF::NT_GNU_BUILD_ATTRIBUTE_FUNC, "func"},
};

static const NoteType GNUNoteTypes[] = {
    {ELF::NT_GNU_ABI_TAG, "NT_GNU_ABI_TAG (ABI version tag)"},
    {ELF::NT_GNU_HWCAP, "NT_GNU_HWCAP (DSO-supplied software HWCAP info)"},
    {ELF::NT_GNU_BUILD_ID, "NT_GNU_BUILD_ID (unique build ID bitstring)"},
    {ELF::NT_GNU_GOLD_VERSION, "NT_GNU_GOLD_VERSION (gold version)"},
    {ELF::NT_GNU_PROPERTY_TYPE_0, "NT_GNU_PROPERTY_TYPE_0 (property note)"},
};

static const NoteType FreeBSDCoreNoteTypes[] = {
    {ELF::NT_FREEBSD_THRMISC, "NT_THRMISC (thrmisc structure)"},
    {ELF::NT_FREEBSD_PROCSTAT_PROC, "NT_PROCSTAT_PROC (proc data)"},
    {ELF::NT_FREEBSD_PROCSTAT_FILES, "NT_PROCSTAT_FILES (files data)"},
    {ELF::NT_FREEBSD_PROCSTAT_VMMAP, "NT_PROCSTAT_VMMAP (vmmap data)"},
    {ELF::NT_FREEBSD_PROCSTAT_GROUPS, "NT_PROCSTAT_GROUPS (groups data)"},
    {ELF::NT_FREEBSD_PROCSTAT_UMASK, "NT_PROCSTAT_UMASK (umask data)"},
    {ELF::NT_FREEBSD_PROCSTAT_RLIMIT, "NT_PROCSTAT_RLIMIT (rlimit data)"},
    {ELF::NT_FREEBSD_PROCSTAT_OSREL, "NT_PROCSTAT_OSREL (osreldate data)"},
    {ELF::NT_FREEBSD_PROCSTAT_PSSTRINGS,
     "NT_PROCSTAT_PSSTRINGS (ps_strings data)"},
    {ELF::NT_FREEBSD_PROCSTAT_AUXV, "NT_PROCSTAT_AUXV (auxv data)"},
};

static const NoteType FreeBSDNoteTypes[] = {
    {ELF::NT_FREEBSD_ABI_TAG, "NT_FREEBSD_ABI_TAG (ABI version tag)"},
    {ELF::NT_FREEBSD_NOINIT_TAG, "NT_FREEBSD_NOINIT_TAG (no .init tag)"},
    {ELF::NT_FREEBSD_ARCH_TAG, "NT_FREEBSD_ARCH_TAG (architecture tag)"},
    {ELF::NT_FREEBSD_FEATURE_CTL,
     "NT_FREEBSD_FEATURE_CTL (FreeBSD feature control)"},
};

static const NoteType AMDNoteTypes[] = {
    {ELF::NT_AMD_HSA_CODE_OBJECT_VERSION,
     "NT_AMD_HSA_CODE_OBJECT_VERSION (AMD HSA Code Object Version)"},
    {ELF::NT_AMD_HSA_HSAIL, "NT_AMD_HSA_HSAIL (AMD HSA HSAIL Properties)"},
    {ELF::NT_AMD_HSA_ISA_VERSION, "NT_AMD_HSA_ISA_VERSION (AMD HSA ISA Version)"},
    {ELF::NT_AMD_HSA_METADATA, "NT_AMD_HSA_METADATA (AMD HSA Metadata)"},
    {ELF::NT_AMD_HSA_ISA_NAME, "NT_AMD_HSA_ISA_NAME (AMD HSA ISA Name)"},
    {ELF::NT_AMD_PAL_METADATA, "NT_AMD_PAL_METADATA (AMD PAL Metadata)"},
};

static const NoteType AMDGPUNoteTypes[] = {
    {ELF::NT_AMDGPU_METADATA, "NT_AMDGPU_METADATA (AMDGPU Metadata)"},
};

static const NoteType LLVMOMPOFFLOADNoteTypes[] = {
    {ELF::NT_LLVM_OPENMP_OFFLOAD_VERSION,
     "NT_LLVM_OPENMP_OFFLOAD_VERSION (image format version)"},
    {ELF::NT_LLVM_OPENMP_OFFLOAD_PRODUCER,
     "NT_LLVM_OPENMP_OFFLOAD_PRODUCER (producing toolchain)"},
    {ELF::NT_LLVM_OPENMP_OFFLOAD_PRODUCER_VERSION,
     "NT_LLVM_OPENMP_OFFLOAD_PRODUCER_VERSION (producing toolchain version)"},
};

static const NoteType CoreNoteTypes[] = {
    {ELF::NT_PRSTATUS, "NT_PRSTATUS (prstatus structure)"},
    {ELF::NT_FPREGSET, "NT_FPREGSET (floating point registers)"},
    {ELF::NT_PRPSINFO, "NT_PRPSINFO (prpsinfo structure)"},
    {ELF::NT_TASKSTRUCT, "NT_TASKSTRUCT (task structure)"},
    {ELF::NT_AUXV, "NT_AUXV (auxiliary vector)"},
    {ELF::NT_PSTATUS, "NT_PSTATUS (pstatus structure)"},
    {ELF::NT_FPREGS, "NT_FPREGS (floating point registers)"},
    {ELF::NT_PSINFO, "NT_PSINFO (psinfo structure)"},
    {ELF::NT_LWPSTATUS, "NT_LWPSTATUS (lwpstatus_t structure)"},
    {ELF::NT_LWPSINFO, "NT_LWPSINFO (lwpsinfo_t structure)"},
    {ELF::NT_WIN32PSTATUS, "NT_WIN32PSTATUS (win32_pstatus structure)"},

    {ELF::NT_PPC_VMX, "NT_PPC_VMX (ppc Altivec registers)"},
    {ELF::NT_PPC_VSX, "NT_PPC_VSX (ppc VSX registers)"},
    {ELF::NT_PPC_TAR, "NT_PPC_TAR (ppc TAR register)"},
    {ELF::NT_PPC_PPR, "NT_PPC_PPR (ppc PPR register)"},
    {ELF::NT_PPC_DSCR, "NT_PPC_DSCR (ppc DSCR register)"},
    {ELF::NT_PPC_EBB, "NT_PPC_EBB (ppc EBB registers)"},
    {ELF::NT_PPC_PMU, "NT_PPC_PMU (ppc PMU registers)"},
    {ELF::NT_PPC_TM_CGPR, "NT_PPC_TM_CGPR (ppc checkpointed GPR registers)"},
    {ELF::NT_PPC_TM_CFPR,
     "NT_PPC_TM_CFPR (ppc checkpointed floating point registers)"},
    {ELF::NT_PPC_TM_CVMX,
     "NT_PPC_TM_CVMX (ppc checkpointed Altivec registers)"},
    {ELF::NT_PPC_TM_CVSX, "NT_PPC_TM_CVSX (ppc checkpointed VSX registers)"},
    {ELF::NT_PPC_TM_SPR, "NT_PPC_TM_SPR (ppc TM special purpose registers)"},
    {ELF::NT_PPC_TM_CTAR, "NT_PPC_TM_CTAR (ppc checkpointed TAR register)"},
    {ELF::NT_PPC_TM_CPPR, "NT_PPC_TM_CPPR (ppc checkpointed PPR register)"},
    {ELF::NT_PPC_TM_CDSCR, "NT_PPC_TM_CDSCR (ppc checkpointed DSCR register)"},

    {ELF::NT_386_TLS, "NT_386_TLS (x86 TLS information)"},
    {ELF::NT_386_IOPERM, "NT_386_IOPERM (x86 I/O permissions)"},
    {ELF::NT_X86_XSTATE, "NT_X86_XSTATE (x86 XSAVE extended state)"},

    {ELF::NT_S390_HIGH_GPRS, "NT_S390_HIGH_GPRS (s390 upper register halves)"},
    {ELF::NT_S390_TIMER, "NT_S390_TIMER (s390 timer register)"},
    {ELF::NT_S390_TODCMP, "NT_S390_TODCMP (s390 TOD comparator register)"},
    {ELF::NT_S390_TODPREG, "NT_S390_TODPREG (s390 TOD programmable register)"},
    {ELF::NT_S390_CTRS, "NT_S390_CTRS (s390 control registers)"},
    {ELF::NT_S390_PREFIX, "NT_S390_PREFIX (s390 prefix register)"},
    {ELF::NT_S390_LAST_BREAK,
     "NT_S390_LAST_BREAK (s390 last breaking event address)"},
    {ELF::NT_S390_SYSTEM_CALL,
     "NT_S390_SYSTEM_CALL (s390 system call restart data)"},
    {ELF::NT_S390_TDB, "NT_S390_TDB (s390 transaction diagnostic block)"},
    {ELF::NT_S390_VXRS_LOW,
     "NT_S390_VXRS_LOW (s390 vector registers 0-15 upper half)"},
    {ELF::NT_S390_VXRS_HIGH, "NT_S390_VXRS_HIGH (s390 vector registers 16-31)"},
    {ELF::NT_S390_GS_CB, "NT_S390_GS_CB (s390 guarded-storage registers)"},
    {ELF::NT_S390_GS_BC,
     "NT_S390_GS_BC (s390 guarded-storage broadcast control)"},

    {ELF::NT_ARM_VFP, "NT_ARM_VFP (arm VFP registers)"},
    {ELF::NT_ARM_TLS, "NT_ARM_TLS (AArch TLS registers)"},
    {ELF::NT_ARM_HW_BREAK,
     "NT_ARM_HW_BREAK (AArch hardware breakpoint registers)"},
    {ELF::NT_ARM_HW_WATCH,
     "NT_ARM_HW_WATCH (AArch hardware watchpoint registers)"},

    {ELF::NT_FILE, "NT_FILE (mapped files)"},
    {ELF::NT_PRXFPREG, "NT_PRXFPREG (user_xfpregs structure)"},
    {ELF::NT_SIGINFO, "NT_SIGINFO (siginfo_t data)"},
};

template <class ELFT>
StringRef getNoteTypeName(const typename ELFT::Note &Note, unsigned ELFType) {
  uint32_t Type = Note.getType();
  auto FindNote = [&](ArrayRef<NoteType> V) -> StringRef {
    for (const NoteType &N : V)
      if (N.ID == Type)
        return N.Name;
    return "";
  };

  StringRef Name = Note.getName();
  if (Name == "GNU")
    return FindNote(GNUNoteTypes);
  if (Name == "FreeBSD") {
    if (ELFType == ELF::ET_CORE) {
      // FreeBSD also places the generic core notes in the FreeBSD namespace.
      StringRef Result = FindNote(FreeBSDCoreNoteTypes);
      if (!Result.empty())
        return Result;
      return FindNote(CoreNoteTypes);
    } else {
      return FindNote(FreeBSDNoteTypes);
    }
  }
  if (Name == "AMD")
    return FindNote(AMDNoteTypes);
  if (Name == "AMDGPU")
    return FindNote(AMDGPUNoteTypes);
  if (Name == "LLVMOMPOFFLOAD")
    return FindNote(LLVMOMPOFFLOADNoteTypes);

  if (ELFType == ELF::ET_CORE)
    return FindNote(CoreNoteTypes);
  return FindNote(GenericNoteTypes);
}

template <class ELFT>
static void printNotesHelper(
    const ELFDumper<ELFT> &Dumper,
    llvm::function_ref<void(Optional<StringRef>, typename ELFT::Off,
                            typename ELFT::Addr)>
        StartNotesFn,
    llvm::function_ref<Error(const typename ELFT::Note &, bool)> ProcessNoteFn,
    llvm::function_ref<void()> FinishNotesFn) {
  const ELFFile<ELFT> &Obj = Dumper.getElfObject().getELFFile();
  bool IsCoreFile = Obj.getHeader().e_type == ELF::ET_CORE;

  ArrayRef<typename ELFT::Shdr> Sections = cantFail(Obj.sections());
  if (!IsCoreFile && !Sections.empty()) {
    for (const typename ELFT::Shdr &S : Sections) {
      if (S.sh_type != SHT_NOTE)
        continue;
      StartNotesFn(expectedToOptional(Obj.getSectionName(S)), S.sh_offset,
                   S.sh_size);
      Error Err = Error::success();
      size_t I = 0;
      for (const typename ELFT::Note Note : Obj.notes(S, Err)) {
        if (Error E = ProcessNoteFn(Note, IsCoreFile))
          Dumper.reportUniqueWarning(
              "unable to read note with index " + Twine(I) + " from the " +
              describe(Obj, S) + ": " + toString(std::move(E)));
        ++I;
      }
      if (Err)
        Dumper.reportUniqueWarning("unable to read notes from the " +
                                   describe(Obj, S) + ": " +
                                   toString(std::move(Err)));
      FinishNotesFn();
    }
    return;
  }

  Expected<ArrayRef<typename ELFT::Phdr>> PhdrsOrErr = Obj.program_headers();
  if (!PhdrsOrErr) {
    Dumper.reportUniqueWarning(
        "unable to read program headers to locate the PT_NOTE segment: " +
        toString(PhdrsOrErr.takeError()));
    return;
  }

  for (size_t I = 0, E = (*PhdrsOrErr).size(); I != E; ++I) {
    const typename ELFT::Phdr &P = (*PhdrsOrErr)[I];
    if (P.p_type != PT_NOTE)
      continue;
    StartNotesFn(/*SecName=*/None, P.p_offset, P.p_filesz);
    Error Err = Error::success();
    size_t Index = 0;
    for (const typename ELFT::Note Note : Obj.notes(P, Err)) {
      if (Error E = ProcessNoteFn(Note, IsCoreFile))
        Dumper.reportUniqueWarning("unable to read note with index " +
                                   Twine(Index) +
                                   " from the PT_NOTE segment with index " +
                                   Twine(I) + ": " + toString(std::move(E)));
      ++Index;
    }
    if (Err)
      Dumper.reportUniqueWarning(
          "unable to read notes from the PT_NOTE segment with index " +
          Twine(I) + ": " + toString(std::move(Err)));
    FinishNotesFn();
  }
}

template <class ELFT> void GNUELFDumper<ELFT>::printNotes() {
  bool IsFirstHeader = true;
  auto PrintHeader = [&](Optional<StringRef> SecName,
                         const typename ELFT::Off Offset,
                         const typename ELFT::Addr Size) {
    // Print a newline between notes sections to match GNU readelf.
    if (!IsFirstHeader) {
      OS << '\n';
    } else {
      IsFirstHeader = false;
    }

    OS << "Displaying notes found ";

    if (SecName)
      OS << "in: " << *SecName << "\n";
    else
      OS << "at file offset " << format_hex(Offset, 10) << " with length "
         << format_hex(Size, 10) << ":\n";

    OS << "  Owner                Data size \tDescription\n";
  };

  auto ProcessNote = [&](const Elf_Note &Note, bool IsCore) -> Error {
    StringRef Name = Note.getName();
    ArrayRef<uint8_t> Descriptor = Note.getDesc();
    Elf_Word Type = Note.getType();

    // Print the note owner/type.
    OS << "  " << left_justify(Name, 20) << ' '
       << format_hex(Descriptor.size(), 10) << '\t';

    StringRef NoteType =
        getNoteTypeName<ELFT>(Note, this->Obj.getHeader().e_type);
    if (!NoteType.empty())
      OS << NoteType << '\n';
    else
      OS << "Unknown note type: (" << format_hex(Type, 10) << ")\n";

    // Print the description, or fallback to printing raw bytes for unknown
    // owners/if we fail to pretty-print the contents.
    if (Name == "GNU") {
      if (printGNUNote<ELFT>(OS, Type, Descriptor))
        return Error::success();
    } else if (Name == "FreeBSD") {
      if (Optional<FreeBSDNote> N =
              getFreeBSDNote<ELFT>(Type, Descriptor, IsCore)) {
        OS << "    " << N->Type << ": " << N->Value << '\n';
        return Error::success();
      }
    } else if (Name == "AMD") {
      const AMDNote N = getAMDNote<ELFT>(Type, Descriptor);
      if (!N.Type.empty()) {
        OS << "    " << N.Type << ":\n        " << N.Value << '\n';
        return Error::success();
      }
    } else if (Name == "AMDGPU") {
      const AMDGPUNote N = getAMDGPUNote<ELFT>(Type, Descriptor);
      if (!N.Type.empty()) {
        OS << "    " << N.Type << ":\n        " << N.Value << '\n';
        return Error::success();
      }
    } else if (Name == "LLVMOMPOFFLOAD") {
      if (printLLVMOMPOFFLOADNote<ELFT>(OS, Type, Descriptor))
        return Error::success();
    } else if (Name == "CORE") {
      if (Type == ELF::NT_FILE) {
        DataExtractor DescExtractor(Descriptor,
                                    ELFT::TargetEndianness == support::little,
                                    sizeof(Elf_Addr));
        if (Expected<CoreNote> NoteOrErr = readCoreNote(DescExtractor)) {
          printCoreNote<ELFT>(OS, *NoteOrErr);
          return Error::success();
        } else {
          return NoteOrErr.takeError();
        }
      }
    }
    if (!Descriptor.empty()) {
      OS << "   description data:";
      for (uint8_t B : Descriptor)
        OS << " " << format("%02x", B);
      OS << '\n';
    }
    return Error::success();
  };

  printNotesHelper(*this, PrintHeader, ProcessNote, []() {});
}

template <class ELFT> void GNUELFDumper<ELFT>::printELFLinkerOptions() {
  OS << "printELFLinkerOptions not implemented!\n";
}

template <class ELFT>
void ELFDumper<ELFT>::printDependentLibsHelper(
    function_ref<void(const Elf_Shdr &)> OnSectionStart,
    function_ref<void(StringRef, uint64_t)> OnLibEntry) {
  auto Warn = [this](unsigned SecNdx, StringRef Msg) {
    this->reportUniqueWarning("SHT_LLVM_DEPENDENT_LIBRARIES section at index " +
                              Twine(SecNdx) + " is broken: " + Msg);
  };

  unsigned I = -1;
  for (const Elf_Shdr &Shdr : cantFail(Obj.sections())) {
    ++I;
    if (Shdr.sh_type != ELF::SHT_LLVM_DEPENDENT_LIBRARIES)
      continue;

    OnSectionStart(Shdr);

    Expected<ArrayRef<uint8_t>> ContentsOrErr = Obj.getSectionContents(Shdr);
    if (!ContentsOrErr) {
      Warn(I, toString(ContentsOrErr.takeError()));
      continue;
    }

    ArrayRef<uint8_t> Contents = *ContentsOrErr;
    if (!Contents.empty() && Contents.back() != 0) {
      Warn(I, "the content is not null-terminated");
      continue;
    }

    for (const uint8_t *I = Contents.begin(), *E = Contents.end(); I < E;) {
      StringRef Lib((const char *)I);
      OnLibEntry(Lib, I - Contents.begin());
      I += Lib.size() + 1;
    }
  }
}

template <class ELFT>
void ELFDumper<ELFT>::forEachRelocationDo(
    const Elf_Shdr &Sec, bool RawRelr,
    llvm::function_ref<void(const Relocation<ELFT> &, unsigned,
                            const Elf_Shdr &, const Elf_Shdr *)>
        RelRelaFn,
    llvm::function_ref<void(const Elf_Relr &)> RelrFn) {
  auto Warn = [&](Error &&E,
                  const Twine &Prefix = "unable to read relocations from") {
    this->reportUniqueWarning(Prefix + " " + describe(Sec) + ": " +
                              toString(std::move(E)));
  };

  // SHT_RELR/SHT_ANDROID_RELR sections do not have an associated symbol table.
  // For them we should not treat the value of the sh_link field as an index of
  // a symbol table.
  const Elf_Shdr *SymTab;
  if (Sec.sh_type != ELF::SHT_RELR && Sec.sh_type != ELF::SHT_ANDROID_RELR) {
    Expected<const Elf_Shdr *> SymTabOrErr = Obj.getSection(Sec.sh_link);
    if (!SymTabOrErr) {
      Warn(SymTabOrErr.takeError(), "unable to locate a symbol table for");
      return;
    }
    SymTab = *SymTabOrErr;
  }

  unsigned RelNdx = 0;
  const bool IsMips64EL = this->Obj.isMips64EL();
  switch (Sec.sh_type) {
  case ELF::SHT_REL:
    if (Expected<Elf_Rel_Range> RangeOrErr = Obj.rels(Sec)) {
      for (const Elf_Rel &R : *RangeOrErr)
        RelRelaFn(Relocation<ELFT>(R, IsMips64EL), RelNdx++, Sec, SymTab);
    } else {
      Warn(RangeOrErr.takeError());
    }
    break;
  case ELF::SHT_RELA:
    if (Expected<Elf_Rela_Range> RangeOrErr = Obj.relas(Sec)) {
      for (const Elf_Rela &R : *RangeOrErr)
        RelRelaFn(Relocation<ELFT>(R, IsMips64EL), RelNdx++, Sec, SymTab);
    } else {
      Warn(RangeOrErr.takeError());
    }
    break;
  case ELF::SHT_RELR:
  case ELF::SHT_ANDROID_RELR: {
    Expected<Elf_Relr_Range> RangeOrErr = Obj.relrs(Sec);
    if (!RangeOrErr) {
      Warn(RangeOrErr.takeError());
      break;
    }
    if (RawRelr) {
      for (const Elf_Relr &R : *RangeOrErr)
        RelrFn(R);
      break;
    }

    for (const Elf_Rel &R : Obj.decode_relrs(*RangeOrErr))
      RelRelaFn(Relocation<ELFT>(R, IsMips64EL), RelNdx++, Sec,
                /*SymTab=*/nullptr);
    break;
  }
  case ELF::SHT_ANDROID_REL:
  case ELF::SHT_ANDROID_RELA:
    if (Expected<std::vector<Elf_Rela>> RelasOrErr = Obj.android_relas(Sec)) {
      for (const Elf_Rela &R : *RelasOrErr)
        RelRelaFn(Relocation<ELFT>(R, IsMips64EL), RelNdx++, Sec, SymTab);
    } else {
      Warn(RelasOrErr.takeError());
    }
    break;
  }
}

template <class ELFT>
StringRef ELFDumper<ELFT>::getPrintableSectionName(const Elf_Shdr &Sec) const {
  StringRef Name = "<?>";
  if (Expected<StringRef> SecNameOrErr =
          Obj.getSectionName(Sec, this->WarningHandler))
    Name = *SecNameOrErr;
  else
    this->reportUniqueWarning("unable to get the name of " + describe(Sec) +
                              ": " + toString(SecNameOrErr.takeError()));
  return Name;
}

template <class ELFT> void GNUELFDumper<ELFT>::printDependentLibs() {
  bool SectionStarted = false;
  struct NameOffset {
    StringRef Name;
    uint64_t Offset;
  };
  std::vector<NameOffset> SecEntries;
  NameOffset Current;
  auto PrintSection = [&]() {
    OS << "Dependent libraries section " << Current.Name << " at offset "
       << format_hex(Current.Offset, 1) << " contains " << SecEntries.size()
       << " entries:\n";
    for (NameOffset Entry : SecEntries)
      OS << "  [" << format("%6" PRIx64, Entry.Offset) << "]  " << Entry.Name
         << "\n";
    OS << "\n";
    SecEntries.clear();
  };

  auto OnSectionStart = [&](const Elf_Shdr &Shdr) {
    if (SectionStarted)
      PrintSection();
    SectionStarted = true;
    Current.Offset = Shdr.sh_offset;
    Current.Name = this->getPrintableSectionName(Shdr);
  };
  auto OnLibEntry = [&](StringRef Lib, uint64_t Offset) {
    SecEntries.push_back(NameOffset{Lib, Offset});
  };

  this->printDependentLibsHelper(OnSectionStart, OnLibEntry);
  if (SectionStarted)
    PrintSection();
}

template <class ELFT>
SmallVector<uint32_t> ELFDumper<ELFT>::getSymbolIndexesForFunctionAddress(
    uint64_t SymValue, Optional<const Elf_Shdr *> FunctionSec) {
  SmallVector<uint32_t> SymbolIndexes;
  if (!this->AddressToIndexMap.hasValue()) {
    // Populate the address to index map upon the first invocation of this
    // function.
    this->AddressToIndexMap.emplace();
    if (this->DotSymtabSec) {
      if (Expected<Elf_Sym_Range> SymsOrError =
              Obj.symbols(this->DotSymtabSec)) {
        uint32_t Index = (uint32_t)-1;
        for (const Elf_Sym &Sym : *SymsOrError) {
          ++Index;

          if (Sym.st_shndx == ELF::SHN_UNDEF || Sym.getType() != ELF::STT_FUNC)
            continue;

          Expected<uint64_t> SymAddrOrErr =
              ObjF.toSymbolRef(this->DotSymtabSec, Index).getAddress();
          if (!SymAddrOrErr) {
            std::string Name = this->getStaticSymbolName(Index);
            reportUniqueWarning("unable to get address of symbol '" + Name +
                                "': " + toString(SymAddrOrErr.takeError()));
            return SymbolIndexes;
          }

          (*this->AddressToIndexMap)[*SymAddrOrErr].push_back(Index);
        }
      } else {
        reportUniqueWarning("unable to read the symbol table: " +
                            toString(SymsOrError.takeError()));
      }
    }
  }

  auto Symbols = this->AddressToIndexMap->find(SymValue);
  if (Symbols == this->AddressToIndexMap->end())
    return SymbolIndexes;

  for (uint32_t Index : Symbols->second) {
    // Check if the symbol is in the right section. FunctionSec == None
    // means "any section".
    if (FunctionSec) {
      const Elf_Sym &Sym = *cantFail(Obj.getSymbol(this->DotSymtabSec, Index));
      if (Expected<const Elf_Shdr *> SecOrErr =
              Obj.getSection(Sym, this->DotSymtabSec,
                             this->getShndxTable(this->DotSymtabSec))) {
        if (*FunctionSec != *SecOrErr)
          continue;
      } else {
        std::string Name = this->getStaticSymbolName(Index);
        // Note: it is impossible to trigger this error currently, it is
        // untested.
        reportUniqueWarning("unable to get section of symbol '" + Name +
                            "': " + toString(SecOrErr.takeError()));
        return SymbolIndexes;
      }
    }

    SymbolIndexes.push_back(Index);
  }

  return SymbolIndexes;
}

template <class ELFT>
bool ELFDumper<ELFT>::printFunctionStackSize(
    uint64_t SymValue, Optional<const Elf_Shdr *> FunctionSec,
    const Elf_Shdr &StackSizeSec, DataExtractor Data, uint64_t *Offset) {
  SmallVector<uint32_t> FuncSymIndexes =
      this->getSymbolIndexesForFunctionAddress(SymValue, FunctionSec);
  if (FuncSymIndexes.empty())
    reportUniqueWarning(
        "could not identify function symbol for stack size entry in " +
        describe(StackSizeSec));

  // Extract the size. The expectation is that Offset is pointing to the right
  // place, i.e. past the function address.
  Error Err = Error::success();
  uint64_t StackSize = Data.getULEB128(Offset, &Err);
  if (Err) {
    reportUniqueWarning("could not extract a valid stack size from " +
                        describe(StackSizeSec) + ": " +
                        toString(std::move(Err)));
    return false;
  }

  if (FuncSymIndexes.empty()) {
    printStackSizeEntry(StackSize, {"?"});
  } else {
    SmallVector<std::string> FuncSymNames;
    for (uint32_t Index : FuncSymIndexes)
      FuncSymNames.push_back(this->getStaticSymbolName(Index));
    printStackSizeEntry(StackSize, FuncSymNames);
  }

  return true;
}

template <class ELFT>
void GNUELFDumper<ELFT>::printStackSizeEntry(uint64_t Size,
                                             ArrayRef<std::string> FuncNames) {
  OS.PadToColumn(2);
  OS << format_decimal(Size, 11);
  OS.PadToColumn(18);

  OS << join(FuncNames.begin(), FuncNames.end(), ", ") << "\n";
}

template <class ELFT>
void ELFDumper<ELFT>::printStackSize(const Relocation<ELFT> &R,
                                     const Elf_Shdr &RelocSec, unsigned Ndx,
                                     const Elf_Shdr *SymTab,
                                     const Elf_Shdr *FunctionSec,
                                     const Elf_Shdr &StackSizeSec,
                                     const RelocationResolver &Resolver,
                                     DataExtractor Data) {
  // This function ignores potentially erroneous input, unless it is directly
  // related to stack size reporting.
  const Elf_Sym *Sym = nullptr;
  Expected<RelSymbol<ELFT>> TargetOrErr = this->getRelocationTarget(R, SymTab);
  if (!TargetOrErr)
    reportUniqueWarning("unable to get the target of relocation with index " +
                        Twine(Ndx) + " in " + describe(RelocSec) + ": " +
                        toString(TargetOrErr.takeError()));
  else
    Sym = TargetOrErr->Sym;

  uint64_t RelocSymValue = 0;
  if (Sym) {
    Expected<const Elf_Shdr *> SectionOrErr =
        this->Obj.getSection(*Sym, SymTab, this->getShndxTable(SymTab));
    if (!SectionOrErr) {
      reportUniqueWarning(
          "cannot identify the section for relocation symbol '" +
          (*TargetOrErr).Name + "': " + toString(SectionOrErr.takeError()));
    } else if (*SectionOrErr != FunctionSec) {
      reportUniqueWarning("relocation symbol '" + (*TargetOrErr).Name +
                          "' is not in the expected section");
      // Pretend that the symbol is in the correct section and report its
      // stack size anyway.
      FunctionSec = *SectionOrErr;
    }

    RelocSymValue = Sym->st_value;
  }

  uint64_t Offset = R.Offset;
  if (!Data.isValidOffsetForDataOfSize(Offset, sizeof(Elf_Addr) + 1)) {
    reportUniqueWarning("found invalid relocation offset (0x" +
                        Twine::utohexstr(Offset) + ") into " +
                        describe(StackSizeSec) +
                        " while trying to extract a stack size entry");
    return;
  }

  uint64_t SymValue =
      Resolver(R.Type, Offset, RelocSymValue, Data.getAddress(&Offset),
               R.Addend.getValueOr(0));
  this->printFunctionStackSize(SymValue, FunctionSec, StackSizeSec, Data,
                               &Offset);
}

template <class ELFT>
void ELFDumper<ELFT>::printNonRelocatableStackSizes(
    std::function<void()> PrintHeader) {
  // This function ignores potentially erroneous input, unless it is directly
  // related to stack size reporting.
  for (const Elf_Shdr &Sec : cantFail(Obj.sections())) {
    if (this->getPrintableSectionName(Sec) != ".stack_sizes")
      continue;
    PrintHeader();
    ArrayRef<uint8_t> Contents =
        unwrapOrError(this->FileName, Obj.getSectionContents(Sec));
    DataExtractor Data(Contents, Obj.isLE(), sizeof(Elf_Addr));
    uint64_t Offset = 0;
    while (Offset < Contents.size()) {
      // The function address is followed by a ULEB representing the stack
      // size. Check for an extra byte before we try to process the entry.
      if (!Data.isValidOffsetForDataOfSize(Offset, sizeof(Elf_Addr) + 1)) {
        reportUniqueWarning(
            describe(Sec) +
            " ended while trying to extract a stack size entry");
        break;
      }
      uint64_t SymValue = Data.getAddress(&Offset);
      if (!printFunctionStackSize(SymValue, /*FunctionSec=*/None, Sec, Data,
                                  &Offset))
        break;
    }
  }
}

template <class ELFT>
void ELFDumper<ELFT>::getSectionAndRelocations(
    std::function<bool(const Elf_Shdr &)> IsMatch,
    llvm::MapVector<const Elf_Shdr *, const Elf_Shdr *> &SecToRelocMap) {
  for (const Elf_Shdr &Sec : cantFail(Obj.sections())) {
    if (IsMatch(Sec))
      if (SecToRelocMap.insert(std::make_pair(&Sec, (const Elf_Shdr *)nullptr))
              .second)
        continue;

    if (Sec.sh_type != ELF::SHT_RELA && Sec.sh_type != ELF::SHT_REL)
      continue;

    Expected<const Elf_Shdr *> RelSecOrErr = Obj.getSection(Sec.sh_info);
    if (!RelSecOrErr) {
      reportUniqueWarning(describe(Sec) +
                          ": failed to get a relocated section: " +
                          toString(RelSecOrErr.takeError()));
      continue;
    }
    const Elf_Shdr *ContentsSec = *RelSecOrErr;
    if (IsMatch(*ContentsSec))
      SecToRelocMap[ContentsSec] = &Sec;
  }
}

template <class ELFT>
void ELFDumper<ELFT>::printRelocatableStackSizes(
    std::function<void()> PrintHeader) {
  // Build a map between stack size sections and their corresponding relocation
  // sections.
  llvm::MapVector<const Elf_Shdr *, const Elf_Shdr *> StackSizeRelocMap;
  auto IsMatch = [&](const Elf_Shdr &Sec) -> bool {
    StringRef SectionName;
    if (Expected<StringRef> NameOrErr = Obj.getSectionName(Sec))
      SectionName = *NameOrErr;
    else
      consumeError(NameOrErr.takeError());

    return SectionName == ".stack_sizes";
  };
  getSectionAndRelocations(IsMatch, StackSizeRelocMap);

  for (const auto &StackSizeMapEntry : StackSizeRelocMap) {
    PrintHeader();
    const Elf_Shdr *StackSizesELFSec = StackSizeMapEntry.first;
    const Elf_Shdr *RelocSec = StackSizeMapEntry.second;

    // Warn about stack size sections without a relocation section.
    if (!RelocSec) {
      reportWarning(createError(".stack_sizes (" + describe(*StackSizesELFSec) +
                                ") does not have a corresponding "
                                "relocation section"),
                    FileName);
      continue;
    }

    // A .stack_sizes section header's sh_link field is supposed to point
    // to the section that contains the functions whose stack sizes are
    // described in it.
    const Elf_Shdr *FunctionSec = unwrapOrError(
        this->FileName, Obj.getSection(StackSizesELFSec->sh_link));

    SupportsRelocation IsSupportedFn;
    RelocationResolver Resolver;
    std::tie(IsSupportedFn, Resolver) = getRelocationResolver(this->ObjF);
    ArrayRef<uint8_t> Contents =
        unwrapOrError(this->FileName, Obj.getSectionContents(*StackSizesELFSec));
    DataExtractor Data(Contents, Obj.isLE(), sizeof(Elf_Addr));

    forEachRelocationDo(
        *RelocSec, /*RawRelr=*/false,
        [&](const Relocation<ELFT> &R, unsigned Ndx, const Elf_Shdr &Sec,
            const Elf_Shdr *SymTab) {
          if (!IsSupportedFn || !IsSupportedFn(R.Type)) {
            reportUniqueWarning(
                describe(*RelocSec) +
                " contains an unsupported relocation with index " + Twine(Ndx) +
                ": " + Obj.getRelocationTypeName(R.Type));
            return;
          }

          this->printStackSize(R, *RelocSec, Ndx, SymTab, FunctionSec,
                               *StackSizesELFSec, Resolver, Data);
        },
        [](const Elf_Relr &) {
          llvm_unreachable("can't get here, because we only support "
                           "SHT_REL/SHT_RELA sections");
        });
  }
}

template <class ELFT>
void GNUELFDumper<ELFT>::printStackSizes() {
  bool HeaderHasBeenPrinted = false;
  auto PrintHeader = [&]() {
    if (HeaderHasBeenPrinted)
      return;
    OS << "\nStack Sizes:\n";
    OS.PadToColumn(9);
    OS << "Size";
    OS.PadToColumn(18);
    OS << "Functions\n";
    HeaderHasBeenPrinted = true;
  };

  // For non-relocatable objects, look directly for sections whose name starts
  // with .stack_sizes and process the contents.
  if (this->Obj.getHeader().e_type == ELF::ET_REL)
    this->printRelocatableStackSizes(PrintHeader);
  else
    this->printNonRelocatableStackSizes(PrintHeader);
}

template <class ELFT>
void GNUELFDumper<ELFT>::printMipsGOT(const MipsGOTParser<ELFT> &Parser) {
  size_t Bias = ELFT::Is64Bits ? 8 : 0;
  auto PrintEntry = [&](const Elf_Addr *E, StringRef Purpose) {
    OS.PadToColumn(2);
    OS << format_hex_no_prefix(Parser.getGotAddress(E), 8 + Bias);
    OS.PadToColumn(11 + Bias);
    OS << format_decimal(Parser.getGotOffset(E), 6) << "(gp)";
    OS.PadToColumn(22 + Bias);
    OS << format_hex_no_prefix(*E, 8 + Bias);
    OS.PadToColumn(31 + 2 * Bias);
    OS << Purpose << "\n";
  };

  OS << (Parser.IsStatic ? "Static GOT:\n" : "Primary GOT:\n");
  OS << " Canonical gp value: "
     << format_hex_no_prefix(Parser.getGp(), 8 + Bias) << "\n\n";

  OS << " Reserved entries:\n";
  if (ELFT::Is64Bits)
    OS << "           Address     Access          Initial Purpose\n";
  else
    OS << "   Address     Access  Initial Purpose\n";
  PrintEntry(Parser.getGotLazyResolver(), "Lazy resolver");
  if (Parser.getGotModulePointer())
    PrintEntry(Parser.getGotModulePointer(), "Module pointer (GNU extension)");

  if (!Parser.getLocalEntries().empty()) {
    OS << "\n";
    OS << " Local entries:\n";
    if (ELFT::Is64Bits)
      OS << "           Address     Access          Initial\n";
    else
      OS << "   Address     Access  Initial\n";
    for (auto &E : Parser.getLocalEntries())
      PrintEntry(&E, "");
  }

  if (Parser.IsStatic)
    return;

  if (!Parser.getGlobalEntries().empty()) {
    OS << "\n";
    OS << " Global entries:\n";
    if (ELFT::Is64Bits)
      OS << "           Address     Access          Initial         Sym.Val."
         << " Type    Ndx Name\n";
    else
      OS << "   Address     Access  Initial Sym.Val. Type    Ndx Name\n";

    DataRegion<Elf_Word> ShndxTable(
        (const Elf_Word *)this->DynSymTabShndxRegion.Addr, this->Obj.end());
    for (auto &E : Parser.getGlobalEntries()) {
      const Elf_Sym &Sym = *Parser.getGotSym(&E);
      const Elf_Sym &FirstSym = this->dynamic_symbols()[0];
      std::string SymName = this->getFullSymbolName(
          Sym, &Sym - &FirstSym, ShndxTable, this->DynamicStringTable, false);

      OS.PadToColumn(2);
      OS << to_string(format_hex_no_prefix(Parser.getGotAddress(&E), 8 + Bias));
      OS.PadToColumn(11 + Bias);
      OS << to_string(format_decimal(Parser.getGotOffset(&E), 6)) + "(gp)";
      OS.PadToColumn(22 + Bias);
      OS << to_string(format_hex_no_prefix(E, 8 + Bias));
      OS.PadToColumn(31 + 2 * Bias);
      OS << to_string(format_hex_no_prefix(Sym.st_value, 8 + Bias));
      OS.PadToColumn(40 + 3 * Bias);
      OS << printEnum(Sym.getType(), makeArrayRef(ElfSymbolTypes));
      OS.PadToColumn(48 + 3 * Bias);
      OS << getSymbolSectionNdx(Sym, &Sym - this->dynamic_symbols().begin(),
                                ShndxTable);
      OS.PadToColumn(52 + 3 * Bias);
      OS << SymName << "\n";
    }
  }

  if (!Parser.getOtherEntries().empty())
    OS << "\n Number of TLS and multi-GOT entries "
       << Parser.getOtherEntries().size() << "\n";
}

template <class ELFT>
void GNUELFDumper<ELFT>::printMipsPLT(const MipsGOTParser<ELFT> &Parser) {
  size_t Bias = ELFT::Is64Bits ? 8 : 0;
  auto PrintEntry = [&](const Elf_Addr *E, StringRef Purpose) {
    OS.PadToColumn(2);
    OS << format_hex_no_prefix(Parser.getPltAddress(E), 8 + Bias);
    OS.PadToColumn(11 + Bias);
    OS << format_hex_no_prefix(*E, 8 + Bias);
    OS.PadToColumn(20 + 2 * Bias);
    OS << Purpose << "\n";
  };

  OS << "PLT GOT:\n\n";

  OS << " Reserved entries:\n";
  OS << "   Address  Initial Purpose\n";
  PrintEntry(Parser.getPltLazyResolver(), "PLT lazy resolver");
  if (Parser.getPltModulePointer())
    PrintEntry(Parser.getPltModulePointer(), "Module pointer");

  if (!Parser.getPltEntries().empty()) {
    OS << "\n";
    OS << " Entries:\n";
    OS << "   Address  Initial Sym.Val. Type    Ndx Name\n";
    DataRegion<Elf_Word> ShndxTable(
        (const Elf_Word *)this->DynSymTabShndxRegion.Addr, this->Obj.end());
    for (auto &E : Parser.getPltEntries()) {
      const Elf_Sym &Sym = *Parser.getPltSym(&E);
      const Elf_Sym &FirstSym = *cantFail(
          this->Obj.template getEntry<Elf_Sym>(*Parser.getPltSymTable(), 0));
      std::string SymName = this->getFullSymbolName(
          Sym, &Sym - &FirstSym, ShndxTable, this->DynamicStringTable, false);

      OS.PadToColumn(2);
      OS << to_string(format_hex_no_prefix(Parser.getPltAddress(&E), 8 + Bias));
      OS.PadToColumn(11 + Bias);
      OS << to_string(format_hex_no_prefix(E, 8 + Bias));
      OS.PadToColumn(20 + 2 * Bias);
      OS << to_string(format_hex_no_prefix(Sym.st_value, 8 + Bias));
      OS.PadToColumn(29 + 3 * Bias);
      OS << printEnum(Sym.getType(), makeArrayRef(ElfSymbolTypes));
      OS.PadToColumn(37 + 3 * Bias);
      OS << getSymbolSectionNdx(Sym, &Sym - this->dynamic_symbols().begin(),
                                ShndxTable);
      OS.PadToColumn(41 + 3 * Bias);
      OS << SymName << "\n";
    }
  }
}

template <class ELFT>
Expected<const Elf_Mips_ABIFlags<ELFT> *>
getMipsAbiFlagsSection(const ELFDumper<ELFT> &Dumper) {
  const typename ELFT::Shdr *Sec = Dumper.findSectionByName(".MIPS.abiflags");
  if (Sec == nullptr)
    return nullptr;

  constexpr StringRef ErrPrefix = "unable to read the .MIPS.abiflags section: ";
  Expected<ArrayRef<uint8_t>> DataOrErr =
      Dumper.getElfObject().getELFFile().getSectionContents(*Sec);
  if (!DataOrErr)
    return createError(ErrPrefix + toString(DataOrErr.takeError()));

  if (DataOrErr->size() != sizeof(Elf_Mips_ABIFlags<ELFT>))
    return createError(ErrPrefix + "it has a wrong size (" +
        Twine(DataOrErr->size()) + ")");
  return reinterpret_cast<const Elf_Mips_ABIFlags<ELFT> *>(DataOrErr->data());
}

template <class ELFT> void GNUELFDumper<ELFT>::printMipsABIFlags() {
  const Elf_Mips_ABIFlags<ELFT> *Flags = nullptr;
  if (Expected<const Elf_Mips_ABIFlags<ELFT> *> SecOrErr =
          getMipsAbiFlagsSection(*this))
    Flags = *SecOrErr;
  else
    this->reportUniqueWarning(SecOrErr.takeError());
  if (!Flags)
    return;

  OS << "MIPS ABI Flags Version: " << Flags->version << "\n\n";
  OS << "ISA: MIPS" << int(Flags->isa_level);
  if (Flags->isa_rev > 1)
    OS << "r" << int(Flags->isa_rev);
  OS << "\n";
  OS << "GPR size: " << getMipsRegisterSize(Flags->gpr_size) << "\n";
  OS << "CPR1 size: " << getMipsRegisterSize(Flags->cpr1_size) << "\n";
  OS << "CPR2 size: " << getMipsRegisterSize(Flags->cpr2_size) << "\n";
  OS << "FP ABI: " << printEnum(Flags->fp_abi, makeArrayRef(ElfMipsFpABIType))
     << "\n";
  OS << "ISA Extension: "
     << printEnum(Flags->isa_ext, makeArrayRef(ElfMipsISAExtType)) << "\n";
  if (Flags->ases == 0)
    OS << "ASEs: None\n";
  else
    // FIXME: Print each flag on a separate line.
    OS << "ASEs: " << printFlags(Flags->ases, makeArrayRef(ElfMipsASEFlags))
       << "\n";
  OS << "FLAGS 1: " << format_hex_no_prefix(Flags->flags1, 8, false) << "\n";
  OS << "FLAGS 2: " << format_hex_no_prefix(Flags->flags2, 8, false) << "\n";
  OS << "\n";
}

template <class ELFT> void LLVMELFDumper<ELFT>::printFileHeaders() {
  const Elf_Ehdr &E = this->Obj.getHeader();
  {
    DictScope D(W, "ElfHeader");
    {
      DictScope D(W, "Ident");
      W.printBinary("Magic", makeArrayRef(E.e_ident).slice(ELF::EI_MAG0, 4));
      W.printEnum("Class", E.e_ident[ELF::EI_CLASS], makeArrayRef(ElfClass));
      W.printEnum("DataEncoding", E.e_ident[ELF::EI_DATA],
                  makeArrayRef(ElfDataEncoding));
      W.printNumber("FileVersion", E.e_ident[ELF::EI_VERSION]);

      auto OSABI = makeArrayRef(ElfOSABI);
      if (E.e_ident[ELF::EI_OSABI] >= ELF::ELFOSABI_FIRST_ARCH &&
          E.e_ident[ELF::EI_OSABI] <= ELF::ELFOSABI_LAST_ARCH) {
        switch (E.e_machine) {
        case ELF::EM_AMDGPU:
          OSABI = makeArrayRef(AMDGPUElfOSABI);
          break;
        case ELF::EM_ARM:
          OSABI = makeArrayRef(ARMElfOSABI);
          break;
        case ELF::EM_TI_C6000:
          OSABI = makeArrayRef(C6000ElfOSABI);
          break;
        }
      }
      W.printEnum("OS/ABI", E.e_ident[ELF::EI_OSABI], OSABI);
      W.printNumber("ABIVersion", E.e_ident[ELF::EI_ABIVERSION]);
      W.printBinary("Unused", makeArrayRef(E.e_ident).slice(ELF::EI_PAD));
    }

    std::string TypeStr;
    if (const EnumEntry<unsigned> *Ent = getObjectFileEnumEntry(E.e_type)) {
      TypeStr = Ent->Name.str();
    } else {
      if (E.e_type >= ET_LOPROC)
        TypeStr = "Processor Specific";
      else if (E.e_type >= ET_LOOS)
        TypeStr = "OS Specific";
      else
        TypeStr = "Unknown";
    }
    W.printString("Type", TypeStr + " (0x" + to_hexString(E.e_type) + ")");

    W.printEnum("Machine", E.e_machine, makeArrayRef(ElfMachineType));
    W.printNumber("Version", E.e_version);
    W.printHex("Entry", E.e_entry);
    W.printHex("ProgramHeaderOffset", E.e_phoff);
    W.printHex("SectionHeaderOffset", E.e_shoff);
    if (E.e_machine == EM_MIPS)
      W.printFlags("Flags", E.e_flags, makeArrayRef(ElfHeaderMipsFlags),
                   unsigned(ELF::EF_MIPS_ARCH), unsigned(ELF::EF_MIPS_ABI),
                   unsigned(ELF::EF_MIPS_MACH));
    else if (E.e_machine == EM_AMDGPU) {
      switch (E.e_ident[ELF::EI_ABIVERSION]) {
      default:
        W.printHex("Flags", E.e_flags);
        break;
      case 0:
        // ELFOSABI_AMDGPU_PAL, ELFOSABI_AMDGPU_MESA3D support *_V3 flags.
        LLVM_FALLTHROUGH;
      case ELF::ELFABIVERSION_AMDGPU_HSA_V3:
        W.printFlags("Flags", E.e_flags,
                     makeArrayRef(ElfHeaderAMDGPUFlagsABIVersion3),
                     unsigned(ELF::EF_AMDGPU_MACH));
        break;
      case ELF::ELFABIVERSION_AMDGPU_HSA_V4:
        W.printFlags("Flags", E.e_flags,
                     makeArrayRef(ElfHeaderAMDGPUFlagsABIVersion4),
                     unsigned(ELF::EF_AMDGPU_MACH),
                     unsigned(ELF::EF_AMDGPU_FEATURE_XNACK_V4),
                     unsigned(ELF::EF_AMDGPU_FEATURE_SRAMECC_V4));
        break;
      }
    } else if (E.e_machine == EM_RISCV)
      W.printFlags("Flags", E.e_flags, makeArrayRef(ElfHeaderRISCVFlags));
<<<<<<< HEAD
    else if (E.e_machine == EM_MOS)
      W.printFlags("Flags", E.e_flags, MOS::ElfHeaderMOSFlags);
=======
    else if (E.e_machine == EM_AVR)
      W.printFlags("Flags", E.e_flags, makeArrayRef(ElfHeaderAVRFlags),
                   unsigned(ELF::EF_AVR_ARCH_MASK));
>>>>>>> 64eaffb6
    else
      W.printFlags("Flags", E.e_flags);
    W.printNumber("HeaderSize", E.e_ehsize);
    W.printNumber("ProgramHeaderEntrySize", E.e_phentsize);
    W.printNumber("ProgramHeaderCount", E.e_phnum);
    W.printNumber("SectionHeaderEntrySize", E.e_shentsize);
    W.printString("SectionHeaderCount",
                  getSectionHeadersNumString(this->Obj, this->FileName));
    W.printString("StringTableSectionIndex",
                  getSectionHeaderTableIndexString(this->Obj, this->FileName));
  }
}

template <class ELFT> void LLVMELFDumper<ELFT>::printGroupSections() {
  DictScope Lists(W, "Groups");
  std::vector<GroupSection> V = this->getGroups();
  DenseMap<uint64_t, const GroupSection *> Map = mapSectionsToGroups(V);
  for (const GroupSection &G : V) {
    DictScope D(W, "Group");
    W.printNumber("Name", G.Name, G.ShName);
    W.printNumber("Index", G.Index);
    W.printNumber("Link", G.Link);
    W.printNumber("Info", G.Info);
    W.printHex("Type", getGroupType(G.Type), G.Type);
    W.startLine() << "Signature: " << G.Signature << "\n";

    ListScope L(W, "Section(s) in group");
    for (const GroupMember &GM : G.Members) {
      const GroupSection *MainGroup = Map[GM.Index];
      if (MainGroup != &G)
        this->reportUniqueWarning(
            "section with index " + Twine(GM.Index) +
            ", included in the group section with index " +
            Twine(MainGroup->Index) +
            ", was also found in the group section with index " +
            Twine(G.Index));
      W.startLine() << GM.Name << " (" << GM.Index << ")\n";
    }
  }

  if (V.empty())
    W.startLine() << "There are no group sections in the file.\n";
}

template <class ELFT> void LLVMELFDumper<ELFT>::printRelocations() {
  ListScope D(W, "Relocations");

  for (const Elf_Shdr &Sec : cantFail(this->Obj.sections())) {
    if (!isRelocationSec<ELFT>(Sec))
      continue;

    StringRef Name = this->getPrintableSectionName(Sec);
    unsigned SecNdx = &Sec - &cantFail(this->Obj.sections()).front();
    W.startLine() << "Section (" << SecNdx << ") " << Name << " {\n";
    W.indent();
    this->printRelocationsHelper(Sec);
    W.unindent();
    W.startLine() << "}\n";
  }
}

template <class ELFT>
void LLVMELFDumper<ELFT>::printRelrReloc(const Elf_Relr &R) {
  W.startLine() << W.hex(R) << "\n";
}

template <class ELFT>
void LLVMELFDumper<ELFT>::printRelRelaReloc(const Relocation<ELFT> &R,
                                            const RelSymbol<ELFT> &RelSym) {
  StringRef SymbolName = RelSym.Name;
  SmallString<32> RelocName;
  this->Obj.getRelocationTypeName(R.Type, RelocName);

  if (opts::ExpandRelocs) {
    DictScope Group(W, "Relocation");
    W.printHex("Offset", R.Offset);
    W.printNumber("Type", RelocName, R.Type);
    W.printNumber("Symbol", !SymbolName.empty() ? SymbolName : "-", R.Symbol);
    if (R.Addend)
      W.printHex("Addend", (uintX_t)*R.Addend);
  } else {
    raw_ostream &OS = W.startLine();
    OS << W.hex(R.Offset) << " " << RelocName << " "
       << (!SymbolName.empty() ? SymbolName : "-");
    if (R.Addend)
      OS << " " << W.hex((uintX_t)*R.Addend);
    OS << "\n";
  }
}

template <class ELFT> void LLVMELFDumper<ELFT>::printSectionHeaders() {
  ListScope SectionsD(W, "Sections");

  int SectionIndex = -1;
  std::vector<EnumEntry<unsigned>> FlagsList =
      getSectionFlagsForTarget(this->Obj.getHeader().e_machine);
  for (const Elf_Shdr &Sec : cantFail(this->Obj.sections())) {
    DictScope SectionD(W, "Section");
    W.printNumber("Index", ++SectionIndex);
    W.printNumber("Name", this->getPrintableSectionName(Sec), Sec.sh_name);
    W.printHex("Type",
               object::getELFSectionTypeName(this->Obj.getHeader().e_machine,
                                             Sec.sh_type),
               Sec.sh_type);
    W.printFlags("Flags", Sec.sh_flags, makeArrayRef(FlagsList));
    W.printHex("Address", Sec.sh_addr);
    W.printHex("Offset", Sec.sh_offset);
    W.printNumber("Size", Sec.sh_size);
    W.printNumber("Link", Sec.sh_link);
    W.printNumber("Info", Sec.sh_info);
    W.printNumber("AddressAlignment", Sec.sh_addralign);
    W.printNumber("EntrySize", Sec.sh_entsize);

    if (opts::SectionRelocations) {
      ListScope D(W, "Relocations");
      this->printRelocationsHelper(Sec);
    }

    if (opts::SectionSymbols) {
      ListScope D(W, "Symbols");
      if (this->DotSymtabSec) {
        StringRef StrTable = unwrapOrError(
            this->FileName,
            this->Obj.getStringTableForSymtab(*this->DotSymtabSec));
        ArrayRef<Elf_Word> ShndxTable = this->getShndxTable(this->DotSymtabSec);

        typename ELFT::SymRange Symbols = unwrapOrError(
            this->FileName, this->Obj.symbols(this->DotSymtabSec));
        for (const Elf_Sym &Sym : Symbols) {
          const Elf_Shdr *SymSec = unwrapOrError(
              this->FileName,
              this->Obj.getSection(Sym, this->DotSymtabSec, ShndxTable));
          if (SymSec == &Sec)
            printSymbol(Sym, &Sym - &Symbols[0], ShndxTable, StrTable, false,
                        false);
        }
      }
    }

    if (opts::SectionData && Sec.sh_type != ELF::SHT_NOBITS) {
      ArrayRef<uint8_t> Data =
          unwrapOrError(this->FileName, this->Obj.getSectionContents(Sec));
      W.printBinaryBlock(
          "SectionData",
          StringRef(reinterpret_cast<const char *>(Data.data()), Data.size()));
    }
  }
}

template <class ELFT>
void LLVMELFDumper<ELFT>::printSymbolSection(
    const Elf_Sym &Symbol, unsigned SymIndex,
    DataRegion<Elf_Word> ShndxTable) const {
  auto GetSectionSpecialType = [&]() -> Optional<StringRef> {
    if (Symbol.isUndefined())
      return StringRef("Undefined");
    if (Symbol.isProcessorSpecific())
      return StringRef("Processor Specific");
    if (Symbol.isOSSpecific())
      return StringRef("Operating System Specific");
    if (Symbol.isAbsolute())
      return StringRef("Absolute");
    if (Symbol.isCommon())
      return StringRef("Common");
    if (Symbol.isReserved() && Symbol.st_shndx != SHN_XINDEX)
      return StringRef("Reserved");
    return None;
  };

  if (Optional<StringRef> Type = GetSectionSpecialType()) {
    W.printHex("Section", *Type, Symbol.st_shndx);
    return;
  }

  Expected<unsigned> SectionIndex =
      this->getSymbolSectionIndex(Symbol, SymIndex, ShndxTable);
  if (!SectionIndex) {
    assert(Symbol.st_shndx == SHN_XINDEX &&
           "getSymbolSectionIndex should only fail due to an invalid "
           "SHT_SYMTAB_SHNDX table/reference");
    this->reportUniqueWarning(SectionIndex.takeError());
    W.printHex("Section", "Reserved", SHN_XINDEX);
    return;
  }

  Expected<StringRef> SectionName =
      this->getSymbolSectionName(Symbol, *SectionIndex);
  if (!SectionName) {
    // Don't report an invalid section name if the section headers are missing.
    // In such situations, all sections will be "invalid".
    if (!this->ObjF.sections().empty())
      this->reportUniqueWarning(SectionName.takeError());
    else
      consumeError(SectionName.takeError());
    W.printHex("Section", "<?>", *SectionIndex);
  } else {
    W.printHex("Section", *SectionName, *SectionIndex);
  }
}

template <class ELFT>
void LLVMELFDumper<ELFT>::printSymbol(const Elf_Sym &Symbol, unsigned SymIndex,
                                      DataRegion<Elf_Word> ShndxTable,
                                      Optional<StringRef> StrTable,
                                      bool IsDynamic,
                                      bool /*NonVisibilityBitsUsed*/) const {
  std::string FullSymbolName = this->getFullSymbolName(
      Symbol, SymIndex, ShndxTable, StrTable, IsDynamic);
  unsigned char SymbolType = Symbol.getType();

  DictScope D(W, "Symbol");
  W.printNumber("Name", FullSymbolName, Symbol.st_name);
  W.printHex("Value", Symbol.st_value);
  W.printNumber("Size", Symbol.st_size);
  W.printEnum("Binding", Symbol.getBinding(), makeArrayRef(ElfSymbolBindings));
  if (this->Obj.getHeader().e_machine == ELF::EM_AMDGPU &&
      SymbolType >= ELF::STT_LOOS && SymbolType < ELF::STT_HIOS)
    W.printEnum("Type", SymbolType, makeArrayRef(AMDGPUSymbolTypes));
  else
    W.printEnum("Type", SymbolType, makeArrayRef(ElfSymbolTypes));
  if (Symbol.st_other == 0)
    // Usually st_other flag is zero. Do not pollute the output
    // by flags enumeration in that case.
    W.printNumber("Other", 0);
  else {
    std::vector<EnumEntry<unsigned>> SymOtherFlags(std::begin(ElfSymOtherFlags),
                                                   std::end(ElfSymOtherFlags));
    if (this->Obj.getHeader().e_machine == EM_MIPS) {
      // Someones in their infinite wisdom decided to make STO_MIPS_MIPS16
      // flag overlapped with other ST_MIPS_xxx flags. So consider both
      // cases separately.
      if ((Symbol.st_other & STO_MIPS_MIPS16) == STO_MIPS_MIPS16)
        SymOtherFlags.insert(SymOtherFlags.end(),
                             std::begin(ElfMips16SymOtherFlags),
                             std::end(ElfMips16SymOtherFlags));
      else
        SymOtherFlags.insert(SymOtherFlags.end(),
                             std::begin(ElfMipsSymOtherFlags),
                             std::end(ElfMipsSymOtherFlags));
    } else if (this->Obj.getHeader().e_machine == EM_AARCH64) {
      SymOtherFlags.insert(SymOtherFlags.end(),
                           std::begin(ElfAArch64SymOtherFlags),
                           std::end(ElfAArch64SymOtherFlags));
    } else if (this->Obj.getHeader().e_machine == EM_RISCV) {
      SymOtherFlags.insert(SymOtherFlags.end(),
                           std::begin(ElfRISCVSymOtherFlags),
                           std::end(ElfRISCVSymOtherFlags));
    }
    W.printFlags("Other", Symbol.st_other, makeArrayRef(SymOtherFlags), 0x3u);
  }
  printSymbolSection(Symbol, SymIndex, ShndxTable);
}

template <class ELFT>
void LLVMELFDumper<ELFT>::printSymbols(bool PrintSymbols,
                                       bool PrintDynamicSymbols) {
  if (PrintSymbols) {
    ListScope Group(W, "Symbols");
    this->printSymbolsHelper(false);
  }
  if (PrintDynamicSymbols) {
    ListScope Group(W, "DynamicSymbols");
    this->printSymbolsHelper(true);
  }
}

template <class ELFT> void LLVMELFDumper<ELFT>::printDynamicTable() {
  Elf_Dyn_Range Table = this->dynamic_table();
  if (Table.empty())
    return;

  W.startLine() << "DynamicSection [ (" << Table.size() << " entries)\n";

  size_t MaxTagSize = getMaxDynamicTagSize(this->Obj, Table);
  // The "Name/Value" column should be indented from the "Type" column by N
  // spaces, where N = MaxTagSize - length of "Type" (4) + trailing
  // space (1) = -3.
  W.startLine() << "  Tag" << std::string(ELFT::Is64Bits ? 16 : 8, ' ')
                << "Type" << std::string(MaxTagSize - 3, ' ') << "Name/Value\n";

  std::string ValueFmt = "%-" + std::to_string(MaxTagSize) + "s ";
  for (auto Entry : Table) {
    uintX_t Tag = Entry.getTag();
    std::string Value = this->getDynamicEntry(Tag, Entry.getVal());
    W.startLine() << "  " << format_hex(Tag, ELFT::Is64Bits ? 18 : 10, true)
                  << " "
                  << format(ValueFmt.c_str(),
                            this->Obj.getDynamicTagAsString(Tag).c_str())
                  << Value << "\n";
  }
  W.startLine() << "]\n";
}

template <class ELFT> void LLVMELFDumper<ELFT>::printDynamicRelocations() {
  W.startLine() << "Dynamic Relocations {\n";
  W.indent();
  this->printDynamicRelocationsHelper();
  W.unindent();
  W.startLine() << "}\n";
}

template <class ELFT>
void LLVMELFDumper<ELFT>::printProgramHeaders(
    bool PrintProgramHeaders, cl::boolOrDefault PrintSectionMapping) {
  if (PrintProgramHeaders)
    printProgramHeaders();
  if (PrintSectionMapping == cl::BOU_TRUE)
    printSectionMapping();
}

template <class ELFT> void LLVMELFDumper<ELFT>::printProgramHeaders() {
  ListScope L(W, "ProgramHeaders");

  Expected<ArrayRef<Elf_Phdr>> PhdrsOrErr = this->Obj.program_headers();
  if (!PhdrsOrErr) {
    this->reportUniqueWarning("unable to dump program headers: " +
                              toString(PhdrsOrErr.takeError()));
    return;
  }

  for (const Elf_Phdr &Phdr : *PhdrsOrErr) {
    DictScope P(W, "ProgramHeader");
    StringRef Type =
        segmentTypeToString(this->Obj.getHeader().e_machine, Phdr.p_type);

    W.printHex("Type", Type.empty() ? "Unknown" : Type, Phdr.p_type);
    W.printHex("Offset", Phdr.p_offset);
    W.printHex("VirtualAddress", Phdr.p_vaddr);
    W.printHex("PhysicalAddress", Phdr.p_paddr);
    W.printNumber("FileSize", Phdr.p_filesz);
    W.printNumber("MemSize", Phdr.p_memsz);
    W.printFlags("Flags", Phdr.p_flags, makeArrayRef(ElfSegmentFlags));
    W.printNumber("Alignment", Phdr.p_align);
  }
}

template <class ELFT>
void LLVMELFDumper<ELFT>::printVersionSymbolSection(const Elf_Shdr *Sec) {
  ListScope SS(W, "VersionSymbols");
  if (!Sec)
    return;

  StringRef StrTable;
  ArrayRef<Elf_Sym> Syms;
  const Elf_Shdr *SymTabSec;
  Expected<ArrayRef<Elf_Versym>> VerTableOrErr =
      this->getVersionTable(*Sec, &Syms, &StrTable, &SymTabSec);
  if (!VerTableOrErr) {
    this->reportUniqueWarning(VerTableOrErr.takeError());
    return;
  }

  if (StrTable.empty() || Syms.empty() || Syms.size() != VerTableOrErr->size())
    return;

  ArrayRef<Elf_Word> ShNdxTable = this->getShndxTable(SymTabSec);
  for (size_t I = 0, E = Syms.size(); I < E; ++I) {
    DictScope S(W, "Symbol");
    W.printNumber("Version", (*VerTableOrErr)[I].vs_index & VERSYM_VERSION);
    W.printString("Name",
                  this->getFullSymbolName(Syms[I], I, ShNdxTable, StrTable,
                                          /*IsDynamic=*/true));
  }
}

static const EnumEntry<unsigned> SymVersionFlags[] = {
    {"Base", "BASE", VER_FLG_BASE},
    {"Weak", "WEAK", VER_FLG_WEAK},
    {"Info", "INFO", VER_FLG_INFO}};

template <class ELFT>
void LLVMELFDumper<ELFT>::printVersionDefinitionSection(const Elf_Shdr *Sec) {
  ListScope SD(W, "VersionDefinitions");
  if (!Sec)
    return;

  Expected<std::vector<VerDef>> V = this->Obj.getVersionDefinitions(*Sec);
  if (!V) {
    this->reportUniqueWarning(V.takeError());
    return;
  }

  for (const VerDef &D : *V) {
    DictScope Def(W, "Definition");
    W.printNumber("Version", D.Version);
    W.printFlags("Flags", D.Flags, makeArrayRef(SymVersionFlags));
    W.printNumber("Index", D.Ndx);
    W.printNumber("Hash", D.Hash);
    W.printString("Name", D.Name.c_str());
    W.printList(
        "Predecessors", D.AuxV,
        [](raw_ostream &OS, const VerdAux &Aux) { OS << Aux.Name.c_str(); });
  }
}

template <class ELFT>
void LLVMELFDumper<ELFT>::printVersionDependencySection(const Elf_Shdr *Sec) {
  ListScope SD(W, "VersionRequirements");
  if (!Sec)
    return;

  Expected<std::vector<VerNeed>> V =
      this->Obj.getVersionDependencies(*Sec, this->WarningHandler);
  if (!V) {
    this->reportUniqueWarning(V.takeError());
    return;
  }

  for (const VerNeed &VN : *V) {
    DictScope Entry(W, "Dependency");
    W.printNumber("Version", VN.Version);
    W.printNumber("Count", VN.Cnt);
    W.printString("FileName", VN.File.c_str());

    ListScope L(W, "Entries");
    for (const VernAux &Aux : VN.AuxV) {
      DictScope Entry(W, "Entry");
      W.printNumber("Hash", Aux.Hash);
      W.printFlags("Flags", Aux.Flags, makeArrayRef(SymVersionFlags));
      W.printNumber("Index", Aux.Other);
      W.printString("Name", Aux.Name.c_str());
    }
  }
}

template <class ELFT> void LLVMELFDumper<ELFT>::printHashHistograms() {
  W.startLine() << "Hash Histogram not implemented!\n";
}

// Returns true if rel/rela section exists, and populates SymbolIndices.
// Otherwise returns false.
template <class ELFT>
static bool getSymbolIndices(const typename ELFT::Shdr *CGRelSection,
                             const ELFFile<ELFT> &Obj,
                             const LLVMELFDumper<ELFT> *Dumper,
                             SmallVector<uint32_t, 128> &SymbolIndices) {
  if (!CGRelSection) {
    Dumper->reportUniqueWarning(
        "relocation section for a call graph section doesn't exist");
    return false;
  }

  if (CGRelSection->sh_type == SHT_REL) {
    typename ELFT::RelRange CGProfileRel;
    Expected<typename ELFT::RelRange> CGProfileRelOrError =
        Obj.rels(*CGRelSection);
    if (!CGProfileRelOrError) {
      Dumper->reportUniqueWarning("unable to load relocations for "
                                  "SHT_LLVM_CALL_GRAPH_PROFILE section: " +
                                  toString(CGProfileRelOrError.takeError()));
      return false;
    }

    CGProfileRel = *CGProfileRelOrError;
    for (const typename ELFT::Rel &Rel : CGProfileRel)
      SymbolIndices.push_back(Rel.getSymbol(Obj.isMips64EL()));
  } else {
    // MC unconditionally produces SHT_REL, but GNU strip/objcopy may convert
    // the format to SHT_RELA
    // (https://sourceware.org/bugzilla/show_bug.cgi?id=28035)
    typename ELFT::RelaRange CGProfileRela;
    Expected<typename ELFT::RelaRange> CGProfileRelaOrError =
        Obj.relas(*CGRelSection);
    if (!CGProfileRelaOrError) {
      Dumper->reportUniqueWarning("unable to load relocations for "
                                  "SHT_LLVM_CALL_GRAPH_PROFILE section: " +
                                  toString(CGProfileRelaOrError.takeError()));
      return false;
    }

    CGProfileRela = *CGProfileRelaOrError;
    for (const typename ELFT::Rela &Rela : CGProfileRela)
      SymbolIndices.push_back(Rela.getSymbol(Obj.isMips64EL()));
  }

  return true;
}

template <class ELFT> void LLVMELFDumper<ELFT>::printCGProfile() {
  llvm::MapVector<const Elf_Shdr *, const Elf_Shdr *> SecToRelocMap;

  auto IsMatch = [](const Elf_Shdr &Sec) -> bool {
    return Sec.sh_type == ELF::SHT_LLVM_CALL_GRAPH_PROFILE;
  };
  this->getSectionAndRelocations(IsMatch, SecToRelocMap);

  for (const auto &CGMapEntry : SecToRelocMap) {
    const Elf_Shdr *CGSection = CGMapEntry.first;
    const Elf_Shdr *CGRelSection = CGMapEntry.second;

    Expected<ArrayRef<Elf_CGProfile>> CGProfileOrErr =
        this->Obj.template getSectionContentsAsArray<Elf_CGProfile>(*CGSection);
    if (!CGProfileOrErr) {
      this->reportUniqueWarning(
          "unable to load the SHT_LLVM_CALL_GRAPH_PROFILE section: " +
          toString(CGProfileOrErr.takeError()));
      return;
    }

    SmallVector<uint32_t, 128> SymbolIndices;
    bool UseReloc =
        getSymbolIndices<ELFT>(CGRelSection, this->Obj, this, SymbolIndices);
    if (UseReloc && SymbolIndices.size() != CGProfileOrErr->size() * 2) {
      this->reportUniqueWarning(
          "number of from/to pairs does not match number of frequencies");
      UseReloc = false;
    }

    ListScope L(W, "CGProfile");
    for (uint32_t I = 0, Size = CGProfileOrErr->size(); I != Size; ++I) {
      const Elf_CGProfile &CGPE = (*CGProfileOrErr)[I];
      DictScope D(W, "CGProfileEntry");
      if (UseReloc) {
        uint32_t From = SymbolIndices[I * 2];
        uint32_t To = SymbolIndices[I * 2 + 1];
        W.printNumber("From", this->getStaticSymbolName(From), From);
        W.printNumber("To", this->getStaticSymbolName(To), To);
      }
      W.printNumber("Weight", CGPE.cgp_weight);
    }
  }
}

template <class ELFT> void LLVMELFDumper<ELFT>::printBBAddrMaps() {
  bool IsRelocatable = this->Obj.getHeader().e_type == ELF::ET_REL;
  for (const Elf_Shdr &Sec : cantFail(this->Obj.sections())) {
    if (Sec.sh_type != SHT_LLVM_BB_ADDR_MAP)
      continue;
    Optional<const Elf_Shdr *> FunctionSec = None;
    if (IsRelocatable)
      FunctionSec =
          unwrapOrError(this->FileName, this->Obj.getSection(Sec.sh_link));
    ListScope L(W, "BBAddrMap");
    Expected<std::vector<Elf_BBAddrMap>> BBAddrMapOrErr =
        this->Obj.decodeBBAddrMap(Sec);
    if (!BBAddrMapOrErr) {
      this->reportUniqueWarning("unable to dump " + this->describe(Sec) + ": " +
                                toString(BBAddrMapOrErr.takeError()));
      continue;
    }
    for (const Elf_BBAddrMap &AM : *BBAddrMapOrErr) {
      DictScope D(W, "Function");
      W.printHex("At", AM.Addr);
      SmallVector<uint32_t> FuncSymIndex =
          this->getSymbolIndexesForFunctionAddress(AM.Addr, FunctionSec);
      std::string FuncName = "<?>";
      if (FuncSymIndex.empty())
        this->reportUniqueWarning(
            "could not identify function symbol for address (0x" +
            Twine::utohexstr(AM.Addr) + ") in " + this->describe(Sec));
      else
        FuncName = this->getStaticSymbolName(FuncSymIndex.front());
      W.printString("Name", FuncName);

      ListScope L(W, "BB entries");
      for (const typename Elf_BBAddrMap::BBEntry &BBE : AM.BBEntries) {
        DictScope L(W);
        W.printHex("Offset", BBE.Offset);
        W.printHex("Size", BBE.Size);
        W.printBoolean("HasReturn", BBE.HasReturn);
        W.printBoolean("HasTailCall", BBE.HasTailCall);
        W.printBoolean("IsEHPad", BBE.IsEHPad);
        W.printBoolean("CanFallThrough", BBE.CanFallThrough);
      }
    }
  }
}

template <class ELFT> void LLVMELFDumper<ELFT>::printAddrsig() {
  ListScope L(W, "Addrsig");
  if (!this->DotAddrsigSec)
    return;

  Expected<std::vector<uint64_t>> SymsOrErr =
      decodeAddrsigSection(this->Obj, *this->DotAddrsigSec);
  if (!SymsOrErr) {
    this->reportUniqueWarning(SymsOrErr.takeError());
    return;
  }

  for (uint64_t Sym : *SymsOrErr)
    W.printNumber("Sym", this->getStaticSymbolName(Sym), Sym);
}

template <typename ELFT>
static bool printGNUNoteLLVMStyle(uint32_t NoteType, ArrayRef<uint8_t> Desc,
                                  ScopedPrinter &W) {
  // Return true if we were able to pretty-print the note, false otherwise.
  switch (NoteType) {
  default:
    return false;
  case ELF::NT_GNU_ABI_TAG: {
    const GNUAbiTag &AbiTag = getGNUAbiTag<ELFT>(Desc);
    if (!AbiTag.IsValid) {
      W.printString("ABI", "<corrupt GNU_ABI_TAG>");
      return false;
    } else {
      W.printString("OS", AbiTag.OSName);
      W.printString("ABI", AbiTag.ABI);
    }
    break;
  }
  case ELF::NT_GNU_BUILD_ID: {
    W.printString("Build ID", getGNUBuildId(Desc));
    break;
  }
  case ELF::NT_GNU_GOLD_VERSION:
    W.printString("Version", getDescAsStringRef(Desc));
    break;
  case ELF::NT_GNU_PROPERTY_TYPE_0:
    ListScope D(W, "Property");
    for (const std::string &Property : getGNUPropertyList<ELFT>(Desc))
      W.printString(Property);
    break;
  }
  return true;
}

template <typename ELFT>
static bool printLLVMOMPOFFLOADNoteLLVMStyle(uint32_t NoteType,
                                             ArrayRef<uint8_t> Desc,
                                             ScopedPrinter &W) {
  switch (NoteType) {
  default:
    return false;
  case ELF::NT_LLVM_OPENMP_OFFLOAD_VERSION:
    W.printString("Version", getDescAsStringRef(Desc));
    break;
  case ELF::NT_LLVM_OPENMP_OFFLOAD_PRODUCER:
    W.printString("Producer", getDescAsStringRef(Desc));
    break;
  case ELF::NT_LLVM_OPENMP_OFFLOAD_PRODUCER_VERSION:
    W.printString("Producer version", getDescAsStringRef(Desc));
    break;
  }
  return true;
}

static void printCoreNoteLLVMStyle(const CoreNote &Note, ScopedPrinter &W) {
  W.printNumber("Page Size", Note.PageSize);
  for (const CoreFileMapping &Mapping : Note.Mappings) {
    ListScope D(W, "Mapping");
    W.printHex("Start", Mapping.Start);
    W.printHex("End", Mapping.End);
    W.printHex("Offset", Mapping.Offset);
    W.printString("Filename", Mapping.Filename);
  }
}

template <class ELFT> void LLVMELFDumper<ELFT>::printNotes() {
  ListScope L(W, "Notes");

  std::unique_ptr<DictScope> NoteScope;
  auto StartNotes = [&](Optional<StringRef> SecName,
                        const typename ELFT::Off Offset,
                        const typename ELFT::Addr Size) {
    NoteScope = std::make_unique<DictScope>(W, "NoteSection");
    W.printString("Name", SecName ? *SecName : "<?>");
    W.printHex("Offset", Offset);
    W.printHex("Size", Size);
  };

  auto EndNotes = [&] { NoteScope.reset(); };

  auto ProcessNote = [&](const Elf_Note &Note, bool IsCore) -> Error {
    DictScope D2(W, "Note");
    StringRef Name = Note.getName();
    ArrayRef<uint8_t> Descriptor = Note.getDesc();
    Elf_Word Type = Note.getType();

    // Print the note owner/type.
    W.printString("Owner", Name);
    W.printHex("Data size", Descriptor.size());

    StringRef NoteType =
        getNoteTypeName<ELFT>(Note, this->Obj.getHeader().e_type);
    if (!NoteType.empty())
      W.printString("Type", NoteType);
    else
      W.printString("Type",
                    "Unknown (" + to_string(format_hex(Type, 10)) + ")");

    // Print the description, or fallback to printing raw bytes for unknown
    // owners/if we fail to pretty-print the contents.
    if (Name == "GNU") {
      if (printGNUNoteLLVMStyle<ELFT>(Type, Descriptor, W))
        return Error::success();
    } else if (Name == "FreeBSD") {
      if (Optional<FreeBSDNote> N =
              getFreeBSDNote<ELFT>(Type, Descriptor, IsCore)) {
        W.printString(N->Type, N->Value);
        return Error::success();
      }
    } else if (Name == "AMD") {
      const AMDNote N = getAMDNote<ELFT>(Type, Descriptor);
      if (!N.Type.empty()) {
        W.printString(N.Type, N.Value);
        return Error::success();
      }
    } else if (Name == "AMDGPU") {
      const AMDGPUNote N = getAMDGPUNote<ELFT>(Type, Descriptor);
      if (!N.Type.empty()) {
        W.printString(N.Type, N.Value);
        return Error::success();
      }
    } else if (Name == "LLVMOMPOFFLOAD") {
      if (printLLVMOMPOFFLOADNoteLLVMStyle<ELFT>(Type, Descriptor, W))
        return Error::success();
    } else if (Name == "CORE") {
      if (Type == ELF::NT_FILE) {
        DataExtractor DescExtractor(Descriptor,
                                    ELFT::TargetEndianness == support::little,
                                    sizeof(Elf_Addr));
        if (Expected<CoreNote> N = readCoreNote(DescExtractor)) {
          printCoreNoteLLVMStyle(*N, W);
          return Error::success();
        } else {
          return N.takeError();
        }
      }
    }
    if (!Descriptor.empty()) {
      W.printBinaryBlock("Description data", Descriptor);
    }
    return Error::success();
  };

  printNotesHelper(*this, StartNotes, ProcessNote, EndNotes);
}

template <class ELFT> void LLVMELFDumper<ELFT>::printELFLinkerOptions() {
  ListScope L(W, "LinkerOptions");

  unsigned I = -1;
  for (const Elf_Shdr &Shdr : cantFail(this->Obj.sections())) {
    ++I;
    if (Shdr.sh_type != ELF::SHT_LLVM_LINKER_OPTIONS)
      continue;

    Expected<ArrayRef<uint8_t>> ContentsOrErr =
        this->Obj.getSectionContents(Shdr);
    if (!ContentsOrErr) {
      this->reportUniqueWarning("unable to read the content of the "
                                "SHT_LLVM_LINKER_OPTIONS section: " +
                                toString(ContentsOrErr.takeError()));
      continue;
    }
    if (ContentsOrErr->empty())
      continue;

    if (ContentsOrErr->back() != 0) {
      this->reportUniqueWarning("SHT_LLVM_LINKER_OPTIONS section at index " +
                                Twine(I) +
                                " is broken: the "
                                "content is not null-terminated");
      continue;
    }

    SmallVector<StringRef, 16> Strings;
    toStringRef(ContentsOrErr->drop_back()).split(Strings, '\0');
    if (Strings.size() % 2 != 0) {
      this->reportUniqueWarning(
          "SHT_LLVM_LINKER_OPTIONS section at index " + Twine(I) +
          " is broken: an incomplete "
          "key-value pair was found. The last possible key was: \"" +
          Strings.back() + "\"");
      continue;
    }

    for (size_t I = 0; I < Strings.size(); I += 2)
      W.printString(Strings[I], Strings[I + 1]);
  }
}

template <class ELFT> void LLVMELFDumper<ELFT>::printDependentLibs() {
  ListScope L(W, "DependentLibs");
  this->printDependentLibsHelper(
      [](const Elf_Shdr &) {},
      [this](StringRef Lib, uint64_t) { W.printString(Lib); });
}

template <class ELFT> void LLVMELFDumper<ELFT>::printStackSizes() {
  ListScope L(W, "StackSizes");
  if (this->Obj.getHeader().e_type == ELF::ET_REL)
    this->printRelocatableStackSizes([]() {});
  else
    this->printNonRelocatableStackSizes([]() {});
}

template <class ELFT>
void LLVMELFDumper<ELFT>::printStackSizeEntry(uint64_t Size,
                                              ArrayRef<std::string> FuncNames) {
  DictScope D(W, "Entry");
  W.printList("Functions", FuncNames);
  W.printHex("Size", Size);
}

template <class ELFT>
void LLVMELFDumper<ELFT>::printMipsGOT(const MipsGOTParser<ELFT> &Parser) {
  auto PrintEntry = [&](const Elf_Addr *E) {
    W.printHex("Address", Parser.getGotAddress(E));
    W.printNumber("Access", Parser.getGotOffset(E));
    W.printHex("Initial", *E);
  };

  DictScope GS(W, Parser.IsStatic ? "Static GOT" : "Primary GOT");

  W.printHex("Canonical gp value", Parser.getGp());
  {
    ListScope RS(W, "Reserved entries");
    {
      DictScope D(W, "Entry");
      PrintEntry(Parser.getGotLazyResolver());
      W.printString("Purpose", StringRef("Lazy resolver"));
    }

    if (Parser.getGotModulePointer()) {
      DictScope D(W, "Entry");
      PrintEntry(Parser.getGotModulePointer());
      W.printString("Purpose", StringRef("Module pointer (GNU extension)"));
    }
  }
  {
    ListScope LS(W, "Local entries");
    for (auto &E : Parser.getLocalEntries()) {
      DictScope D(W, "Entry");
      PrintEntry(&E);
    }
  }

  if (Parser.IsStatic)
    return;

  {
    ListScope GS(W, "Global entries");
    for (auto &E : Parser.getGlobalEntries()) {
      DictScope D(W, "Entry");

      PrintEntry(&E);

      const Elf_Sym &Sym = *Parser.getGotSym(&E);
      W.printHex("Value", Sym.st_value);
      W.printEnum("Type", Sym.getType(), makeArrayRef(ElfSymbolTypes));

      const unsigned SymIndex = &Sym - this->dynamic_symbols().begin();
      DataRegion<Elf_Word> ShndxTable(
          (const Elf_Word *)this->DynSymTabShndxRegion.Addr, this->Obj.end());
      printSymbolSection(Sym, SymIndex, ShndxTable);

      std::string SymName = this->getFullSymbolName(
          Sym, SymIndex, ShndxTable, this->DynamicStringTable, true);
      W.printNumber("Name", SymName, Sym.st_name);
    }
  }

  W.printNumber("Number of TLS and multi-GOT entries",
                uint64_t(Parser.getOtherEntries().size()));
}

template <class ELFT>
void LLVMELFDumper<ELFT>::printMipsPLT(const MipsGOTParser<ELFT> &Parser) {
  auto PrintEntry = [&](const Elf_Addr *E) {
    W.printHex("Address", Parser.getPltAddress(E));
    W.printHex("Initial", *E);
  };

  DictScope GS(W, "PLT GOT");

  {
    ListScope RS(W, "Reserved entries");
    {
      DictScope D(W, "Entry");
      PrintEntry(Parser.getPltLazyResolver());
      W.printString("Purpose", StringRef("PLT lazy resolver"));
    }

    if (auto E = Parser.getPltModulePointer()) {
      DictScope D(W, "Entry");
      PrintEntry(E);
      W.printString("Purpose", StringRef("Module pointer"));
    }
  }
  {
    ListScope LS(W, "Entries");
    DataRegion<Elf_Word> ShndxTable(
        (const Elf_Word *)this->DynSymTabShndxRegion.Addr, this->Obj.end());
    for (auto &E : Parser.getPltEntries()) {
      DictScope D(W, "Entry");
      PrintEntry(&E);

      const Elf_Sym &Sym = *Parser.getPltSym(&E);
      W.printHex("Value", Sym.st_value);
      W.printEnum("Type", Sym.getType(), makeArrayRef(ElfSymbolTypes));
      printSymbolSection(Sym, &Sym - this->dynamic_symbols().begin(),
                         ShndxTable);

      const Elf_Sym *FirstSym = cantFail(
          this->Obj.template getEntry<Elf_Sym>(*Parser.getPltSymTable(), 0));
      std::string SymName = this->getFullSymbolName(
          Sym, &Sym - FirstSym, ShndxTable, Parser.getPltStrTable(), true);
      W.printNumber("Name", SymName, Sym.st_name);
    }
  }
}

template <class ELFT> void LLVMELFDumper<ELFT>::printMipsABIFlags() {
  const Elf_Mips_ABIFlags<ELFT> *Flags;
  if (Expected<const Elf_Mips_ABIFlags<ELFT> *> SecOrErr =
          getMipsAbiFlagsSection(*this)) {
    Flags = *SecOrErr;
    if (!Flags) {
      W.startLine() << "There is no .MIPS.abiflags section in the file.\n";
      return;
    }
  } else {
    this->reportUniqueWarning(SecOrErr.takeError());
    return;
  }

  raw_ostream &OS = W.getOStream();
  DictScope GS(W, "MIPS ABI Flags");

  W.printNumber("Version", Flags->version);
  W.startLine() << "ISA: ";
  if (Flags->isa_rev <= 1)
    OS << format("MIPS%u", Flags->isa_level);
  else
    OS << format("MIPS%ur%u", Flags->isa_level, Flags->isa_rev);
  OS << "\n";
  W.printEnum("ISA Extension", Flags->isa_ext, makeArrayRef(ElfMipsISAExtType));
  W.printFlags("ASEs", Flags->ases, makeArrayRef(ElfMipsASEFlags));
  W.printEnum("FP ABI", Flags->fp_abi, makeArrayRef(ElfMipsFpABIType));
  W.printNumber("GPR size", getMipsRegisterSize(Flags->gpr_size));
  W.printNumber("CPR1 size", getMipsRegisterSize(Flags->cpr1_size));
  W.printNumber("CPR2 size", getMipsRegisterSize(Flags->cpr2_size));
  W.printFlags("Flags 1", Flags->flags1, makeArrayRef(ElfMipsFlags1));
  W.printHex("Flags 2", Flags->flags2);
}<|MERGE_RESOLUTION|>--- conflicted
+++ resolved
@@ -3294,14 +3294,11 @@
                    unsigned(ELF::EF_MIPS_MACH));
   else if (e.e_machine == EM_RISCV)
     ElfFlags = printFlags(e.e_flags, makeArrayRef(ElfHeaderRISCVFlags));
-<<<<<<< HEAD
   else if (e.e_machine == EM_MOS)
     ElfFlags = printFlags(e.e_flags, MOS::ElfHeaderMOSFlags);
-=======
   else if (e.e_machine == EM_AVR)
     ElfFlags = printFlags(e.e_flags, makeArrayRef(ElfHeaderAVRFlags),
                           unsigned(ELF::EF_AVR_ARCH_MASK));
->>>>>>> 64eaffb6
   Str = "0x" + to_hexString(e.e_flags);
   if (!ElfFlags.empty())
     Str = Str + ", " + ElfFlags;
@@ -6359,14 +6356,11 @@
       }
     } else if (E.e_machine == EM_RISCV)
       W.printFlags("Flags", E.e_flags, makeArrayRef(ElfHeaderRISCVFlags));
-<<<<<<< HEAD
     else if (E.e_machine == EM_MOS)
       W.printFlags("Flags", E.e_flags, MOS::ElfHeaderMOSFlags);
-=======
     else if (E.e_machine == EM_AVR)
       W.printFlags("Flags", E.e_flags, makeArrayRef(ElfHeaderAVRFlags),
                    unsigned(ELF::EF_AVR_ARCH_MASK));
->>>>>>> 64eaffb6
     else
       W.printFlags("Flags", E.e_flags);
     W.printNumber("HeaderSize", E.e_ehsize);
