--- conflicted
+++ resolved
@@ -6,25 +6,6 @@
 ; GFX10:       ; %bb.0: ; %entry
 ; GFX10-NEXT:    s_waitcnt vmcnt(0) expcnt(0) lgkmcnt(0)
 ; GFX10-NEXT:    s_mov_b32 s5, 0
-<<<<<<< HEAD
-; GFX10-NEXT:    s_mov_b32 s4, 0
-; GFX10-NEXT:    v_mov_b32_e32 v3, s5
-; GFX10-NEXT:    v_mov_b32_e32 v4, s4
-; GFX10-NEXT:  .LBB0_1: ; %loop
-; GFX10-NEXT:    ; =>This Inner Loop Header: Depth=1
-; GFX10-NEXT:    v_cvt_f32_u32_e32 v5, v4
-; GFX10-NEXT:    v_add_nc_u32_e32 v4, 1, v4
-; GFX10-NEXT:    v_add_nc_u16 v3, v3, -1
-; GFX10-NEXT:    v_cmp_gt_f32_e32 vcc_lo, v5, v0
-; GFX10-NEXT:    s_or_b32 s4, vcc_lo, s4
-; GFX10-NEXT:    s_andn2_b32 exec_lo, exec_lo, s4
-; GFX10-NEXT:    s_cbranch_execnz .LBB0_1
-; GFX10-NEXT:  ; %bb.2: ; %exit
-; GFX10-NEXT:    s_or_b32 exec_lo, exec_lo, s4
-; GFX10-NEXT:    v_and_b32_e32 v0, 1, v3
-; GFX10-NEXT:    v_cmp_ne_u32_e32 vcc_lo, 0, v0
-; GFX10-NEXT:    v_cndmask_b32_e64 v0, 0, 1.0, vcc_lo
-=======
 ; GFX10-NEXT:    v_mov_b32_e32 v3, 1
 ; GFX10-NEXT:    v_mov_b32_e32 v4, s5
 ; GFX10-NEXT:    ; implicit-def: $sgpr6
@@ -45,7 +26,6 @@
 ; GFX10-NEXT:  ; %bb.2: ; %exit
 ; GFX10-NEXT:    s_or_b32 exec_lo, exec_lo, s5
 ; GFX10-NEXT:    v_cndmask_b32_e64 v0, 0, 1.0, s6
->>>>>>> f410f74c
 ; GFX10-NEXT:    flat_store_dword v[1:2], v0
 ; GFX10-NEXT:    s_waitcnt lgkmcnt(0)
 ; GFX10-NEXT:    s_setpc_b64 s[30:31]
@@ -71,17 +51,6 @@
 ; GFX10-LABEL: temporal_divergent_i1_non_phi:
 ; GFX10:       ; %bb.0: ; %entry
 ; GFX10-NEXT:    s_waitcnt vmcnt(0) expcnt(0) lgkmcnt(0)
-<<<<<<< HEAD
-; GFX10-NEXT:    s_mov_b32 s5, 1
-; GFX10-NEXT:    s_mov_b32 s4, 0
-; GFX10-NEXT:    v_mov_b32_e32 v3, s5
-; GFX10-NEXT:    v_mov_b32_e32 v4, s4
-; GFX10-NEXT:  .LBB1_1: ; %loop
-; GFX10-NEXT:    ; =>This Inner Loop Header: Depth=1
-; GFX10-NEXT:    v_cvt_f32_u32_e32 v5, v4
-; GFX10-NEXT:    v_add_nc_u32_e32 v4, 1, v4
-; GFX10-NEXT:    v_add_nc_u16 v3, v3, -1
-=======
 ; GFX10-NEXT:    s_mov_b32 s5, 0
 ; GFX10-NEXT:    v_mov_b32_e32 v3, 1
 ; GFX10-NEXT:    v_mov_b32_e32 v4, s5
@@ -92,7 +61,6 @@
 ; GFX10-NEXT:    v_cvt_f32_u32_e32 v5, v4
 ; GFX10-NEXT:    v_add_nc_u32_e32 v4, 1, v4
 ; GFX10-NEXT:    v_and_b32_e32 v6, 1, v3
->>>>>>> f410f74c
 ; GFX10-NEXT:    v_cmp_gt_f32_e32 vcc_lo, v5, v0
 ; GFX10-NEXT:    v_cmp_ne_u32_e64 s4, 0, v6
 ; GFX10-NEXT:    s_or_b32 s5, vcc_lo, s5
