; RUN: llc -o - %s | FileCheck --check-prefix=SELDAG --check-prefix=CHECK %s
; RUN: llc -global-isel -o - %s | FileCheck --check-prefix=GISEL --check-prefix=CHECK %s

<<<<<<< HEAD
; Modified by Daniel Thornburgh (mysterymath@gmail.com).

; TODO: support marker generation with GlobalISel
=======
>>>>>>> 04e094a3
target datalayout = "e-m:e-i8:8:32-i16:16:32-i64:64-i128:128-n32:64-S128"
target triple = "arm64-apple-ios"

declare i8* @foo0(i32)
declare i8* @foo1()

declare void @llvm.objc.release(i8*)
declare void @objc_object(i8*)

declare void @foo2(i8*)

declare void @llvm.lifetime.start.p0i8(i64 immarg, i8* nocapture)

declare %struct.S* @_ZN1SD1Ev(%struct.S* nonnull dereferenceable(1))

declare void @llvm.lifetime.end.p0i8(i64 immarg, i8* nocapture)


%struct.S = type { i8 }

@g = dso_local global i8* null, align 8
@fptr = dso_local global i8* ()* null, align 8

define dso_local i8* @rv_marker_1_retain() {
; CHECK-LABEL: _rv_marker_1_retain:
; CHECK:         bl _foo1
; CHECK-NEXT:    mov x29, x29
; CHECK-NEXT:    bl _objc_retainAutoreleasedReturnValue
;
entry:
  %call = call i8* @foo1() [ "clang.arc.attachedcall"(i8* (i8*)* @objc_retainAutoreleasedReturnValue) ]
  ret i8* %call
}

define dso_local i8* @rv_marker_1_unsafeClaim() {
; CHECK-LABEL: _rv_marker_1_unsafeClaim:
; CHECK:         bl _foo1
; CHECK-NEXT:    mov x29, x29
; CHECK-NEXT:    bl _objc_unsafeClaimAutoreleasedReturnValue
;
entry:
  %call = call i8* @foo1() [ "clang.arc.attachedcall"(i8* (i8*)* @objc_unsafeClaimAutoreleasedReturnValue) ]
  ret i8* %call
}

define dso_local void @rv_marker_2_select(i32 %c) {
; CHECK-LABEL: _rv_marker_2_select:
; SELDAG:        cinc  w0, w8, eq
; GISEL:         csinc w0, w8, wzr, eq
; CHECK-NEXT:    bl _foo0
; CHECK-NEXT:    mov x29, x29
; CHECK-NEXT:    bl _objc_retainAutoreleasedReturnValue
; CHECK-NEXT:    ldp x29, x30, [sp], #16
; CHECK-NEXT:    b _foo2
;
entry:
  %tobool.not = icmp eq i32 %c, 0
  %.sink = select i1 %tobool.not, i32 2, i32 1
  %call1 = call i8* @foo0(i32 %.sink) [ "clang.arc.attachedcall"(i8* (i8*)* @objc_retainAutoreleasedReturnValue) ]
  tail call void @foo2(i8* %call1)
  ret void
}

define dso_local void @rv_marker_3() personality i8* bitcast (i32 (...)* @__gxx_personality_v0 to i8*) {
<<<<<<< HEAD
; CHECK-LABEL: rv_marker_3
; CHECK:         .cfi_offset w30, -16
; CHECK-NEXT:    bl  foo1
; CHECK-NEXT:   mov x29, x29
; CHECK-NEXT:   bl objc_retainAutoreleasedReturnValue
=======
; CHECK-LABEL: _rv_marker_3:
; CHECK:         bl _foo1
; CHECK-NEXT:    mov x29, x29
; CHECK-NEXT:    bl _objc_retainAutoreleasedReturnValue
>>>>>>> 04e094a3
;
entry:
  %call = call i8* @foo1() [ "clang.arc.attachedcall"(i8* (i8*)* @objc_retainAutoreleasedReturnValue) ]
  invoke void @objc_object(i8* %call) #5
          to label %invoke.cont unwind label %lpad

invoke.cont:                                      ; preds = %entry
  tail call void @llvm.objc.release(i8* %call)
  ret void

lpad:                                             ; preds = %entry
  %0 = landingpad { i8*, i32 }
          cleanup
  tail call void @llvm.objc.release(i8* %call)
  resume { i8*, i32 } %0
}

define dso_local void @rv_marker_4() personality i8* bitcast (i32 (...)* @__gxx_personality_v0 to i8*) {
; CHECK-LABEL: _rv_marker_4:
; CHECK:       Ltmp3:
; CHECK-NEXT:    bl _foo1
; CHECK-NEXT:    mov x29, x29
; CHECK-NEXT:    bl _objc_retainAutoreleasedReturnValue
; CHECK-NEXT:  Ltmp4:
;
entry:
  %s = alloca %struct.S, align 1
  %0 = getelementptr inbounds %struct.S, %struct.S* %s, i64 0, i32 0
  call void @llvm.lifetime.start.p0i8(i64 1, i8* nonnull %0) #2
  %call = invoke i8* @foo1() [ "clang.arc.attachedcall"(i8* (i8*)* @objc_retainAutoreleasedReturnValue) ]
          to label %invoke.cont unwind label %lpad

invoke.cont:                                      ; preds = %entry
  invoke void @objc_object(i8* %call) #5
          to label %invoke.cont2 unwind label %lpad1

invoke.cont2:                                     ; preds = %invoke.cont
  tail call void @llvm.objc.release(i8* %call)
  %call3 = call %struct.S* @_ZN1SD1Ev(%struct.S* nonnull dereferenceable(1) %s)
  call void @llvm.lifetime.end.p0i8(i64 1, i8* nonnull %0)
  ret void

lpad:                                             ; preds = %entry
  %1 = landingpad { i8*, i32 }
          cleanup
  br label %ehcleanup

lpad1:                                            ; preds = %invoke.cont
  %2 = landingpad { i8*, i32 }
          cleanup
  tail call void @llvm.objc.release(i8* %call)
  br label %ehcleanup

ehcleanup:                                        ; preds = %lpad1, %lpad
  %.pn = phi { i8*, i32 } [ %2, %lpad1 ], [ %1, %lpad ]
  %call4 = call %struct.S* @_ZN1SD1Ev(%struct.S* nonnull dereferenceable(1) %s)
  call void @llvm.lifetime.end.p0i8(i64 1, i8* nonnull %0)
  resume { i8*, i32 } %.pn
}

define dso_local i8* @rv_marker_5_indirect_call() {
; CHECK-LABEL: _rv_marker_5_indirect_call:
; CHECK:         ldr [[ADDR:x[0-9]+]], [
; CHECK-NEXT:    blr [[ADDR]]
; CHECK-NEXT:    mov x29, x29
; CHECK-NEXT:    bl _objc_retainAutoreleasedReturnValue
entry:
  %0 = load i8* ()*, i8* ()** @fptr, align 8
  %call = call i8* %0() [ "clang.arc.attachedcall"(i8* (i8*)* @objc_retainAutoreleasedReturnValue) ]
  tail call void @foo2(i8* %call)
  ret i8* %call
}

declare i8* @foo(i64, i64, i64)

define dso_local void @rv_marker_multiarg(i64 %a, i64 %b, i64 %c) {
; CHECK-LABEL: _rv_marker_multiarg:
; CHECK:         mov [[TMP:x[0-9]+]], x0
; CHECK-NEXT:    mov x0, x2
; CHECK-NEXT:    mov x2, [[TMP]]
; CHECK-NEXT:    bl  _foo
; CHECK-NEXT:    mov x29, x29
; CHECK-NEXT:    bl _objc_retainAutoreleasedReturnValue
  call i8* @foo(i64 %c, i64 %b, i64 %a) [ "clang.arc.attachedcall"(i8* (i8*)* @objc_retainAutoreleasedReturnValue) ]
  ret void
}

declare i8* @objc_retainAutoreleasedReturnValue(i8*)
declare i8* @objc_unsafeClaimAutoreleasedReturnValue(i8*)
declare i32 @__gxx_personality_v0(...)<|MERGE_RESOLUTION|>--- conflicted
+++ resolved
@@ -1,12 +1,6 @@
 ; RUN: llc -o - %s | FileCheck --check-prefix=SELDAG --check-prefix=CHECK %s
 ; RUN: llc -global-isel -o - %s | FileCheck --check-prefix=GISEL --check-prefix=CHECK %s
 
-<<<<<<< HEAD
-; Modified by Daniel Thornburgh (mysterymath@gmail.com).
-
-; TODO: support marker generation with GlobalISel
-=======
->>>>>>> 04e094a3
 target datalayout = "e-m:e-i8:8:32-i16:16:32-i64:64-i128:128-n32:64-S128"
 target triple = "arm64-apple-ios"
 
@@ -71,18 +65,10 @@
 }
 
 define dso_local void @rv_marker_3() personality i8* bitcast (i32 (...)* @__gxx_personality_v0 to i8*) {
-<<<<<<< HEAD
-; CHECK-LABEL: rv_marker_3
-; CHECK:         .cfi_offset w30, -16
-; CHECK-NEXT:    bl  foo1
-; CHECK-NEXT:   mov x29, x29
-; CHECK-NEXT:   bl objc_retainAutoreleasedReturnValue
-=======
 ; CHECK-LABEL: _rv_marker_3:
 ; CHECK:         bl _foo1
 ; CHECK-NEXT:    mov x29, x29
 ; CHECK-NEXT:    bl _objc_retainAutoreleasedReturnValue
->>>>>>> 04e094a3
 ;
 entry:
   %call = call i8* @foo1() [ "clang.arc.attachedcall"(i8* (i8*)* @objc_retainAutoreleasedReturnValue) ]
