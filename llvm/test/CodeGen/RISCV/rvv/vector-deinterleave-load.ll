--- conflicted
+++ resolved
@@ -154,13 +154,7 @@
 ; CHECK-NEXT:    slli a0, a0, 4
 ; CHECK-NEXT:    add a0, sp, a0
 ; CHECK-NEXT:    addi a0, a0, 16
-<<<<<<< HEAD
-; CHECK-NEXT:    vl8r.v v24, (a0) # Unknown-size Folded Reload
-; CHECK-NEXT:    vrgather.vv v8, v0, v24
-; CHECK-NEXT:    vmv4r.v v0, v8
-=======
 ; CHECK-NEXT:    vl8r.v v8, (a0) # Unknown-size Folded Reload
->>>>>>> f4c6947a
 ; CHECK-NEXT:    csrr a0, vlenb
 ; CHECK-NEXT:    slli a0, a0, 3
 ; CHECK-NEXT:    add a0, sp, a0
