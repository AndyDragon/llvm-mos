//===--- Triple.cpp - Target triple helper class --------------------------===//
//
// Part of the LLVM Project, under the Apache License v2.0 with LLVM Exceptions.
// See https://llvm.org/LICENSE.txt for license information.
// SPDX-License-Identifier: Apache-2.0 WITH LLVM-exception
//
//===----------------------------------------------------------------------===//

#include "llvm/TargetParser/Triple.h"
#include "llvm/ADT/DenseMap.h"
#include "llvm/ADT/SmallString.h"
#include "llvm/ADT/StringExtras.h"
#include "llvm/ADT/StringSwitch.h"
#include "llvm/Support/ErrorHandling.h"
#include "llvm/Support/SwapByteOrder.h"
#include "llvm/Support/VersionTuple.h"
#include "llvm/TargetParser/ARMTargetParser.h"
#include "llvm/TargetParser/ARMTargetParserCommon.h"
#include "llvm/TargetParser/Host.h"
#include <cassert>
#include <cstring>
using namespace llvm;

StringRef Triple::getArchTypeName(ArchType Kind) {
  switch (Kind) {
  case UnknownArch:    return "unknown";

  case aarch64:        return "aarch64";
  case aarch64_32:     return "aarch64_32";
  case aarch64_be:     return "aarch64_be";
  case amdgcn:         return "amdgcn";
  case amdil64:        return "amdil64";
  case amdil:          return "amdil";
  case arc:            return "arc";
  case arm:            return "arm";
  case armeb:          return "armeb";
  case avr:            return "avr";
  case bpfeb:          return "bpfeb";
  case bpfel:          return "bpfel";
  case csky:           return "csky";
  case dxil:           return "dxil";
  case hexagon:        return "hexagon";
  case hsail64:        return "hsail64";
  case hsail:          return "hsail";
  case kalimba:        return "kalimba";
  case lanai:          return "lanai";
  case loongarch32:    return "loongarch32";
  case loongarch64:    return "loongarch64";
  case m68k:           return "m68k";
  case mips64:         return "mips64";
  case mips64el:       return "mips64el";
  case mips:           return "mips";
  case mipsel:         return "mipsel";
  case mos:            return "mos";
  case msp430:         return "msp430";
  case nvptx64:        return "nvptx64";
  case nvptx:          return "nvptx";
  case ppc64:          return "powerpc64";
  case ppc64le:        return "powerpc64le";
  case ppc:            return "powerpc";
  case ppcle:          return "powerpcle";
  case r600:           return "r600";
  case renderscript32: return "renderscript32";
  case renderscript64: return "renderscript64";
  case riscv32:        return "riscv32";
  case riscv64:        return "riscv64";
  case shave:          return "shave";
  case sparc:          return "sparc";
  case sparcel:        return "sparcel";
  case sparcv9:        return "sparcv9";
  case spir64:         return "spir64";
  case spir:           return "spir";
  case spirv:          return "spirv";
  case spirv32:        return "spirv32";
  case spirv64:        return "spirv64";
  case systemz:        return "s390x";
  case tce:            return "tce";
  case tcele:          return "tcele";
  case thumb:          return "thumb";
  case thumbeb:        return "thumbeb";
  case ve:             return "ve";
  case wasm32:         return "wasm32";
  case wasm64:         return "wasm64";
  case x86:            return "i386";
  case x86_64:         return "x86_64";
  case xcore:          return "xcore";
  case xtensa:         return "xtensa";
  }

  llvm_unreachable("Invalid ArchType!");
}

StringRef Triple::getArchName(ArchType Kind, SubArchType SubArch) {
  switch (Kind) {
  case Triple::mips:
    if (SubArch == MipsSubArch_r6)
      return "mipsisa32r6";
    break;
  case Triple::mipsel:
    if (SubArch == MipsSubArch_r6)
      return "mipsisa32r6el";
    break;
  case Triple::mips64:
    if (SubArch == MipsSubArch_r6)
      return "mipsisa64r6";
    break;
  case Triple::mips64el:
    if (SubArch == MipsSubArch_r6)
      return "mipsisa64r6el";
    break;
  case Triple::aarch64:
    if (SubArch == AArch64SubArch_arm64ec)
      return "arm64ec";
    if (SubArch == AArch64SubArch_arm64e)
      return "arm64e";
    break;
  case Triple::dxil:
    switch (SubArch) {
    case Triple::NoSubArch:
    case Triple::DXILSubArch_v1_0:
      return "dxilv1.0";
    case Triple::DXILSubArch_v1_1:
      return "dxilv1.1";
    case Triple::DXILSubArch_v1_2:
      return "dxilv1.2";
    case Triple::DXILSubArch_v1_3:
      return "dxilv1.3";
    case Triple::DXILSubArch_v1_4:
      return "dxilv1.4";
    case Triple::DXILSubArch_v1_5:
      return "dxilv1.5";
    case Triple::DXILSubArch_v1_6:
      return "dxilv1.6";
    case Triple::DXILSubArch_v1_7:
      return "dxilv1.7";
    case Triple::DXILSubArch_v1_8:
      return "dxilv1.8";
    default:
      break;
    }
    break;
  default:
    break;
  }
  return getArchTypeName(Kind);
}

StringRef Triple::getArchTypePrefix(ArchType Kind) {
  switch (Kind) {
  default:
    return StringRef();

  case aarch64:
  case aarch64_be:
  case aarch64_32:  return "aarch64";

  case arc:         return "arc";

  case arm:
  case armeb:
  case thumb:
  case thumbeb:     return "arm";

  case avr:         return "avr";

  case ppc64:
  case ppc64le:
  case ppc:
  case ppcle:       return "ppc";

  case m68k:        return "m68k";

  case mips:
  case mipsel:
  case mips64:
  case mips64el:    return "mips";

  case hexagon:     return "hexagon";

  case amdgcn:      return "amdgcn";
  case r600:        return "r600";

  case bpfel:
  case bpfeb:       return "bpf";

  case sparcv9:
  case sparcel:
  case sparc:       return "sparc";

  case systemz:     return "s390";

  case x86:
  case x86_64:      return "x86";

  case xcore:       return "xcore";

  // NVPTX intrinsics are namespaced under nvvm.
  case nvptx:       return "nvvm";
  case nvptx64:     return "nvvm";

  case amdil:
  case amdil64:     return "amdil";

  case hsail:
  case hsail64:     return "hsail";

  case spir:
  case spir64:      return "spir";

  case spirv:
  case spirv32:
  case spirv64:     return "spv";

  case kalimba:     return "kalimba";
  case lanai:       return "lanai";
  case shave:       return "shave";
  case wasm32:
  case wasm64:      return "wasm";

  case riscv32:
  case riscv64:     return "riscv";

  case ve:          return "ve";
  case csky:        return "csky";

  case loongarch32:
  case loongarch64: return "loongarch";

  case mos:         return "mos";

  case dxil:        return "dx";

  case xtensa:      return "xtensa";
  }
}

StringRef Triple::getVendorTypeName(VendorType Kind) {
  switch (Kind) {
  case UnknownVendor: return "unknown";

  case AMD: return "amd";
  case Apple: return "apple";
  case CSR: return "csr";
  case Freescale: return "fsl";
  case IBM: return "ibm";
  case ImaginationTechnologies: return "img";
  case Mesa: return "mesa";
  case MipsTechnologies: return "mti";
  case NVIDIA: return "nvidia";
  case OpenEmbedded: return "oe";
  case PC: return "pc";
  case SCEI: return "scei";
  case SUSE: return "suse";
  }

  llvm_unreachable("Invalid VendorType!");
}

StringRef Triple::getOSTypeName(OSType Kind) {
  switch (Kind) {
  case UnknownOS: return "unknown";

  case AIX: return "aix";
  case AMDHSA: return "amdhsa";
  case AMDPAL: return "amdpal";
  case BridgeOS: return "bridgeos";
  case CUDA: return "cuda";
  case Darwin: return "darwin";
  case DragonFly: return "dragonfly";
  case DriverKit: return "driverkit";
  case ELFIAMCU: return "elfiamcu";
  case Emscripten: return "emscripten";
  case FreeBSD: return "freebsd";
  case Fuchsia: return "fuchsia";
  case Haiku: return "haiku";
  case HermitCore: return "hermit";
  case Hurd: return "hurd";
  case IOS: return "ios";
  case KFreeBSD: return "kfreebsd";
  case Linux: return "linux";
  case Lv2: return "lv2";
  case MacOSX: return "macosx";
  case Mesa3D: return "mesa3d";
  case NVCL: return "nvcl";
  case NaCl: return "nacl";
  case NetBSD: return "netbsd";
  case OpenBSD: return "openbsd";
  case PS4: return "ps4";
  case PS5: return "ps5";
  case RTEMS: return "rtems";
  case Solaris: return "solaris";
  case Serenity: return "serenity";
  case TvOS: return "tvos";
  case UEFI: return "uefi";
  case WASI: return "wasi";
  case WatchOS: return "watchos";
  case Win32: return "windows";
  case ZOS: return "zos";
  case ShaderModel: return "shadermodel";
  case LiteOS: return "liteos";
  case XROS: return "xros";
  case Vulkan: return "vulkan";
  }

  llvm_unreachable("Invalid OSType");
}

StringRef Triple::getEnvironmentTypeName(EnvironmentType Kind) {
  switch (Kind) {
  case UnknownEnvironment: return "unknown";
  case Android: return "android";
  case CODE16: return "code16";
  case CoreCLR: return "coreclr";
  case Cygnus: return "cygnus";
  case EABI: return "eabi";
  case EABIHF: return "eabihf";
  case GNU: return "gnu";
  case GNUT64: return "gnut64";
  case GNUABI64: return "gnuabi64";
  case GNUABIN32: return "gnuabin32";
  case GNUEABI: return "gnueabi";
  case GNUEABIT64: return "gnueabit64";
  case GNUEABIHF: return "gnueabihf";
  case GNUEABIHFT64: return "gnueabihft64";
  case GNUF32: return "gnuf32";
  case GNUF64: return "gnuf64";
  case GNUSF: return "gnusf";
  case GNUX32: return "gnux32";
  case GNUILP32: return "gnu_ilp32";
  case Itanium: return "itanium";
  case MSVC: return "msvc";
  case MacABI: return "macabi";
  case Musl: return "musl";
  case MuslABIN32:
    return "muslabin32";
  case MuslABI64:
    return "muslabi64";
  case MuslEABI: return "musleabi";
  case MuslEABIHF: return "musleabihf";
  case MuslF32:
    return "muslf32";
  case MuslSF:
    return "muslsf";
  case MuslX32: return "muslx32";
  case Simulator: return "simulator";
  case Pixel: return "pixel";
  case Vertex: return "vertex";
  case Geometry: return "geometry";
  case Hull: return "hull";
  case Domain: return "domain";
  case Compute: return "compute";
  case Library: return "library";
  case RayGeneration: return "raygeneration";
  case Intersection: return "intersection";
  case AnyHit: return "anyhit";
  case ClosestHit: return "closesthit";
  case Miss: return "miss";
  case Callable: return "callable";
  case Mesh: return "mesh";
  case Amplification: return "amplification";
  case OpenCL:
    return "opencl";
  case OpenHOS: return "ohos";
  case PAuthTest:
    return "pauthtest";
  }

  llvm_unreachable("Invalid EnvironmentType!");
}

StringRef Triple::getObjectFormatTypeName(ObjectFormatType Kind) {
  switch (Kind) {
  case UnknownObjectFormat: return "";
  case COFF: return "coff";
  case ELF: return "elf";
  case GOFF: return "goff";
  case MachO: return "macho";
  case Wasm: return "wasm";
  case XCOFF: return "xcoff";
  case DXContainer: return "dxcontainer";
  case SPIRV: return "spirv";
  }
  llvm_unreachable("unknown object format type");
}

static Triple::ArchType parseBPFArch(StringRef ArchName) {
  if (ArchName == "bpf") {
    if (sys::IsLittleEndianHost)
      return Triple::bpfel;
    else
      return Triple::bpfeb;
  } else if (ArchName == "bpf_be" || ArchName == "bpfeb") {
    return Triple::bpfeb;
  } else if (ArchName == "bpf_le" || ArchName == "bpfel") {
    return Triple::bpfel;
  } else {
    return Triple::UnknownArch;
  }
}

Triple::ArchType Triple::getArchTypeForLLVMName(StringRef Name) {
  Triple::ArchType BPFArch(parseBPFArch(Name));
  return StringSwitch<Triple::ArchType>(Name)
    .Case("aarch64", aarch64)
    .Case("aarch64_be", aarch64_be)
    .Case("aarch64_32", aarch64_32)
    .Case("arc", arc)
    .Case("arm64", aarch64) // "arm64" is an alias for "aarch64"
    .Case("arm64_32", aarch64_32)
    .Case("arm", arm)
    .Case("armeb", armeb)
    .Case("avr", avr)
    .StartsWith("bpf", BPFArch)
    .Case("m68k", m68k)
    .Case("mips", mips)
    .Case("mipsel", mipsel)
    .Case("mips64", mips64)
    .Case("mips64el", mips64el)
    .StartsWith("mos", mos)
    .Case("msp430", msp430)
    .Case("ppc64", ppc64)
    .Case("ppc32", ppc)
    .Case("ppc", ppc)
    .Case("ppc32le", ppcle)
    .Case("ppcle", ppcle)
    .Case("ppc64le", ppc64le)
    .Case("r600", r600)
    .Case("amdgcn", amdgcn)
    .Case("riscv32", riscv32)
    .Case("riscv64", riscv64)
    .Case("hexagon", hexagon)
    .Case("sparc", sparc)
    .Case("sparcel", sparcel)
    .Case("sparcv9", sparcv9)
    .Case("s390x", systemz)
    .Case("systemz", systemz)
    .Case("tce", tce)
    .Case("tcele", tcele)
    .Case("thumb", thumb)
    .Case("thumbeb", thumbeb)
    .Case("x86", x86)
    .Case("i386", x86)
    .Case("x86-64", x86_64)
    .Case("xcore", xcore)
    .Case("nvptx", nvptx)
    .Case("nvptx64", nvptx64)
    .Case("amdil", amdil)
    .Case("amdil64", amdil64)
    .Case("hsail", hsail)
    .Case("hsail64", hsail64)
    .Case("spir", spir)
    .Case("spir64", spir64)
    .Case("spirv", spirv)
    .Case("spirv32", spirv32)
    .Case("spirv64", spirv64)
    .Case("kalimba", kalimba)
    .Case("lanai", lanai)
    .Case("shave", shave)
    .Case("wasm32", wasm32)
    .Case("wasm64", wasm64)
    .Case("renderscript32", renderscript32)
    .Case("renderscript64", renderscript64)
    .Case("ve", ve)
    .Case("csky", csky)
    .Case("loongarch32", loongarch32)
    .Case("loongarch64", loongarch64)
    .Case("mos", mos)
    .Case("dxil", dxil)
    .Case("xtensa", xtensa)
    .Default(UnknownArch);
}

static Triple::ArchType parseARMArch(StringRef ArchName) {
  ARM::ISAKind ISA = ARM::parseArchISA(ArchName);
  ARM::EndianKind ENDIAN = ARM::parseArchEndian(ArchName);

  Triple::ArchType arch = Triple::UnknownArch;
  switch (ENDIAN) {
  case ARM::EndianKind::LITTLE: {
    switch (ISA) {
    case ARM::ISAKind::ARM:
      arch = Triple::arm;
      break;
    case ARM::ISAKind::THUMB:
      arch = Triple::thumb;
      break;
    case ARM::ISAKind::AARCH64:
      arch = Triple::aarch64;
      break;
    case ARM::ISAKind::INVALID:
      break;
    }
    break;
  }
  case ARM::EndianKind::BIG: {
    switch (ISA) {
    case ARM::ISAKind::ARM:
      arch = Triple::armeb;
      break;
    case ARM::ISAKind::THUMB:
      arch = Triple::thumbeb;
      break;
    case ARM::ISAKind::AARCH64:
      arch = Triple::aarch64_be;
      break;
    case ARM::ISAKind::INVALID:
      break;
    }
    break;
  }
  case ARM::EndianKind::INVALID: {
    break;
  }
  }

  ArchName = ARM::getCanonicalArchName(ArchName);
  if (ArchName.empty())
    return Triple::UnknownArch;

  // Thumb only exists in v4+
  if (ISA == ARM::ISAKind::THUMB &&
      (ArchName.starts_with("v2") || ArchName.starts_with("v3")))
    return Triple::UnknownArch;

  // Thumb only for v6m
  ARM::ProfileKind Profile = ARM::parseArchProfile(ArchName);
  unsigned Version = ARM::parseArchVersion(ArchName);
  if (Profile == ARM::ProfileKind::M && Version == 6) {
    if (ENDIAN == ARM::EndianKind::BIG)
      return Triple::thumbeb;
    else
      return Triple::thumb;
  }

  return arch;
}

static Triple::ArchType parseArch(StringRef ArchName) {
  auto AT =
      StringSwitch<Triple::ArchType>(ArchName)
          .Cases("i386", "i486", "i586", "i686", Triple::x86)
          // FIXME: Do we need to support these?
          .Cases("i786", "i886", "i986", Triple::x86)
          .Cases("amd64", "x86_64", "x86_64h", Triple::x86_64)
          .Cases("powerpc", "powerpcspe", "ppc", "ppc32", Triple::ppc)
          .Cases("powerpcle", "ppcle", "ppc32le", Triple::ppcle)
          .Cases("powerpc64", "ppu", "ppc64", Triple::ppc64)
          .Cases("powerpc64le", "ppc64le", Triple::ppc64le)
          .Case("xscale", Triple::arm)
          .Case("xscaleeb", Triple::armeb)
          .Case("aarch64", Triple::aarch64)
          .Case("aarch64_be", Triple::aarch64_be)
          .Case("aarch64_32", Triple::aarch64_32)
          .Case("arc", Triple::arc)
          .Case("arm64", Triple::aarch64)
          .Case("arm64_32", Triple::aarch64_32)
          .Case("arm64e", Triple::aarch64)
          .Case("arm64ec", Triple::aarch64)
          .Case("arm", Triple::arm)
          .Case("armeb", Triple::armeb)
          .Case("thumb", Triple::thumb)
          .Case("thumbeb", Triple::thumbeb)
          .Case("avr", Triple::avr)
          .Case("m68k", Triple::m68k)
          .Case("mos", Triple::mos)
          .Case("msp430", Triple::msp430)
          .Cases("mips", "mipseb", "mipsallegrex", "mipsisa32r6", "mipsr6",
                 Triple::mips)
          .Cases("mipsel", "mipsallegrexel", "mipsisa32r6el", "mipsr6el",
                 Triple::mipsel)
          .Cases("mips64", "mips64eb", "mipsn32", "mipsisa64r6", "mips64r6",
                 "mipsn32r6", Triple::mips64)
          .Cases("mips64el", "mipsn32el", "mipsisa64r6el", "mips64r6el",
                 "mipsn32r6el", Triple::mips64el)
          .Case("r600", Triple::r600)
          .Case("amdgcn", Triple::amdgcn)
          .Case("riscv32", Triple::riscv32)
          .Case("riscv64", Triple::riscv64)
          .Case("hexagon", Triple::hexagon)
          .Cases("s390x", "systemz", Triple::systemz)
          .Case("sparc", Triple::sparc)
          .Case("sparcel", Triple::sparcel)
          .Cases("sparcv9", "sparc64", Triple::sparcv9)
          .Case("tce", Triple::tce)
          .Case("tcele", Triple::tcele)
          .Case("xcore", Triple::xcore)
          .Case("nvptx", Triple::nvptx)
          .Case("nvptx64", Triple::nvptx64)
          .Case("amdil", Triple::amdil)
          .Case("amdil64", Triple::amdil64)
          .Case("hsail", Triple::hsail)
          .Case("hsail64", Triple::hsail64)
          .Case("spir", Triple::spir)
          .Case("spir64", Triple::spir64)
          .Cases("spirv", "spirv1.5", "spirv1.6", Triple::spirv)
          .Cases("spirv32", "spirv32v1.0", "spirv32v1.1", "spirv32v1.2",
            "spirv32v1.3", "spirv32v1.4", "spirv32v1.5",
            "spirv32v1.6", Triple::spirv32)
          .Cases("spirv64", "spirv64v1.0", "spirv64v1.1", "spirv64v1.2",
            "spirv64v1.3", "spirv64v1.4", "spirv64v1.5",
            "spirv64v1.6", Triple::spirv64)
          .StartsWith("kalimba", Triple::kalimba)
          .Case("lanai", Triple::lanai)
          .Case("renderscript32", Triple::renderscript32)
          .Case("renderscript64", Triple::renderscript64)
          .Case("shave", Triple::shave)
          .Case("ve", Triple::ve)
          .Case("wasm32", Triple::wasm32)
          .Case("wasm64", Triple::wasm64)
          .Case("csky", Triple::csky)
          .Case("loongarch32", Triple::loongarch32)
          .Case("loongarch64", Triple::loongarch64)
          .Cases("dxil", "dxilv1.0", "dxilv1.1", "dxilv1.2", "dxilv1.3",
                 "dxilv1.4", "dxilv1.5", "dxilv1.6", "dxilv1.7", "dxilv1.8",
                 Triple::dxil)
          .Case("xtensa", Triple::xtensa)
          .Default(Triple::UnknownArch);

  // Some architectures require special parsing logic just to compute the
  // ArchType result.
  if (AT == Triple::UnknownArch) {
    if (ArchName.starts_with("arm") || ArchName.starts_with("thumb") ||
        ArchName.starts_with("aarch64"))
      return parseARMArch(ArchName);
    if (ArchName.starts_with("bpf"))
      return parseBPFArch(ArchName);
  }

  return AT;
}

static Triple::VendorType parseVendor(StringRef VendorName) {
  return StringSwitch<Triple::VendorType>(VendorName)
    .Case("apple", Triple::Apple)
    .Case("pc", Triple::PC)
    .Case("scei", Triple::SCEI)
    .Case("sie", Triple::SCEI)
    .Case("fsl", Triple::Freescale)
    .Case("ibm", Triple::IBM)
    .Case("img", Triple::ImaginationTechnologies)
    .Case("mti", Triple::MipsTechnologies)
    .Case("nvidia", Triple::NVIDIA)
    .Case("csr", Triple::CSR)
    .Case("amd", Triple::AMD)
    .Case("mesa", Triple::Mesa)
    .Case("suse", Triple::SUSE)
    .Case("oe", Triple::OpenEmbedded)
    .Default(Triple::UnknownVendor);
}

static Triple::OSType parseOS(StringRef OSName) {
  return StringSwitch<Triple::OSType>(OSName)
    .StartsWith("darwin", Triple::Darwin)
    .StartsWith("dragonfly", Triple::DragonFly)
    .StartsWith("freebsd", Triple::FreeBSD)
    .StartsWith("fuchsia", Triple::Fuchsia)
    .StartsWith("ios", Triple::IOS)
    .StartsWith("kfreebsd", Triple::KFreeBSD)
    .StartsWith("linux", Triple::Linux)
    .StartsWith("lv2", Triple::Lv2)
    .StartsWith("macos", Triple::MacOSX)
    .StartsWith("netbsd", Triple::NetBSD)
    .StartsWith("openbsd", Triple::OpenBSD)
    .StartsWith("solaris", Triple::Solaris)
    .StartsWith("uefi", Triple::UEFI)
    .StartsWith("win32", Triple::Win32)
    .StartsWith("windows", Triple::Win32)
    .StartsWith("zos", Triple::ZOS)
    .StartsWith("haiku", Triple::Haiku)
    .StartsWith("rtems", Triple::RTEMS)
    .StartsWith("nacl", Triple::NaCl)
    .StartsWith("aix", Triple::AIX)
    .StartsWith("cuda", Triple::CUDA)
    .StartsWith("nvcl", Triple::NVCL)
    .StartsWith("amdhsa", Triple::AMDHSA)
    .StartsWith("ps4", Triple::PS4)
    .StartsWith("ps5", Triple::PS5)
    .StartsWith("elfiamcu", Triple::ELFIAMCU)
    .StartsWith("tvos", Triple::TvOS)
    .StartsWith("watchos", Triple::WatchOS)
    .StartsWith("bridgeos", Triple::BridgeOS)
    .StartsWith("driverkit", Triple::DriverKit)
    .StartsWith("xros", Triple::XROS)
    .StartsWith("visionos", Triple::XROS)
    .StartsWith("mesa3d", Triple::Mesa3D)
    .StartsWith("amdpal", Triple::AMDPAL)
    .StartsWith("hermit", Triple::HermitCore)
    .StartsWith("hurd", Triple::Hurd)
    .StartsWith("wasi", Triple::WASI)
    .StartsWith("emscripten", Triple::Emscripten)
    .StartsWith("shadermodel", Triple::ShaderModel)
    .StartsWith("liteos", Triple::LiteOS)
    .StartsWith("serenity", Triple::Serenity)
    .StartsWith("vulkan", Triple::Vulkan)
    .Default(Triple::UnknownOS);
}

static Triple::EnvironmentType parseEnvironment(StringRef EnvironmentName) {
  return StringSwitch<Triple::EnvironmentType>(EnvironmentName)
      .StartsWith("eabihf", Triple::EABIHF)
      .StartsWith("eabi", Triple::EABI)
      .StartsWith("gnuabin32", Triple::GNUABIN32)
      .StartsWith("gnuabi64", Triple::GNUABI64)
      .StartsWith("gnueabihft64", Triple::GNUEABIHFT64)
      .StartsWith("gnueabihf", Triple::GNUEABIHF)
      .StartsWith("gnueabit64", Triple::GNUEABIT64)
      .StartsWith("gnueabi", Triple::GNUEABI)
      .StartsWith("gnuf32", Triple::GNUF32)
      .StartsWith("gnuf64", Triple::GNUF64)
      .StartsWith("gnusf", Triple::GNUSF)
      .StartsWith("gnux32", Triple::GNUX32)
      .StartsWith("gnu_ilp32", Triple::GNUILP32)
      .StartsWith("code16", Triple::CODE16)
      .StartsWith("gnut64", Triple::GNUT64)
      .StartsWith("gnu", Triple::GNU)
      .StartsWith("android", Triple::Android)
      .StartsWith("muslabin32", Triple::MuslABIN32)
      .StartsWith("muslabi64", Triple::MuslABI64)
      .StartsWith("musleabihf", Triple::MuslEABIHF)
      .StartsWith("musleabi", Triple::MuslEABI)
      .StartsWith("muslf32", Triple::MuslF32)
      .StartsWith("muslsf", Triple::MuslSF)
      .StartsWith("muslx32", Triple::MuslX32)
      .StartsWith("musl", Triple::Musl)
      .StartsWith("msvc", Triple::MSVC)
      .StartsWith("itanium", Triple::Itanium)
      .StartsWith("cygnus", Triple::Cygnus)
      .StartsWith("coreclr", Triple::CoreCLR)
      .StartsWith("simulator", Triple::Simulator)
      .StartsWith("macabi", Triple::MacABI)
      .StartsWith("pixel", Triple::Pixel)
      .StartsWith("vertex", Triple::Vertex)
      .StartsWith("geometry", Triple::Geometry)
      .StartsWith("hull", Triple::Hull)
      .StartsWith("domain", Triple::Domain)
      .StartsWith("compute", Triple::Compute)
      .StartsWith("library", Triple::Library)
      .StartsWith("raygeneration", Triple::RayGeneration)
      .StartsWith("intersection", Triple::Intersection)
      .StartsWith("anyhit", Triple::AnyHit)
      .StartsWith("closesthit", Triple::ClosestHit)
      .StartsWith("miss", Triple::Miss)
      .StartsWith("callable", Triple::Callable)
      .StartsWith("mesh", Triple::Mesh)
      .StartsWith("amplification", Triple::Amplification)
      .StartsWith("opencl", Triple::OpenCL)
      .StartsWith("ohos", Triple::OpenHOS)
      .StartsWith("pauthtest", Triple::PAuthTest)
      .Default(Triple::UnknownEnvironment);
}

static Triple::ObjectFormatType parseFormat(StringRef EnvironmentName) {
  return StringSwitch<Triple::ObjectFormatType>(EnvironmentName)
      // "xcoff" must come before "coff" because of the order-dependendent
      // pattern matching.
      .EndsWith("xcoff", Triple::XCOFF)
      .EndsWith("coff", Triple::COFF)
      .EndsWith("elf", Triple::ELF)
      .EndsWith("goff", Triple::GOFF)
      .EndsWith("macho", Triple::MachO)
      .EndsWith("wasm", Triple::Wasm)
      .EndsWith("spirv", Triple::SPIRV)
      .Default(Triple::UnknownObjectFormat);
}

static Triple::SubArchType parseSubArch(StringRef SubArchName) {
  if (SubArchName.starts_with("mips") &&
      (SubArchName.ends_with("r6el") || SubArchName.ends_with("r6")))
    return Triple::MipsSubArch_r6;

  if (SubArchName == "powerpcspe")
    return Triple::PPCSubArch_spe;

  if (SubArchName == "arm64e")
    return Triple::AArch64SubArch_arm64e;

  if (SubArchName == "arm64ec")
    return Triple::AArch64SubArch_arm64ec;

  if (SubArchName.starts_with("spirv"))
    return StringSwitch<Triple::SubArchType>(SubArchName)
        .EndsWith("v1.0", Triple::SPIRVSubArch_v10)
        .EndsWith("v1.1", Triple::SPIRVSubArch_v11)
        .EndsWith("v1.2", Triple::SPIRVSubArch_v12)
        .EndsWith("v1.3", Triple::SPIRVSubArch_v13)
        .EndsWith("v1.4", Triple::SPIRVSubArch_v14)
        .EndsWith("v1.5", Triple::SPIRVSubArch_v15)
        .EndsWith("v1.6", Triple::SPIRVSubArch_v16)
        .Default(Triple::NoSubArch);

  if (SubArchName.starts_with("dxil"))
    return StringSwitch<Triple::SubArchType>(SubArchName)
        .EndsWith("v1.0", Triple::DXILSubArch_v1_0)
        .EndsWith("v1.1", Triple::DXILSubArch_v1_1)
        .EndsWith("v1.2", Triple::DXILSubArch_v1_2)
        .EndsWith("v1.3", Triple::DXILSubArch_v1_3)
        .EndsWith("v1.4", Triple::DXILSubArch_v1_4)
        .EndsWith("v1.5", Triple::DXILSubArch_v1_5)
        .EndsWith("v1.6", Triple::DXILSubArch_v1_6)
        .EndsWith("v1.7", Triple::DXILSubArch_v1_7)
        .EndsWith("v1.8", Triple::DXILSubArch_v1_8)
        .Default(Triple::NoSubArch);

  StringRef ARMSubArch = ARM::getCanonicalArchName(SubArchName);

  // For now, this is the small part. Early return.
  if (ARMSubArch.empty())
    return StringSwitch<Triple::SubArchType>(SubArchName)
      .EndsWith("kalimba3", Triple::KalimbaSubArch_v3)
      .EndsWith("kalimba4", Triple::KalimbaSubArch_v4)
      .EndsWith("kalimba5", Triple::KalimbaSubArch_v5)
      .Default(Triple::NoSubArch);

  // ARM sub arch.
  switch(ARM::parseArch(ARMSubArch)) {
  case ARM::ArchKind::ARMV4:
    return Triple::NoSubArch;
  case ARM::ArchKind::ARMV4T:
    return Triple::ARMSubArch_v4t;
  case ARM::ArchKind::ARMV5T:
    return Triple::ARMSubArch_v5;
  case ARM::ArchKind::ARMV5TE:
  case ARM::ArchKind::IWMMXT:
  case ARM::ArchKind::IWMMXT2:
  case ARM::ArchKind::XSCALE:
  case ARM::ArchKind::ARMV5TEJ:
    return Triple::ARMSubArch_v5te;
  case ARM::ArchKind::ARMV6:
    return Triple::ARMSubArch_v6;
  case ARM::ArchKind::ARMV6K:
  case ARM::ArchKind::ARMV6KZ:
    return Triple::ARMSubArch_v6k;
  case ARM::ArchKind::ARMV6T2:
    return Triple::ARMSubArch_v6t2;
  case ARM::ArchKind::ARMV6M:
    return Triple::ARMSubArch_v6m;
  case ARM::ArchKind::ARMV7A:
  case ARM::ArchKind::ARMV7R:
    return Triple::ARMSubArch_v7;
  case ARM::ArchKind::ARMV7VE:
    return Triple::ARMSubArch_v7ve;
  case ARM::ArchKind::ARMV7K:
    return Triple::ARMSubArch_v7k;
  case ARM::ArchKind::ARMV7M:
    return Triple::ARMSubArch_v7m;
  case ARM::ArchKind::ARMV7S:
    return Triple::ARMSubArch_v7s;
  case ARM::ArchKind::ARMV7EM:
    return Triple::ARMSubArch_v7em;
  case ARM::ArchKind::ARMV8A:
    return Triple::ARMSubArch_v8;
  case ARM::ArchKind::ARMV8_1A:
    return Triple::ARMSubArch_v8_1a;
  case ARM::ArchKind::ARMV8_2A:
    return Triple::ARMSubArch_v8_2a;
  case ARM::ArchKind::ARMV8_3A:
    return Triple::ARMSubArch_v8_3a;
  case ARM::ArchKind::ARMV8_4A:
    return Triple::ARMSubArch_v8_4a;
  case ARM::ArchKind::ARMV8_5A:
    return Triple::ARMSubArch_v8_5a;
  case ARM::ArchKind::ARMV8_6A:
    return Triple::ARMSubArch_v8_6a;
  case ARM::ArchKind::ARMV8_7A:
    return Triple::ARMSubArch_v8_7a;
  case ARM::ArchKind::ARMV8_8A:
    return Triple::ARMSubArch_v8_8a;
  case ARM::ArchKind::ARMV8_9A:
    return Triple::ARMSubArch_v8_9a;
  case ARM::ArchKind::ARMV9A:
    return Triple::ARMSubArch_v9;
  case ARM::ArchKind::ARMV9_1A:
    return Triple::ARMSubArch_v9_1a;
  case ARM::ArchKind::ARMV9_2A:
    return Triple::ARMSubArch_v9_2a;
  case ARM::ArchKind::ARMV9_3A:
    return Triple::ARMSubArch_v9_3a;
  case ARM::ArchKind::ARMV9_4A:
    return Triple::ARMSubArch_v9_4a;
  case ARM::ArchKind::ARMV9_5A:
    return Triple::ARMSubArch_v9_5a;
  case ARM::ArchKind::ARMV9_6A:
    return Triple::ARMSubArch_v9_6a;
  case ARM::ArchKind::ARMV8R:
    return Triple::ARMSubArch_v8r;
  case ARM::ArchKind::ARMV8MBaseline:
    return Triple::ARMSubArch_v8m_baseline;
  case ARM::ArchKind::ARMV8MMainline:
    return Triple::ARMSubArch_v8m_mainline;
  case ARM::ArchKind::ARMV8_1MMainline:
    return Triple::ARMSubArch_v8_1m_mainline;
  default:
    return Triple::NoSubArch;
  }
}

static Triple::ObjectFormatType getDefaultFormat(const Triple &T) {
  switch (T.getArch()) {
  case Triple::UnknownArch:
  case Triple::aarch64:
  case Triple::aarch64_32:
  case Triple::arm:
  case Triple::thumb:
  case Triple::x86:
  case Triple::x86_64:
    switch (T.getOS()) {
    case Triple::Win32:
    case Triple::UEFI:
      return Triple::COFF;
    default:
      return T.isOSDarwin() ? Triple::MachO : Triple::ELF;
    }
  case Triple::aarch64_be:
  case Triple::amdgcn:
  case Triple::amdil64:
  case Triple::amdil:
  case Triple::arc:
  case Triple::armeb:
  case Triple::avr:
  case Triple::bpfeb:
  case Triple::bpfel:
  case Triple::csky:
  case Triple::hexagon:
  case Triple::hsail64:
  case Triple::hsail:
  case Triple::kalimba:
  case Triple::lanai:
  case Triple::loongarch32:
  case Triple::loongarch64:
  case Triple::m68k:
  case Triple::mips64:
  case Triple::mips64el:
  case Triple::mips:
<<<<<<< HEAD
  case Triple::mipsel:
  case Triple::mos:
=======
>>>>>>> 929cbe7f
  case Triple::msp430:
  case Triple::nvptx64:
  case Triple::nvptx:
  case Triple::ppc64le:
  case Triple::ppcle:
  case Triple::r600:
  case Triple::renderscript32:
  case Triple::renderscript64:
  case Triple::riscv32:
  case Triple::riscv64:
  case Triple::shave:
  case Triple::sparc:
  case Triple::sparcel:
  case Triple::sparcv9:
  case Triple::spir64:
  case Triple::spir:
  case Triple::tce:
  case Triple::tcele:
  case Triple::thumbeb:
  case Triple::ve:
  case Triple::xcore:
  case Triple::xtensa:
    return Triple::ELF;

  case Triple::mipsel:
    if (T.isOSWindows())
      return Triple::COFF;
    return Triple::ELF;

  case Triple::ppc64:
  case Triple::ppc:
    if (T.isOSAIX())
      return Triple::XCOFF;
    if (T.isOSDarwin())
      return Triple::MachO;
    return Triple::ELF;

  case Triple::systemz:
    if (T.isOSzOS())
      return Triple::GOFF;
    return Triple::ELF;

  case Triple::wasm32:
  case Triple::wasm64:
    return Triple::Wasm;

  case Triple::spirv:
  case Triple::spirv32:
  case Triple::spirv64:
    return Triple::SPIRV;

  case Triple::dxil:
    return Triple::DXContainer;
  }
  llvm_unreachable("unknown architecture");
}

/// Construct a triple from the string representation provided.
///
/// This stores the string representation and parses the various pieces into
/// enum members.
Triple::Triple(const Twine &Str)
    : Data(Str.str()), Arch(UnknownArch), SubArch(NoSubArch),
      Vendor(UnknownVendor), OS(UnknownOS), Environment(UnknownEnvironment),
      ObjectFormat(UnknownObjectFormat) {
  // Do minimal parsing by hand here.
  SmallVector<StringRef, 4> Components;
  StringRef(Data).split(Components, '-', /*MaxSplit*/ 3);
  if (Components.size() > 0) {
    Arch = parseArch(Components[0]);
    SubArch = parseSubArch(Components[0]);
    if (Components.size() > 1) {
      Vendor = parseVendor(Components[1]);
      if (Components.size() > 2) {
        OS = parseOS(Components[2]);
        if (Components.size() > 3) {
          Environment = parseEnvironment(Components[3]);
          ObjectFormat = parseFormat(Components[3]);
        }
      }
    } else {
      Environment =
          StringSwitch<Triple::EnvironmentType>(Components[0])
              .StartsWith("mipsn32", Triple::GNUABIN32)
              .StartsWith("mips64", Triple::GNUABI64)
              .StartsWith("mipsisa64", Triple::GNUABI64)
              .StartsWith("mipsisa32", Triple::GNU)
              .Cases("mips", "mipsel", "mipsr6", "mipsr6el", Triple::GNU)
              .Default(UnknownEnvironment);
    }
  }
  if (ObjectFormat == UnknownObjectFormat)
    ObjectFormat = getDefaultFormat(*this);
}

/// Construct a triple from string representations of the architecture,
/// vendor, and OS.
///
/// This joins each argument into a canonical string representation and parses
/// them into enum members. It leaves the environment unknown and omits it from
/// the string representation.
Triple::Triple(const Twine &ArchStr, const Twine &VendorStr, const Twine &OSStr)
    : Data((ArchStr + Twine('-') + VendorStr + Twine('-') + OSStr).str()),
      Arch(parseArch(ArchStr.str())),
      SubArch(parseSubArch(ArchStr.str())),
      Vendor(parseVendor(VendorStr.str())),
      OS(parseOS(OSStr.str())),
      Environment(), ObjectFormat(Triple::UnknownObjectFormat) {
  ObjectFormat = getDefaultFormat(*this);
}

/// Construct a triple from string representations of the architecture,
/// vendor, OS, and environment.
///
/// This joins each argument into a canonical string representation and parses
/// them into enum members.
Triple::Triple(const Twine &ArchStr, const Twine &VendorStr, const Twine &OSStr,
               const Twine &EnvironmentStr)
    : Data((ArchStr + Twine('-') + VendorStr + Twine('-') + OSStr + Twine('-') +
            EnvironmentStr).str()),
      Arch(parseArch(ArchStr.str())),
      SubArch(parseSubArch(ArchStr.str())),
      Vendor(parseVendor(VendorStr.str())),
      OS(parseOS(OSStr.str())),
      Environment(parseEnvironment(EnvironmentStr.str())),
      ObjectFormat(parseFormat(EnvironmentStr.str())) {
  if (ObjectFormat == Triple::UnknownObjectFormat)
    ObjectFormat = getDefaultFormat(*this);
}

static VersionTuple parseVersionFromName(StringRef Name);

static StringRef getDXILArchNameFromShaderModel(StringRef ShaderModelStr) {
  VersionTuple Ver =
      parseVersionFromName(ShaderModelStr.drop_front(strlen("shadermodel")));
  // Default DXIL minor version when Shader Model version is anything other
  // than 6.[0...8] or 6.x (which translates to latest current SM version)
  const unsigned SMMajor = 6;
  if (!Ver.empty()) {
    if (Ver.getMajor() == SMMajor) {
      if (std::optional<unsigned> SMMinor = Ver.getMinor()) {
        switch (*SMMinor) {
        case 0:
          return Triple::getArchName(Triple::dxil, Triple::DXILSubArch_v1_0);
        case 1:
          return Triple::getArchName(Triple::dxil, Triple::DXILSubArch_v1_1);
        case 2:
          return Triple::getArchName(Triple::dxil, Triple::DXILSubArch_v1_2);
        case 3:
          return Triple::getArchName(Triple::dxil, Triple::DXILSubArch_v1_3);
        case 4:
          return Triple::getArchName(Triple::dxil, Triple::DXILSubArch_v1_4);
        case 5:
          return Triple::getArchName(Triple::dxil, Triple::DXILSubArch_v1_5);
        case 6:
          return Triple::getArchName(Triple::dxil, Triple::DXILSubArch_v1_6);
        case 7:
          return Triple::getArchName(Triple::dxil, Triple::DXILSubArch_v1_7);
        case 8:
          return Triple::getArchName(Triple::dxil, Triple::DXILSubArch_v1_8);
        default:
          report_fatal_error("Unsupported Shader Model version", false);
        }
      }
    }
  } else {
    // Special case: DXIL minor version is set to LatestCurrentDXILMinor for
    // shadermodel6.x is
    if (ShaderModelStr == "shadermodel6.x") {
      return Triple::getArchName(Triple::dxil, Triple::LatestDXILSubArch);
    }
  }
  // DXIL version corresponding to Shader Model version other than 6.Minor
  // is 1.0
  return Triple::getArchName(Triple::dxil, Triple::DXILSubArch_v1_0);
}

std::string Triple::normalize(StringRef Str) {
  bool IsMinGW32 = false;
  bool IsCygwin = false;

  // Parse into components.
  SmallVector<StringRef, 4> Components;
  Str.split(Components, '-');

  // If the first component corresponds to a known architecture, preferentially
  // use it for the architecture.  If the second component corresponds to a
  // known vendor, preferentially use it for the vendor, etc.  This avoids silly
  // component movement when a component parses as (eg) both a valid arch and a
  // valid os.
  ArchType Arch = UnknownArch;
  if (Components.size() > 0)
    Arch = parseArch(Components[0]);
  VendorType Vendor = UnknownVendor;
  if (Components.size() > 1)
    Vendor = parseVendor(Components[1]);
  OSType OS = UnknownOS;
  if (Components.size() > 2) {
    OS = parseOS(Components[2]);
    IsCygwin = Components[2].starts_with("cygwin");
    IsMinGW32 = Components[2].starts_with("mingw");
  }
  EnvironmentType Environment = UnknownEnvironment;
  if (Components.size() > 3)
    Environment = parseEnvironment(Components[3]);
  ObjectFormatType ObjectFormat = UnknownObjectFormat;
  if (Components.size() > 4)
    ObjectFormat = parseFormat(Components[4]);

  // Note which components are already in their final position.  These will not
  // be moved.
  bool Found[4];
  Found[0] = Arch != UnknownArch;
  Found[1] = Vendor != UnknownVendor;
  Found[2] = OS != UnknownOS;
  Found[3] = Environment != UnknownEnvironment;

  // If they are not there already, permute the components into their canonical
  // positions by seeing if they parse as a valid architecture, and if so moving
  // the component to the architecture position etc.
  for (unsigned Pos = 0; Pos != std::size(Found); ++Pos) {
    if (Found[Pos])
      continue; // Already in the canonical position.

    for (unsigned Idx = 0; Idx != Components.size(); ++Idx) {
      // Do not reparse any components that already matched.
      if (Idx < std::size(Found) && Found[Idx])
        continue;

      // Does this component parse as valid for the target position?
      bool Valid = false;
      StringRef Comp = Components[Idx];
      switch (Pos) {
      default: llvm_unreachable("unexpected component type!");
      case 0:
        Arch = parseArch(Comp);
        Valid = Arch != UnknownArch;
        break;
      case 1:
        Vendor = parseVendor(Comp);
        Valid = Vendor != UnknownVendor;
        break;
      case 2:
        OS = parseOS(Comp);
        IsCygwin = Comp.starts_with("cygwin");
        IsMinGW32 = Comp.starts_with("mingw");
        Valid = OS != UnknownOS || IsCygwin || IsMinGW32;
        break;
      case 3:
        Environment = parseEnvironment(Comp);
        Valid = Environment != UnknownEnvironment;
        if (!Valid) {
          ObjectFormat = parseFormat(Comp);
          Valid = ObjectFormat != UnknownObjectFormat;
        }
        break;
      }
      if (!Valid)
        continue; // Nope, try the next component.

      // Move the component to the target position, pushing any non-fixed
      // components that are in the way to the right.  This tends to give
      // good results in the common cases of a forgotten vendor component
      // or a wrongly positioned environment.
      if (Pos < Idx) {
        // Insert left, pushing the existing components to the right.  For
        // example, a-b-i386 -> i386-a-b when moving i386 to the front.
        StringRef CurrentComponent(""); // The empty component.
        // Replace the component we are moving with an empty component.
        std::swap(CurrentComponent, Components[Idx]);
        // Insert the component being moved at Pos, displacing any existing
        // components to the right.
        for (unsigned i = Pos; !CurrentComponent.empty(); ++i) {
          // Skip over any fixed components.
          while (i < std::size(Found) && Found[i])
            ++i;
          // Place the component at the new position, getting the component
          // that was at this position - it will be moved right.
          std::swap(CurrentComponent, Components[i]);
        }
      } else if (Pos > Idx) {
        // Push right by inserting empty components until the component at Idx
        // reaches the target position Pos.  For example, pc-a -> -pc-a when
        // moving pc to the second position.
        do {
          // Insert one empty component at Idx.
          StringRef CurrentComponent(""); // The empty component.
          for (unsigned i = Idx; i < Components.size();) {
            // Place the component at the new position, getting the component
            // that was at this position - it will be moved right.
            std::swap(CurrentComponent, Components[i]);
            // If it was placed on top of an empty component then we are done.
            if (CurrentComponent.empty())
              break;
            // Advance to the next component, skipping any fixed components.
            while (++i < std::size(Found) && Found[i])
              ;
          }
          // The last component was pushed off the end - append it.
          if (!CurrentComponent.empty())
            Components.push_back(CurrentComponent);

          // Advance Idx to the component's new position.
          while (++Idx < std::size(Found) && Found[Idx])
            ;
        } while (Idx < Pos); // Add more until the final position is reached.
      }
      assert(Pos < Components.size() && Components[Pos] == Comp &&
             "Component moved wrong!");
      Found[Pos] = true;
      break;
    }
  }

  // If "none" is in the middle component in a three-component triple, treat it
  // as the OS (Components[2]) instead of the vendor (Components[1]).
  if (Found[0] && !Found[1] && !Found[2] && Found[3] &&
      Components[1] == "none" && Components[2].empty())
    std::swap(Components[1], Components[2]);

  // Replace empty components with "unknown" value.
  for (StringRef &C : Components)
    if (C.empty())
      C = "unknown";

  // Special case logic goes here.  At this point Arch, Vendor and OS have the
  // correct values for the computed components.
  std::string NormalizedEnvironment;
  if (Environment == Triple::Android &&
      Components[3].starts_with("androideabi")) {
    StringRef AndroidVersion = Components[3].drop_front(strlen("androideabi"));
    if (AndroidVersion.empty()) {
      Components[3] = "android";
    } else {
      NormalizedEnvironment = Twine("android", AndroidVersion).str();
      Components[3] = NormalizedEnvironment;
    }
  }

  // SUSE uses "gnueabi" to mean "gnueabihf"
  if (Vendor == Triple::SUSE && Environment == llvm::Triple::GNUEABI)
    Components[3] = "gnueabihf";

  if (OS == Triple::Win32) {
    Components.resize(4);
    Components[2] = "windows";
    if (Environment == UnknownEnvironment) {
      if (ObjectFormat == UnknownObjectFormat || ObjectFormat == Triple::COFF)
        Components[3] = "msvc";
      else
        Components[3] = getObjectFormatTypeName(ObjectFormat);
    }
  } else if (IsMinGW32) {
    Components.resize(4);
    Components[2] = "windows";
    Components[3] = "gnu";
  } else if (IsCygwin) {
    Components.resize(4);
    Components[2] = "windows";
    Components[3] = "cygnus";
  }
  if (IsMinGW32 || IsCygwin ||
      (OS == Triple::Win32 && Environment != UnknownEnvironment)) {
    if (ObjectFormat != UnknownObjectFormat && ObjectFormat != Triple::COFF) {
      Components.resize(5);
      Components[4] = getObjectFormatTypeName(ObjectFormat);
    }
  }

  // Normalize DXIL triple if it does not include DXIL version number.
  // Determine DXIL version number using the minor version number of Shader
  // Model version specified in target triple, if any. Prior to decoupling DXIL
  // version numbering from that of Shader Model DXIL version 1.Y corresponds to
  // SM 6.Y. E.g., dxilv1.Y-unknown-shadermodelX.Y-hull
  if (Components[0] == "dxil") {
    if (Components.size() > 4) {
      Components.resize(4);
    }
    // Add DXIL version only if shadermodel is specified in the triple
    if (OS == Triple::ShaderModel) {
      Components[0] = getDXILArchNameFromShaderModel(Components[2]);
    }
  }
  // Stick the corrected components back together to form the normalized string.
  return join(Components, "-");
}

StringRef Triple::getArchName() const {
  return StringRef(Data).split('-').first;           // Isolate first component
}

StringRef Triple::getVendorName() const {
  StringRef Tmp = StringRef(Data).split('-').second; // Strip first component
  return Tmp.split('-').first;                       // Isolate second component
}

StringRef Triple::getOSName() const {
  StringRef Tmp = StringRef(Data).split('-').second; // Strip first component
  Tmp = Tmp.split('-').second;                       // Strip second component
  return Tmp.split('-').first;                       // Isolate third component
}

StringRef Triple::getEnvironmentName() const {
  StringRef Tmp = StringRef(Data).split('-').second; // Strip first component
  Tmp = Tmp.split('-').second;                       // Strip second component
  return Tmp.split('-').second;                      // Strip third component
}

StringRef Triple::getOSAndEnvironmentName() const {
  StringRef Tmp = StringRef(Data).split('-').second; // Strip first component
  return Tmp.split('-').second;                      // Strip second component
}

static VersionTuple parseVersionFromName(StringRef Name) {
  VersionTuple Version;
  Version.tryParse(Name);
  return Version.withoutBuild();
}

VersionTuple Triple::getEnvironmentVersion() const {
  return parseVersionFromName(getEnvironmentVersionString());
}

StringRef Triple::getEnvironmentVersionString() const {
  StringRef EnvironmentName = getEnvironmentName();

  // none is a valid environment type - it basically amounts to a freestanding
  // environment.
  if (EnvironmentName == "none")
    return "";

  StringRef EnvironmentTypeName = getEnvironmentTypeName(getEnvironment());
  EnvironmentName.consume_front(EnvironmentTypeName);

  if (EnvironmentName.contains("-")) {
    // -obj is the suffix
    if (getObjectFormat() != Triple::UnknownObjectFormat) {
      StringRef ObjectFormatTypeName =
          getObjectFormatTypeName(getObjectFormat());
      const std::string tmp = (Twine("-") + ObjectFormatTypeName).str();
      EnvironmentName.consume_back(tmp);
    }
  }
  return EnvironmentName;
}

VersionTuple Triple::getOSVersion() const {
  StringRef OSName = getOSName();
  // Assume that the OS portion of the triple starts with the canonical name.
  StringRef OSTypeName = getOSTypeName(getOS());
  if (OSName.starts_with(OSTypeName))
    OSName = OSName.substr(OSTypeName.size());
  else if (getOS() == MacOSX)
    OSName.consume_front("macos");
  else if (OSName.starts_with("visionos"))
    OSName.consume_front("visionos");

  return parseVersionFromName(OSName);
}

bool Triple::getMacOSXVersion(VersionTuple &Version) const {
  Version = getOSVersion();

  switch (getOS()) {
  default: llvm_unreachable("unexpected OS for Darwin triple");
  case Darwin:
    // Default to darwin8, i.e., MacOSX 10.4.
    if (Version.getMajor() == 0)
      Version = VersionTuple(8);
    // Darwin version numbers are skewed from OS X versions.
    if (Version.getMajor() < 4) {
      return false;
    }
    if (Version.getMajor() <= 19) {
      Version = VersionTuple(10, Version.getMajor() - 4);
    } else {
      // darwin20+ corresponds to macOS 11+.
      Version = VersionTuple(11 + Version.getMajor() - 20);
    }
    break;
  case MacOSX:
    // Default to 10.4.
    if (Version.getMajor() == 0) {
      Version = VersionTuple(10, 4);
    } else if (Version.getMajor() < 10) {
      return false;
    }
    break;
  case IOS:
  case TvOS:
  case WatchOS:
    // Ignore the version from the triple.  This is only handled because the
    // the clang driver combines OS X and IOS support into a common Darwin
    // toolchain that wants to know the OS X version number even when targeting
    // IOS.
    Version = VersionTuple(10, 4);
    break;
  case XROS:
    llvm_unreachable("OSX version isn't relevant for xrOS");
  case DriverKit:
    llvm_unreachable("OSX version isn't relevant for DriverKit");
  }
  return true;
}

VersionTuple Triple::getiOSVersion() const {
  switch (getOS()) {
  default: llvm_unreachable("unexpected OS for Darwin triple");
  case Darwin:
  case MacOSX:
    // Ignore the version from the triple.  This is only handled because the
    // the clang driver combines OS X and IOS support into a common Darwin
    // toolchain that wants to know the iOS version number even when targeting
    // OS X.
    return VersionTuple(5);
  case IOS:
  case TvOS: {
    VersionTuple Version = getOSVersion();
    // Default to 5.0 (or 7.0 for arm64).
    if (Version.getMajor() == 0)
      return (getArch() == aarch64) ? VersionTuple(7) : VersionTuple(5);
    return Version;
  }
  case XROS: {
    // xrOS 1 is aligned with iOS 17.
    VersionTuple Version = getOSVersion();
    return Version.withMajorReplaced(Version.getMajor() + 16);
  }
  case WatchOS:
    llvm_unreachable("conflicting triple info");
  case DriverKit:
    llvm_unreachable("DriverKit doesn't have an iOS version");
  }
}

VersionTuple Triple::getWatchOSVersion() const {
  switch (getOS()) {
  default: llvm_unreachable("unexpected OS for Darwin triple");
  case Darwin:
  case MacOSX:
    // Ignore the version from the triple.  This is only handled because the
    // the clang driver combines OS X and IOS support into a common Darwin
    // toolchain that wants to know the iOS version number even when targeting
    // OS X.
    return VersionTuple(2);
  case WatchOS: {
    VersionTuple Version = getOSVersion();
    if (Version.getMajor() == 0)
      return VersionTuple(2);
    return Version;
  }
  case IOS:
    llvm_unreachable("conflicting triple info");
  case XROS:
    llvm_unreachable("watchOS version isn't relevant for xrOS");
  case DriverKit:
    llvm_unreachable("DriverKit doesn't have a WatchOS version");
  }
}

VersionTuple Triple::getDriverKitVersion() const {
  switch (getOS()) {
  default:
    llvm_unreachable("unexpected OS for Darwin triple");
  case DriverKit:
    VersionTuple Version = getOSVersion();
    if (Version.getMajor() == 0)
      return Version.withMajorReplaced(19);
    return Version;
  }
}

VersionTuple Triple::getVulkanVersion() const {
  if (getArch() != spirv || getOS() != Vulkan)
    llvm_unreachable("invalid Vulkan SPIR-V triple");

  VersionTuple VulkanVersion = getOSVersion();
  SubArchType SpirvVersion = getSubArch();

  llvm::DenseMap<VersionTuple, SubArchType> ValidVersionMap = {
      // Vulkan 1.2 -> SPIR-V 1.5.
      {VersionTuple(1, 2), SPIRVSubArch_v15},
      // Vulkan 1.3 -> SPIR-V 1.6.
      {VersionTuple(1, 3), SPIRVSubArch_v16}};

  // If Vulkan version is unset, default to 1.2.
  if (VulkanVersion == VersionTuple(0))
    VulkanVersion = VersionTuple(1, 2);

  if (ValidVersionMap.contains(VulkanVersion) &&
      (ValidVersionMap.lookup(VulkanVersion) == SpirvVersion ||
       SpirvVersion == NoSubArch))
    return VulkanVersion;

  return VersionTuple(0);
}

VersionTuple Triple::getDXILVersion() const {
  if (getArch() != dxil || getOS() != ShaderModel)
    llvm_unreachable("invalid DXIL triple");
  StringRef Arch = getArchName();
  if (getSubArch() == NoSubArch)
    Arch = getDXILArchNameFromShaderModel(getOSName());
  Arch.consume_front("dxilv");
  VersionTuple DXILVersion = parseVersionFromName(Arch);
  // FIXME: validate DXIL version against Shader Model version.
  // Tracked by https://github.com/llvm/llvm-project/issues/91388
  return DXILVersion;
}

void Triple::setTriple(const Twine &Str) {
  *this = Triple(Str);
}

void Triple::setArch(ArchType Kind, SubArchType SubArch) {
  setArchName(getArchName(Kind, SubArch));
}

void Triple::setVendor(VendorType Kind) {
  setVendorName(getVendorTypeName(Kind));
}

void Triple::setOS(OSType Kind) {
  setOSName(getOSTypeName(Kind));
}

void Triple::setEnvironment(EnvironmentType Kind) {
  if (ObjectFormat == getDefaultFormat(*this))
    return setEnvironmentName(getEnvironmentTypeName(Kind));

  setEnvironmentName((getEnvironmentTypeName(Kind) + Twine("-") +
                      getObjectFormatTypeName(ObjectFormat)).str());
}

void Triple::setObjectFormat(ObjectFormatType Kind) {
  if (Environment == UnknownEnvironment)
    return setEnvironmentName(getObjectFormatTypeName(Kind));

  setEnvironmentName((getEnvironmentTypeName(Environment) + Twine("-") +
                      getObjectFormatTypeName(Kind)).str());
}

void Triple::setArchName(StringRef Str) {
  // Work around a miscompilation bug for Twines in gcc 4.0.3.
  SmallString<64> Triple;
  Triple += Str;
  Triple += "-";
  Triple += getVendorName();
  Triple += "-";
  Triple += getOSAndEnvironmentName();
  setTriple(Triple);
}

void Triple::setVendorName(StringRef Str) {
  setTriple(getArchName() + "-" + Str + "-" + getOSAndEnvironmentName());
}

void Triple::setOSName(StringRef Str) {
  if (hasEnvironment())
    setTriple(getArchName() + "-" + getVendorName() + "-" + Str +
              "-" + getEnvironmentName());
  else
    setTriple(getArchName() + "-" + getVendorName() + "-" + Str);
}

void Triple::setEnvironmentName(StringRef Str) {
  setTriple(getArchName() + "-" + getVendorName() + "-" + getOSName() +
            "-" + Str);
}

void Triple::setOSAndEnvironmentName(StringRef Str) {
  setTriple(getArchName() + "-" + getVendorName() + "-" + Str);
}

unsigned Triple::getArchPointerBitWidth(llvm::Triple::ArchType Arch) {
  switch (Arch) {
  case llvm::Triple::UnknownArch:
    return 0;

  case llvm::Triple::avr:
  case llvm::Triple::mos:
  case llvm::Triple::msp430:
    return 16;

  case llvm::Triple::aarch64_32:
  case llvm::Triple::amdil:
  case llvm::Triple::arc:
  case llvm::Triple::arm:
  case llvm::Triple::armeb:
  case llvm::Triple::csky:
  case llvm::Triple::dxil:
  case llvm::Triple::hexagon:
  case llvm::Triple::hsail:
  case llvm::Triple::kalimba:
  case llvm::Triple::lanai:
  case llvm::Triple::loongarch32:
  case llvm::Triple::m68k:
  case llvm::Triple::mips:
  case llvm::Triple::mipsel:
  case llvm::Triple::nvptx:
  case llvm::Triple::ppc:
  case llvm::Triple::ppcle:
  case llvm::Triple::r600:
  case llvm::Triple::renderscript32:
  case llvm::Triple::riscv32:
  case llvm::Triple::shave:
  case llvm::Triple::sparc:
  case llvm::Triple::sparcel:
  case llvm::Triple::spir:
  case llvm::Triple::spirv32:
  case llvm::Triple::tce:
  case llvm::Triple::tcele:
  case llvm::Triple::thumb:
  case llvm::Triple::thumbeb:
  case llvm::Triple::wasm32:
  case llvm::Triple::x86:
  case llvm::Triple::xcore:
  case llvm::Triple::xtensa:
    return 32;

  case llvm::Triple::aarch64:
  case llvm::Triple::aarch64_be:
  case llvm::Triple::amdgcn:
  case llvm::Triple::amdil64:
  case llvm::Triple::bpfeb:
  case llvm::Triple::bpfel:
  case llvm::Triple::hsail64:
  case llvm::Triple::loongarch64:
  case llvm::Triple::mips64:
  case llvm::Triple::mips64el:
  case llvm::Triple::nvptx64:
  case llvm::Triple::ppc64:
  case llvm::Triple::ppc64le:
  case llvm::Triple::renderscript64:
  case llvm::Triple::riscv64:
  case llvm::Triple::sparcv9:
  case llvm::Triple::spirv:
  case llvm::Triple::spir64:
  case llvm::Triple::spirv64:
  case llvm::Triple::systemz:
  case llvm::Triple::ve:
  case llvm::Triple::wasm64:
  case llvm::Triple::x86_64:
    return 64;
  }
  llvm_unreachable("Invalid architecture value");
}

bool Triple::isArch64Bit() const {
  return getArchPointerBitWidth(getArch()) == 64;
}

bool Triple::isArch32Bit() const {
  return getArchPointerBitWidth(getArch()) == 32;
}

bool Triple::isArch16Bit() const {
  return getArchPointerBitWidth(getArch()) == 16;
}

Triple Triple::get32BitArchVariant() const {
  Triple T(*this);
  switch (getArch()) {
  case Triple::UnknownArch:
  case Triple::amdgcn:
  case Triple::avr:
  case Triple::bpfeb:
  case Triple::bpfel:
  case Triple::mos:
  case Triple::msp430:
  case Triple::systemz:
  case Triple::ve:
    T.setArch(UnknownArch);
    break;

  case Triple::aarch64_32:
  case Triple::amdil:
  case Triple::arc:
  case Triple::arm:
  case Triple::armeb:
  case Triple::csky:
  case Triple::dxil:
  case Triple::hexagon:
  case Triple::hsail:
  case Triple::kalimba:
  case Triple::lanai:
  case Triple::loongarch32:
  case Triple::m68k:
  case Triple::mips:
  case Triple::mipsel:
  case Triple::nvptx:
  case Triple::ppc:
  case Triple::ppcle:
  case Triple::r600:
  case Triple::renderscript32:
  case Triple::riscv32:
  case Triple::shave:
  case Triple::sparc:
  case Triple::sparcel:
  case Triple::spir:
  case Triple::spirv32:
  case Triple::tce:
  case Triple::tcele:
  case Triple::thumb:
  case Triple::thumbeb:
  case Triple::wasm32:
  case Triple::x86:
  case Triple::xcore:
  case Triple::xtensa:
    // Already 32-bit.
    break;

  case Triple::aarch64:        T.setArch(Triple::arm);     break;
  case Triple::aarch64_be:     T.setArch(Triple::armeb);   break;
  case Triple::amdil64:        T.setArch(Triple::amdil);   break;
  case Triple::hsail64:        T.setArch(Triple::hsail);   break;
  case Triple::loongarch64:    T.setArch(Triple::loongarch32); break;
  case Triple::mips64:
    T.setArch(Triple::mips, getSubArch());
    break;
  case Triple::mips64el:
    T.setArch(Triple::mipsel, getSubArch());
    break;
  case Triple::nvptx64:        T.setArch(Triple::nvptx);   break;
  case Triple::ppc64:          T.setArch(Triple::ppc);     break;
  case Triple::ppc64le:        T.setArch(Triple::ppcle);   break;
  case Triple::renderscript64: T.setArch(Triple::renderscript32); break;
  case Triple::riscv64:        T.setArch(Triple::riscv32); break;
  case Triple::sparcv9:        T.setArch(Triple::sparc);   break;
  case Triple::spir64:         T.setArch(Triple::spir);    break;
  case Triple::spirv:
  case Triple::spirv64:
    T.setArch(Triple::spirv32, getSubArch());
    break;
  case Triple::wasm64:         T.setArch(Triple::wasm32);  break;
  case Triple::x86_64:         T.setArch(Triple::x86);     break;
  }
  return T;
}

Triple Triple::get64BitArchVariant() const {
  Triple T(*this);
  switch (getArch()) {
  case Triple::UnknownArch:
  case Triple::arc:
  case Triple::avr:
  case Triple::csky:
  case Triple::dxil:
  case Triple::hexagon:
  case Triple::kalimba:
  case Triple::lanai:
  case Triple::m68k:
  case Triple::mos:
  case Triple::msp430:
  case Triple::r600:
  case Triple::shave:
  case Triple::sparcel:
  case Triple::tce:
  case Triple::tcele:
  case Triple::xcore:
  case Triple::xtensa:
    T.setArch(UnknownArch);
    break;

  case Triple::aarch64:
  case Triple::aarch64_be:
  case Triple::amdgcn:
  case Triple::amdil64:
  case Triple::bpfeb:
  case Triple::bpfel:
  case Triple::hsail64:
  case Triple::loongarch64:
  case Triple::mips64:
  case Triple::mips64el:
  case Triple::nvptx64:
  case Triple::ppc64:
  case Triple::ppc64le:
  case Triple::renderscript64:
  case Triple::riscv64:
  case Triple::sparcv9:
  case Triple::spir64:
  case Triple::spirv64:
  case Triple::systemz:
  case Triple::ve:
  case Triple::wasm64:
  case Triple::x86_64:
    // Already 64-bit.
    break;

  case Triple::aarch64_32:      T.setArch(Triple::aarch64);    break;
  case Triple::amdil:           T.setArch(Triple::amdil64);    break;
  case Triple::arm:             T.setArch(Triple::aarch64);    break;
  case Triple::armeb:           T.setArch(Triple::aarch64_be); break;
  case Triple::hsail:           T.setArch(Triple::hsail64);    break;
  case Triple::loongarch32:     T.setArch(Triple::loongarch64);    break;
  case Triple::mips:
    T.setArch(Triple::mips64, getSubArch());
    break;
  case Triple::mipsel:
    T.setArch(Triple::mips64el, getSubArch());
    break;
  case Triple::nvptx:           T.setArch(Triple::nvptx64);    break;
  case Triple::ppc:             T.setArch(Triple::ppc64);      break;
  case Triple::ppcle:           T.setArch(Triple::ppc64le);    break;
  case Triple::renderscript32:  T.setArch(Triple::renderscript64);     break;
  case Triple::riscv32:         T.setArch(Triple::riscv64);    break;
  case Triple::sparc:           T.setArch(Triple::sparcv9);    break;
  case Triple::spir:            T.setArch(Triple::spir64);     break;
  case Triple::spirv:
  case Triple::spirv32:
    T.setArch(Triple::spirv64, getSubArch());
    break;
  case Triple::thumb:           T.setArch(Triple::aarch64);    break;
  case Triple::thumbeb:         T.setArch(Triple::aarch64_be); break;
  case Triple::wasm32:          T.setArch(Triple::wasm64);     break;
  case Triple::x86:             T.setArch(Triple::x86_64);     break;
  }
  return T;
}

Triple Triple::getBigEndianArchVariant() const {
  Triple T(*this);
  // Already big endian.
  if (!isLittleEndian())
    return T;
  switch (getArch()) {
  case Triple::UnknownArch:
  case Triple::amdgcn:
  case Triple::amdil64:
  case Triple::amdil:
  case Triple::avr:
  case Triple::dxil:
  case Triple::hexagon:
  case Triple::hsail64:
  case Triple::hsail:
  case Triple::kalimba:
  case Triple::loongarch32:
  case Triple::loongarch64:
  case Triple::mos:
  case Triple::msp430:
  case Triple::nvptx64:
  case Triple::nvptx:
  case Triple::r600:
  case Triple::renderscript32:
  case Triple::renderscript64:
  case Triple::riscv32:
  case Triple::riscv64:
  case Triple::shave:
  case Triple::spir64:
  case Triple::spir:
  case Triple::spirv:
  case Triple::spirv32:
  case Triple::spirv64:
  case Triple::wasm32:
  case Triple::wasm64:
  case Triple::x86:
  case Triple::x86_64:
  case Triple::xcore:
  case Triple::ve:
  case Triple::csky:
  case Triple::xtensa:

  // ARM is intentionally unsupported here, changing the architecture would
  // drop any arch suffixes.
  case Triple::arm:
  case Triple::thumb:
    T.setArch(UnknownArch);
    break;

  case Triple::aarch64: T.setArch(Triple::aarch64_be); break;
  case Triple::bpfel:   T.setArch(Triple::bpfeb);      break;
  case Triple::mips64el:
    T.setArch(Triple::mips64, getSubArch());
    break;
  case Triple::mipsel:
    T.setArch(Triple::mips, getSubArch());
    break;
  case Triple::ppcle:   T.setArch(Triple::ppc);        break;
  case Triple::ppc64le: T.setArch(Triple::ppc64);      break;
  case Triple::sparcel: T.setArch(Triple::sparc);      break;
  case Triple::tcele:   T.setArch(Triple::tce);        break;
  default:
    llvm_unreachable("getBigEndianArchVariant: unknown triple.");
  }
  return T;
}

Triple Triple::getLittleEndianArchVariant() const {
  Triple T(*this);
  if (isLittleEndian())
    return T;

  switch (getArch()) {
  case Triple::UnknownArch:
  case Triple::lanai:
  case Triple::sparcv9:
  case Triple::systemz:
  case Triple::m68k:

  // ARM is intentionally unsupported here, changing the architecture would
  // drop any arch suffixes.
  case Triple::armeb:
  case Triple::thumbeb:
    T.setArch(UnknownArch);
    break;

  case Triple::aarch64_be: T.setArch(Triple::aarch64);  break;
  case Triple::bpfeb:      T.setArch(Triple::bpfel);    break;
  case Triple::mips64:
    T.setArch(Triple::mips64el, getSubArch());
    break;
  case Triple::mips:
    T.setArch(Triple::mipsel, getSubArch());
    break;
  case Triple::ppc:        T.setArch(Triple::ppcle);    break;
  case Triple::ppc64:      T.setArch(Triple::ppc64le);  break;
  case Triple::sparc:      T.setArch(Triple::sparcel);  break;
  case Triple::tce:        T.setArch(Triple::tcele);    break;
  default:
    llvm_unreachable("getLittleEndianArchVariant: unknown triple.");
  }
  return T;
}

bool Triple::isLittleEndian() const {
  switch (getArch()) {
  case Triple::aarch64:
  case Triple::aarch64_32:
  case Triple::amdgcn:
  case Triple::amdil64:
  case Triple::amdil:
  case Triple::arm:
  case Triple::avr:
  case Triple::bpfel:
  case Triple::csky:
  case Triple::dxil:
  case Triple::hexagon:
  case Triple::hsail64:
  case Triple::hsail:
  case Triple::kalimba:
  case Triple::loongarch32:
  case Triple::loongarch64:
  case Triple::mips64el:
  case Triple::mipsel:
  case Triple::mos:
  case Triple::msp430:
  case Triple::nvptx64:
  case Triple::nvptx:
  case Triple::ppcle:
  case Triple::ppc64le:
  case Triple::r600:
  case Triple::renderscript32:
  case Triple::renderscript64:
  case Triple::riscv32:
  case Triple::riscv64:
  case Triple::shave:
  case Triple::sparcel:
  case Triple::spir64:
  case Triple::spir:
  case Triple::spirv:
  case Triple::spirv32:
  case Triple::spirv64:
  case Triple::tcele:
  case Triple::thumb:
  case Triple::ve:
  case Triple::wasm32:
  case Triple::wasm64:
  case Triple::x86:
  case Triple::x86_64:
  case Triple::xcore:
  case Triple::xtensa:
    return true;
  default:
    return false;
  }
}

bool Triple::isCompatibleWith(const Triple &Other) const {
  // ARM and Thumb triples are compatible, if subarch, vendor and OS match.
  if ((getArch() == Triple::thumb && Other.getArch() == Triple::arm) ||
      (getArch() == Triple::arm && Other.getArch() == Triple::thumb) ||
      (getArch() == Triple::thumbeb && Other.getArch() == Triple::armeb) ||
      (getArch() == Triple::armeb && Other.getArch() == Triple::thumbeb)) {
    if (getVendor() == Triple::Apple)
      return getSubArch() == Other.getSubArch() &&
             getVendor() == Other.getVendor() && getOS() == Other.getOS();
    else
      return getSubArch() == Other.getSubArch() &&
             getVendor() == Other.getVendor() && getOS() == Other.getOS() &&
             getEnvironment() == Other.getEnvironment() &&
             getObjectFormat() == Other.getObjectFormat();
  }

  // If vendor is apple, ignore the version number.
  if (getVendor() == Triple::Apple)
    return getArch() == Other.getArch() && getSubArch() == Other.getSubArch() &&
           getVendor() == Other.getVendor() && getOS() == Other.getOS();

  return *this == Other;
}

std::string Triple::merge(const Triple &Other) const {
  // If vendor is apple, pick the triple with the larger version number.
  if (getVendor() == Triple::Apple)
    if (Other.isOSVersionLT(*this))
      return str();

  return Other.str();
}

bool Triple::isMacOSXVersionLT(unsigned Major, unsigned Minor,
                               unsigned Micro) const {
  assert(isMacOSX() && "Not an OS X triple!");

  // If this is OS X, expect a sane version number.
  if (getOS() == Triple::MacOSX)
    return isOSVersionLT(Major, Minor, Micro);

  // Otherwise, compare to the "Darwin" number.
  if (Major == 10) {
    return isOSVersionLT(Minor + 4, Micro, 0);
  } else {
    assert(Major >= 11 && "Unexpected major version");
    return isOSVersionLT(Major - 11 + 20, Minor, Micro);
  }
}

VersionTuple Triple::getMinimumSupportedOSVersion() const {
  if (getVendor() != Triple::Apple || getArch() != Triple::aarch64)
    return VersionTuple();
  switch (getOS()) {
  case Triple::MacOSX:
    // ARM64 slice is supported starting from macOS 11.0+.
    return VersionTuple(11, 0, 0);
  case Triple::IOS:
    // ARM64 slice is supported starting from Mac Catalyst 14 (macOS 11).
    // ARM64 simulators are supported for iOS 14+.
    if (isMacCatalystEnvironment() || isSimulatorEnvironment())
      return VersionTuple(14, 0, 0);
    // ARM64e slice is supported starting from iOS 14.
    if (isArm64e())
      return VersionTuple(14, 0, 0);
    break;
  case Triple::TvOS:
    // ARM64 simulators are supported for tvOS 14+.
    if (isSimulatorEnvironment())
      return VersionTuple(14, 0, 0);
    break;
  case Triple::WatchOS:
    // ARM64 simulators are supported for watchOS 7+.
    if (isSimulatorEnvironment())
      return VersionTuple(7, 0, 0);
    break;
  case Triple::DriverKit:
    return VersionTuple(20, 0, 0);
  default:
    break;
  }
  return VersionTuple();
}

VersionTuple Triple::getCanonicalVersionForOS(OSType OSKind,
                                              const VersionTuple &Version) {
  switch (OSKind) {
  case MacOSX:
    // macOS 10.16 is canonicalized to macOS 11.
    if (Version == VersionTuple(10, 16))
      return VersionTuple(11, 0);
    [[fallthrough]];
  default:
    return Version;
  }
}

// HLSL triple environment orders are relied on in the front end
static_assert(Triple::Vertex - Triple::Pixel == 1,
              "incorrect HLSL stage order");
static_assert(Triple::Geometry - Triple::Pixel == 2,
              "incorrect HLSL stage order");
static_assert(Triple::Hull - Triple::Pixel == 3,
              "incorrect HLSL stage order");
static_assert(Triple::Domain - Triple::Pixel == 4,
              "incorrect HLSL stage order");
static_assert(Triple::Compute - Triple::Pixel == 5,
              "incorrect HLSL stage order");
static_assert(Triple::Library - Triple::Pixel == 6,
              "incorrect HLSL stage order");
static_assert(Triple::RayGeneration - Triple::Pixel == 7,
              "incorrect HLSL stage order");
static_assert(Triple::Intersection - Triple::Pixel == 8,
              "incorrect HLSL stage order");
static_assert(Triple::AnyHit - Triple::Pixel == 9,
              "incorrect HLSL stage order");
static_assert(Triple::ClosestHit - Triple::Pixel == 10,
              "incorrect HLSL stage order");
static_assert(Triple::Miss - Triple::Pixel == 11,
              "incorrect HLSL stage order");
static_assert(Triple::Callable - Triple::Pixel == 12,
              "incorrect HLSL stage order");
static_assert(Triple::Mesh - Triple::Pixel == 13,
              "incorrect HLSL stage order");
static_assert(Triple::Amplification - Triple::Pixel == 14,
              "incorrect HLSL stage order");<|MERGE_RESOLUTION|>--- conflicted
+++ resolved
@@ -931,11 +931,7 @@
   case Triple::mips64:
   case Triple::mips64el:
   case Triple::mips:
-<<<<<<< HEAD
-  case Triple::mipsel:
   case Triple::mos:
-=======
->>>>>>> 929cbe7f
   case Triple::msp430:
   case Triple::nvptx64:
   case Triple::nvptx:
