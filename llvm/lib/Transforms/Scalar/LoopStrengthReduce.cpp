--- conflicted
+++ resolved
@@ -3828,7 +3828,6 @@
     Formula F = Base;
     F.BaseOffset = (uint64_t)Base.BaseOffset - Offset;
 
-<<<<<<< HEAD
     // Add the offset to the base register.
     const SCEV *NewG = SE.getAddExpr(SE.getConstant(G->getType(), Offset), G);
     // If it cancelled out, drop the base register, otherwise update it.
@@ -3843,26 +3842,8 @@
       F.ScaledReg = NewG;
     else
       F.BaseRegs[Idx] = NewG;
-=======
-    if (isLegalUse(TTI, LU.MinOffset, LU.MaxOffset, LU.Kind, LU.AccessTy, F)) {
-      // Add the offset to the base register.
-      const SCEV *NewG = SE.getAddExpr(SE.getConstant(G->getType(), Offset), G);
-      // If it cancelled out, drop the base register, otherwise update it.
-      if (NewG->isZero()) {
-        if (IsScaledReg) {
-          F.Scale = 0;
-          F.ScaledReg = nullptr;
-        } else
-          F.deleteBaseReg(F.BaseRegs[Idx]);
-        F.canonicalize(*L);
-      } else if (IsScaledReg)
-        F.ScaledReg = NewG;
-      else
-        F.BaseRegs[Idx] = NewG;
->>>>>>> 64eaffb6
-
-    if (isLegalUse(TTI, LU.MinOffset - Offset, LU.MaxOffset - Offset, LU.Kind,
-                   LU.AccessTy, F))
+
+    if (isLegalUse(TTI, LU.MinOffset, LU.MaxOffset, LU.Kind, LU.AccessTy, F))
       (void)InsertFormula(LU, LUIdx, F);
   };
 
