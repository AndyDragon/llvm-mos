//===- LoopStrengthReduce.cpp - Strength Reduce IVs in Loops --------------===//
//
// Part of the LLVM Project, under the Apache License v2.0 with LLVM Exceptions.
// See https://llvm.org/LICENSE.txt for license information.
// SPDX-License-Identifier: Apache-2.0 WITH LLVM-exception
//
//===----------------------------------------------------------------------===//
//
// This transformation analyzes and transforms the induction variables (and
// computations derived from them) into forms suitable for efficient execution
// on the target.
//
// This pass performs a strength reduction on array references inside loops that
// have as one or more of their components the loop induction variable, it
// rewrites expressions to take advantage of scaled-index addressing modes
// available on the target, and it performs a variety of other optimizations
// related to loop induction variables.
//
// Terminology note: this code has a lot of handling for "post-increment" or
// "post-inc" users. This is not talking about post-increment addressing modes;
// it is instead talking about code like this:
//
//   %i = phi [ 0, %entry ], [ %i.next, %latch ]
//   ...
//   %i.next = add %i, 1
//   %c = icmp eq %i.next, %n
//
// The SCEV for %i is {0,+,1}<%L>. The SCEV for %i.next is {1,+,1}<%L>, however
// it's useful to think about these as the same register, with some uses using
// the value of the register before the add and some using it after. In this
// example, the icmp is a post-increment user, since it uses %i.next, which is
// the value of the induction variable after the increment. The other common
// case of post-increment users is users outside the loop.
//
// TODO: More sophistication in the way Formulae are generated and filtered.
//
// TODO: Handle multiple loops at a time.
//
// TODO: Should the addressing mode BaseGV be changed to a ConstantExpr instead
//       of a GlobalValue?
//
// TODO: When truncation is free, truncate ICmp users' operands to make it a
//       smaller encoding (on x86 at least).
//
// TODO: When a negated register is used by an add (such as in a list of
//       multiple base registers, or as the increment expression in an addrec),
//       we may not actually need both reg and (-1 * reg) in registers; the
//       negation can be implemented by using a sub instead of an add. The
//       lack of support for taking this into consideration when making
//       register pressure decisions is partly worked around by the "Special"
//       use kind.
//
//===----------------------------------------------------------------------===//

#include "llvm/Transforms/Scalar/LoopStrengthReduce.h"
#include "llvm/ADT/APInt.h"
#include "llvm/ADT/DenseMap.h"
#include "llvm/ADT/DenseSet.h"
#include "llvm/ADT/Hashing.h"
#include "llvm/ADT/PointerIntPair.h"
#include "llvm/ADT/STLExtras.h"
#include "llvm/ADT/SetVector.h"
#include "llvm/ADT/SmallBitVector.h"
#include "llvm/ADT/SmallPtrSet.h"
#include "llvm/ADT/SmallSet.h"
#include "llvm/ADT/SmallVector.h"
#include "llvm/ADT/Statistic.h"
#include "llvm/ADT/iterator_range.h"
#include "llvm/Analysis/AssumptionCache.h"
#include "llvm/Analysis/DomTreeUpdater.h"
#include "llvm/Analysis/IVUsers.h"
#include "llvm/Analysis/LoopAnalysisManager.h"
#include "llvm/Analysis/LoopInfo.h"
#include "llvm/Analysis/LoopPass.h"
#include "llvm/Analysis/MemorySSA.h"
#include "llvm/Analysis/MemorySSAUpdater.h"
#include "llvm/Analysis/ScalarEvolution.h"
#include "llvm/Analysis/ScalarEvolutionExpressions.h"
#include "llvm/Analysis/ScalarEvolutionNormalization.h"
#include "llvm/Analysis/TargetLibraryInfo.h"
#include "llvm/Analysis/TargetTransformInfo.h"
#include "llvm/Analysis/ValueTracking.h"
#include "llvm/BinaryFormat/Dwarf.h"
#include "llvm/Config/llvm-config.h"
#include "llvm/IR/BasicBlock.h"
#include "llvm/IR/Constant.h"
#include "llvm/IR/Constants.h"
#include "llvm/IR/DebugInfoMetadata.h"
#include "llvm/IR/DerivedTypes.h"
#include "llvm/IR/Dominators.h"
#include "llvm/IR/GlobalValue.h"
#include "llvm/IR/IRBuilder.h"
#include "llvm/IR/InstrTypes.h"
#include "llvm/IR/Instruction.h"
#include "llvm/IR/Instructions.h"
#include "llvm/IR/IntrinsicInst.h"
#include "llvm/IR/Module.h"
#include "llvm/IR/Operator.h"
#include "llvm/IR/PassManager.h"
#include "llvm/IR/Type.h"
#include "llvm/IR/Use.h"
#include "llvm/IR/User.h"
#include "llvm/IR/Value.h"
#include "llvm/IR/ValueHandle.h"
#include "llvm/InitializePasses.h"
#include "llvm/Pass.h"
#include "llvm/Support/Casting.h"
#include "llvm/Support/CommandLine.h"
#include "llvm/Support/Compiler.h"
#include "llvm/Support/Debug.h"
#include "llvm/Support/ErrorHandling.h"
#include "llvm/Support/MathExtras.h"
#include "llvm/Support/raw_ostream.h"
#include "llvm/Transforms/Scalar.h"
#include "llvm/Transforms/Utils.h"
#include "llvm/Transforms/Utils/BasicBlockUtils.h"
#include "llvm/Transforms/Utils/Local.h"
#include "llvm/Transforms/Utils/LoopUtils.h"
#include "llvm/Transforms/Utils/ScalarEvolutionExpander.h"
#include <algorithm>
#include <cassert>
#include <cstddef>
#include <cstdint>
#include <iterator>
#include <limits>
#include <map>
#include <numeric>
#include <optional>
#include <utility>

using namespace llvm;

#define DEBUG_TYPE "loop-reduce"

/// MaxIVUsers is an arbitrary threshold that provides an early opportunity for
/// bail out. This threshold is far beyond the number of users that LSR can
/// conceivably solve, so it should not affect generated code, but catches the
/// worst cases before LSR burns too much compile time and stack space.
static const unsigned MaxIVUsers = 200;

/// Limit the size of expression that SCEV-based salvaging will attempt to
/// translate into a DIExpression.
/// Choose a maximum size such that debuginfo is not excessively increased and
/// the salvaging is not too expensive for the compiler.
static const unsigned MaxSCEVSalvageExpressionSize = 64;

// Cleanup congruent phis after LSR phi expansion.
static cl::opt<bool> EnablePhiElim(
  "enable-lsr-phielim", cl::Hidden, cl::init(true),
  cl::desc("Enable LSR phi elimination"));

// The flag adds instruction count to solutions cost comparison.
static cl::opt<bool> InsnsCost(
  "lsr-insns-cost", cl::Hidden, cl::init(true),
  cl::desc("Add instruction count to a LSR cost model"));

// Flag to choose how to narrow complex lsr solution
static cl::opt<bool> LSRExpNarrow(
  "lsr-exp-narrow", cl::Hidden, cl::init(false),
  cl::desc("Narrow LSR complex solution using"
           " expectation of registers number"));

// Flag to narrow search space by filtering non-optimal formulae with
// the same ScaledReg and Scale.
static cl::opt<bool> FilterSameScaledReg(
    "lsr-filter-same-scaled-reg", cl::Hidden, cl::init(true),
    cl::desc("Narrow LSR search space by filtering non-optimal formulae"
             " with the same ScaledReg and Scale"));

static cl::opt<TTI::AddressingModeKind> PreferredAddresingMode(
  "lsr-preferred-addressing-mode", cl::Hidden, cl::init(TTI::AMK_None),
   cl::desc("A flag that overrides the target's preferred addressing mode."),
   cl::values(clEnumValN(TTI::AMK_None,
                         "none",
                         "Don't prefer any addressing mode"),
              clEnumValN(TTI::AMK_PreIndexed,
                         "preindexed",
                         "Prefer pre-indexed addressing mode"),
              clEnumValN(TTI::AMK_PostIndexed,
                         "postindexed",
                         "Prefer post-indexed addressing mode")));

static cl::opt<unsigned> ComplexityLimit(
  "lsr-complexity-limit", cl::Hidden,
  cl::init(std::numeric_limits<uint16_t>::max()),
  cl::desc("LSR search space complexity limit"));

static cl::opt<unsigned> SetupCostDepthLimit(
    "lsr-setupcost-depth-limit", cl::Hidden, cl::init(7),
    cl::desc("The limit on recursion depth for LSRs setup cost"));

static cl::opt<cl::boolOrDefault> AllowTerminatingConditionFoldingAfterLSR(
    "lsr-term-fold", cl::Hidden,
    cl::desc("Attempt to replace primary IV with other IV."));

static cl::opt<cl::boolOrDefault> AllowDropSolutionIfLessProfitable(
    "lsr-drop-solution", cl::Hidden,
    cl::desc("Attempt to drop solution if it is less profitable"));

static cl::opt<bool> EnableVScaleImmediates(
    "lsr-enable-vscale-immediates", cl::Hidden, cl::init(true),
    cl::desc("Enable analysis of vscale-relative immediates in LSR"));

static cl::opt<bool> DropScaledForVScale(
    "lsr-drop-scaled-reg-for-vscale", cl::Hidden, cl::init(true),
    cl::desc("Avoid using scaled registers with vscale-relative addressing"));

STATISTIC(NumTermFold,
          "Number of terminating condition fold recognized and performed");

#ifndef NDEBUG
// Stress test IV chain generation.
static cl::opt<bool> StressIVChain(
  "stress-ivchain", cl::Hidden, cl::init(false),
  cl::desc("Stress test LSR IV chains"));
#else
static bool StressIVChain = false;
#endif

namespace {

struct MemAccessTy {
  /// Used in situations where the accessed memory type is unknown.
  static const unsigned UnknownAddressSpace =
      std::numeric_limits<unsigned>::max();

  Type *MemTy = nullptr;
  unsigned AddrSpace = UnknownAddressSpace;

  MemAccessTy() = default;
  MemAccessTy(Type *Ty, unsigned AS) : MemTy(Ty), AddrSpace(AS) {}

  bool operator==(MemAccessTy Other) const {
    return MemTy == Other.MemTy && AddrSpace == Other.AddrSpace;
  }

  bool operator!=(MemAccessTy Other) const { return !(*this == Other); }

  static MemAccessTy getUnknown(LLVMContext &Ctx,
                                unsigned AS = UnknownAddressSpace) {
    return MemAccessTy(Type::getVoidTy(Ctx), AS);
  }

  Type *getType() { return MemTy; }
};

/// This class holds data which is used to order reuse candidates.
class RegSortData {
public:
  /// This represents the set of LSRUse indices which reference
  /// a particular register.
  SmallBitVector UsedByIndices;

  void print(raw_ostream &OS) const;
  void dump() const;
};

// An offset from an address that is either scalable or fixed. Used for
// per-target optimizations of addressing modes.
class Immediate : public details::FixedOrScalableQuantity<Immediate, int64_t> {
  constexpr Immediate(ScalarTy MinVal, bool Scalable)
      : FixedOrScalableQuantity(MinVal, Scalable) {}

  constexpr Immediate(const FixedOrScalableQuantity<Immediate, int64_t> &V)
      : FixedOrScalableQuantity(V) {}

public:
  constexpr Immediate() = delete;

  static constexpr Immediate getFixed(ScalarTy MinVal) {
    return {MinVal, false};
  }
  static constexpr Immediate getScalable(ScalarTy MinVal) {
    return {MinVal, true};
  }
  static constexpr Immediate get(ScalarTy MinVal, bool Scalable) {
    return {MinVal, Scalable};
  }
  static constexpr Immediate getZero() { return {0, false}; }
  static constexpr Immediate getFixedMin() {
    return {std::numeric_limits<int64_t>::min(), false};
  }
  static constexpr Immediate getFixedMax() {
    return {std::numeric_limits<int64_t>::max(), false};
  }
  static constexpr Immediate getScalableMin() {
    return {std::numeric_limits<int64_t>::min(), true};
  }
  static constexpr Immediate getScalableMax() {
    return {std::numeric_limits<int64_t>::max(), true};
  }

  constexpr bool isLessThanZero() const { return Quantity < 0; }

  constexpr bool isGreaterThanZero() const { return Quantity > 0; }

  constexpr bool isCompatibleImmediate(const Immediate &Imm) const {
    return isZero() || Imm.isZero() || Imm.Scalable == Scalable;
  }

  constexpr bool isMin() const {
    return Quantity == std::numeric_limits<ScalarTy>::min();
  }

  constexpr bool isMax() const {
    return Quantity == std::numeric_limits<ScalarTy>::max();
  }

  // Arithmetic 'operators' that cast to unsigned types first.
  constexpr Immediate addUnsigned(const Immediate &RHS) const {
    assert(isCompatibleImmediate(RHS) && "Incompatible Immediates");
    ScalarTy Value = (uint64_t)Quantity + RHS.getKnownMinValue();
    return {Value, Scalable || RHS.isScalable()};
  }

  constexpr Immediate subUnsigned(const Immediate &RHS) const {
    assert(isCompatibleImmediate(RHS) && "Incompatible Immediates");
    ScalarTy Value = (uint64_t)Quantity - RHS.getKnownMinValue();
    return {Value, Scalable || RHS.isScalable()};
  }

  // Scale the quantity by a constant without caring about runtime scalability.
  constexpr Immediate mulUnsigned(const ScalarTy RHS) const {
    ScalarTy Value = (uint64_t)Quantity * RHS;
    return {Value, Scalable};
  }

  // Helpers for generating SCEVs with vscale terms where needed.
  const SCEV *getSCEV(ScalarEvolution &SE, Type *Ty) const {
    const SCEV *S = SE.getConstant(Ty, Quantity);
    if (Scalable)
      S = SE.getMulExpr(S, SE.getVScale(S->getType()));
    return S;
  }

  const SCEV *getNegativeSCEV(ScalarEvolution &SE, Type *Ty) const {
    const SCEV *NegS = SE.getConstant(Ty, -(uint64_t)Quantity);
    if (Scalable)
      NegS = SE.getMulExpr(NegS, SE.getVScale(NegS->getType()));
    return NegS;
  }

  const SCEV *getUnknownSCEV(ScalarEvolution &SE, Type *Ty) const {
    const SCEV *SU = SE.getUnknown(ConstantInt::getSigned(Ty, Quantity));
    if (Scalable)
      SU = SE.getMulExpr(SU, SE.getVScale(SU->getType()));
    return SU;
  }
};

// This is needed for the Compare type of std::map when Immediate is used
// as a key. We don't need it to be fully correct against any value of vscale,
// just to make sure that vscale-related terms in the map are considered against
// each other rather than being mixed up and potentially missing opportunities.
struct KeyOrderTargetImmediate {
  bool operator()(const Immediate &LHS, const Immediate &RHS) const {
    if (LHS.isScalable() && !RHS.isScalable())
      return false;
    if (!LHS.isScalable() && RHS.isScalable())
      return true;
    return LHS.getKnownMinValue() < RHS.getKnownMinValue();
  }
};

// This would be nicer if we could be generic instead of directly using size_t,
// but there doesn't seem to be a type trait for is_orderable or
// is_lessthan_comparable or similar.
struct KeyOrderSizeTAndImmediate {
  bool operator()(const std::pair<size_t, Immediate> &LHS,
                  const std::pair<size_t, Immediate> &RHS) const {
    size_t LSize = LHS.first;
    size_t RSize = RHS.first;
    if (LSize != RSize)
      return LSize < RSize;
    return KeyOrderTargetImmediate()(LHS.second, RHS.second);
  }
};
} // end anonymous namespace

#if !defined(NDEBUG) || defined(LLVM_ENABLE_DUMP)
void RegSortData::print(raw_ostream &OS) const {
  OS << "[NumUses=" << UsedByIndices.count() << ']';
}

LLVM_DUMP_METHOD void RegSortData::dump() const {
  print(errs()); errs() << '\n';
}
#endif

namespace {

/// Map register candidates to information about how they are used.
class RegUseTracker {
  using RegUsesTy = DenseMap<const SCEV *, RegSortData>;

  RegUsesTy RegUsesMap;
  SmallVector<const SCEV *, 16> RegSequence;

public:
  void countRegister(const SCEV *Reg, size_t LUIdx);
  void dropRegister(const SCEV *Reg, size_t LUIdx);
  void swapAndDropUse(size_t LUIdx, size_t LastLUIdx);

  bool isRegUsedByUsesOtherThan(const SCEV *Reg, size_t LUIdx) const;

  const SmallBitVector &getUsedByIndices(const SCEV *Reg) const;

  void clear();

  using iterator = SmallVectorImpl<const SCEV *>::iterator;
  using const_iterator = SmallVectorImpl<const SCEV *>::const_iterator;

  iterator begin() { return RegSequence.begin(); }
  iterator end()   { return RegSequence.end(); }
  const_iterator begin() const { return RegSequence.begin(); }
  const_iterator end() const   { return RegSequence.end(); }
};

} // end anonymous namespace

void
RegUseTracker::countRegister(const SCEV *Reg, size_t LUIdx) {
  std::pair<RegUsesTy::iterator, bool> Pair =
    RegUsesMap.insert(std::make_pair(Reg, RegSortData()));
  RegSortData &RSD = Pair.first->second;
  if (Pair.second)
    RegSequence.push_back(Reg);
  RSD.UsedByIndices.resize(std::max(RSD.UsedByIndices.size(), LUIdx + 1));
  RSD.UsedByIndices.set(LUIdx);
}

void
RegUseTracker::dropRegister(const SCEV *Reg, size_t LUIdx) {
  RegUsesTy::iterator It = RegUsesMap.find(Reg);
  assert(It != RegUsesMap.end());
  RegSortData &RSD = It->second;
  assert(RSD.UsedByIndices.size() > LUIdx);
  RSD.UsedByIndices.reset(LUIdx);
}

void
RegUseTracker::swapAndDropUse(size_t LUIdx, size_t LastLUIdx) {
  assert(LUIdx <= LastLUIdx);

  // Update RegUses. The data structure is not optimized for this purpose;
  // we must iterate through it and update each of the bit vectors.
  for (auto &Pair : RegUsesMap) {
    SmallBitVector &UsedByIndices = Pair.second.UsedByIndices;
    if (LUIdx < UsedByIndices.size())
      UsedByIndices[LUIdx] =
        LastLUIdx < UsedByIndices.size() ? UsedByIndices[LastLUIdx] : false;
    UsedByIndices.resize(std::min(UsedByIndices.size(), LastLUIdx));
  }
}

bool
RegUseTracker::isRegUsedByUsesOtherThan(const SCEV *Reg, size_t LUIdx) const {
  RegUsesTy::const_iterator I = RegUsesMap.find(Reg);
  if (I == RegUsesMap.end())
    return false;
  const SmallBitVector &UsedByIndices = I->second.UsedByIndices;
  int i = UsedByIndices.find_first();
  if (i == -1) return false;
  if ((size_t)i != LUIdx) return true;
  return UsedByIndices.find_next(i) != -1;
}

const SmallBitVector &RegUseTracker::getUsedByIndices(const SCEV *Reg) const {
  RegUsesTy::const_iterator I = RegUsesMap.find(Reg);
  assert(I != RegUsesMap.end() && "Unknown register!");
  return I->second.UsedByIndices;
}

void RegUseTracker::clear() {
  RegUsesMap.clear();
  RegSequence.clear();
}

namespace {

/// This class holds information that describes a formula for computing
/// satisfying a use. It may include broken-out immediates and scaled registers.
struct Formula {
  /// Global base address used for complex addressing.
  GlobalValue *BaseGV = nullptr;

  /// Base offset for complex addressing.
  Immediate BaseOffset = Immediate::getZero();

  /// Whether any complex addressing has a base register.
  bool HasBaseReg = false;

  /// The scale of any complex addressing.
  int64_t Scale = 0;

  /// The list of "base" registers for this use. When this is non-empty. The
  /// canonical representation of a formula is
  /// 1. BaseRegs.size > 1 implies ScaledReg != NULL and
  /// 2. ScaledReg != NULL implies Scale != 1 || !BaseRegs.empty().
  /// 3. The reg containing recurrent expr related with currect loop in the
  /// formula should be put in the ScaledReg.
  /// #1 enforces that the scaled register is always used when at least two
  /// registers are needed by the formula: e.g., reg1 + reg2 is reg1 + 1 * reg2.
  /// #2 enforces that 1 * reg is reg.
  /// #3 ensures invariant regs with respect to current loop can be combined
  /// together in LSR codegen.
  /// This invariant can be temporarily broken while building a formula.
  /// However, every formula inserted into the LSRInstance must be in canonical
  /// form.
  SmallVector<const SCEV *, 4> BaseRegs;

  /// The 'scaled' register for this use. This should be non-null when Scale is
  /// not zero.
  const SCEV *ScaledReg = nullptr;

  /// An additional constant offset which added near the use. This requires a
  /// temporary register, but the offset itself can live in an add immediate
  /// field rather than a register.
  Immediate UnfoldedOffset = Immediate::getZero();

  /// The type of this formula, if it has one, or null otherwise. This type
  /// is meaningless except for the bit size.
  Type *Ty = nullptr;

  Formula() = default;

  void initialMatch(const SCEV *S, Loop *L, ScalarEvolution &SE);

  bool isCanonical(const Loop &L) const;

  void canonicalize(const Loop &L);

  bool unscale();

  bool hasZeroEnd() const;

  size_t getNumRegs() const;

  void deleteBaseReg(const SCEV *&S);

  bool referencesReg(const SCEV *S) const;
  bool hasRegsUsedByUsesOtherThan(size_t LUIdx,
                                  const RegUseTracker &RegUses) const;


  Type *baseType() const;
  Type *scaleType() const;

  void print(raw_ostream &OS) const;
  void dump() const;
};

} // end anonymous namespace

/// Recursion helper for initialMatch.
static void DoInitialMatch(const SCEV *S, Loop *L,
                           SmallVectorImpl<const SCEV *> &Good,
                           SmallVectorImpl<const SCEV *> &Bad,
                           ScalarEvolution &SE) {
  // Collect expressions which properly dominate the loop header.
  if (SE.properlyDominates(S, L->getHeader())) {
    Good.push_back(S);
    return;
  }

  // Look at add operands.
  if (const SCEVAddExpr *Add = dyn_cast<SCEVAddExpr>(S)) {
    for (const SCEV *S : Add->operands())
      DoInitialMatch(S, L, Good, Bad, SE);
    return;
  }

  // Look at addrec operands.
  if (const SCEVAddRecExpr *AR = dyn_cast<SCEVAddRecExpr>(S))
    if (!AR->getStart()->isZero() && AR->isAffine()) {
      DoInitialMatch(AR->getStart(), L, Good, Bad, SE);
      DoInitialMatch(SE.getAddRecExpr(SE.getConstant(AR->getType(), 0),
                                      AR->getStepRecurrence(SE),
                                      // FIXME: AR->getNoWrapFlags()
                                      AR->getLoop(), SCEV::FlagAnyWrap),
                     L, Good, Bad, SE);
      return;
    }

  // Handle a multiplication by -1 (negation) if it didn't fold.
  if (const SCEVMulExpr *Mul = dyn_cast<SCEVMulExpr>(S))
    if (Mul->getOperand(0)->isAllOnesValue()) {
      SmallVector<const SCEV *, 4> Ops(drop_begin(Mul->operands()));
      const SCEV *NewMul = SE.getMulExpr(Ops);

      SmallVector<const SCEV *, 4> MyGood;
      SmallVector<const SCEV *, 4> MyBad;
      DoInitialMatch(NewMul, L, MyGood, MyBad, SE);
      const SCEV *NegOne = SE.getSCEV(ConstantInt::getAllOnesValue(
        SE.getEffectiveSCEVType(NewMul->getType())));
      for (const SCEV *S : MyGood)
        Good.push_back(SE.getMulExpr(NegOne, S));
      for (const SCEV *S : MyBad)
        Bad.push_back(SE.getMulExpr(NegOne, S));
      return;
    }

  // Ok, we can't do anything interesting. Just stuff the whole thing into a
  // register and hope for the best.
  Bad.push_back(S);
}

/// Incorporate loop-variant parts of S into this Formula, attempting to keep
/// all loop-invariant and loop-computable values in a single base register.
void Formula::initialMatch(const SCEV *S, Loop *L, ScalarEvolution &SE) {
  SmallVector<const SCEV *, 4> Good;
  SmallVector<const SCEV *, 4> Bad;
  DoInitialMatch(S, L, Good, Bad, SE);
  if (!Good.empty()) {
    const SCEV *Sum = SE.getAddExpr(Good);
    if (!Sum->isZero())
      BaseRegs.push_back(Sum);
    HasBaseReg = true;
  }
  if (!Bad.empty()) {
    const SCEV *Sum = SE.getAddExpr(Bad);
    if (!Sum->isZero())
      BaseRegs.push_back(Sum);
    HasBaseReg = true;
  }
  canonicalize(*L);
  Ty = !BaseRegs.empty() ? BaseRegs.front()->getType()
       : ScaledReg       ? ScaledReg->getType()
       : BaseGV          ? BaseGV->getType()
                         : nullptr;
}

static bool containsAddRecDependentOnLoop(const SCEV *S, const Loop &L) {
  return SCEVExprContains(S, [&L](const SCEV *S) {
    return isa<SCEVAddRecExpr>(S) && (cast<SCEVAddRecExpr>(S)->getLoop() == &L);
  });
}

/// Check whether or not this formula satisfies the canonical
/// representation.
/// \see Formula::BaseRegs.
bool Formula::isCanonical(const Loop &L) const {
  if (!ScaledReg)
    return BaseRegs.size() <= 1;

  if (Scale != 1)
    return true;

  if (Scale == 1 && BaseRegs.empty())
    return false;

  if (containsAddRecDependentOnLoop(ScaledReg, L))
    return true;

  // If ScaledReg is not a recurrent expr, or it is but its loop is not current
  // loop, meanwhile BaseRegs contains a recurrent expr reg related with current
  // loop, we want to swap the reg in BaseRegs with ScaledReg.
  return none_of(BaseRegs, [&L](const SCEV *S) {
    return containsAddRecDependentOnLoop(S, L);
  });
}

/// Helper method to morph a formula into its canonical representation.
/// \see Formula::BaseRegs.
/// Every formula having more than one base register, must use the ScaledReg
/// field. Otherwise, we would have to do special cases everywhere in LSR
/// to treat reg1 + reg2 + ... the same way as reg1 + 1*reg2 + ...
/// On the other hand, 1*reg should be canonicalized into reg.
void Formula::canonicalize(const Loop &L) {
  if (isCanonical(L))
    return;

  if (BaseRegs.empty()) {
    // No base reg? Use scale reg with scale = 1 as such.
    assert(ScaledReg && "Expected 1*reg => reg");
    assert(Scale == 1 && "Expected 1*reg => reg");
    BaseRegs.push_back(ScaledReg);
    Scale = 0;
    ScaledReg = nullptr;
    return;
  }

  // Keep the invariant sum in BaseRegs and one of the variant sum in ScaledReg.
  if (!ScaledReg) {
    ScaledReg = BaseRegs.pop_back_val();
    Scale = 1;
  }

  // If ScaledReg is an invariant with respect to L, find the reg from
  // BaseRegs containing the recurrent expr related with Loop L. Swap the
  // reg with ScaledReg.
  if (!containsAddRecDependentOnLoop(ScaledReg, L)) {
    auto I = find_if(BaseRegs, [&L](const SCEV *S) {
      return containsAddRecDependentOnLoop(S, L);
    });
    if (I != BaseRegs.end())
      std::swap(ScaledReg, *I);
  }
  assert(isCanonical(L) && "Failed to canonicalize?");
}

/// Get rid of the scale in the formula.
/// In other words, this method morphes reg1 + 1*reg2 into reg1 + reg2.
/// \return true if it was possible to get rid of the scale, false otherwise.
/// \note After this operation the formula may not be in the canonical form.
bool Formula::unscale() {
  if (Scale != 1)
    return false;
  Scale = 0;
  BaseRegs.push_back(ScaledReg);
  ScaledReg = nullptr;
  return true;
}

bool Formula::hasZeroEnd() const {
  if (UnfoldedOffset || BaseOffset)
    return false;
  if (BaseRegs.size() != 1 || ScaledReg)
    return false;
  return true;
}

/// Return the total number of register operands used by this formula. This does
/// not include register uses implied by non-constant addrec strides.
size_t Formula::getNumRegs() const {
  return !!ScaledReg + BaseRegs.size();
}

/// Delete the given base reg from the BaseRegs list.
void Formula::deleteBaseReg(const SCEV *&S) {
  if (&S != &BaseRegs.back())
    std::swap(S, BaseRegs.back());
  BaseRegs.pop_back();
}

/// Test if this formula references the given register.
bool Formula::referencesReg(const SCEV *S) const {
  return S == ScaledReg || is_contained(BaseRegs, S);
}

/// Test whether this formula uses registers which are used by uses other than
/// the use with the given index.
bool Formula::hasRegsUsedByUsesOtherThan(size_t LUIdx,
                                         const RegUseTracker &RegUses) const {
  if (ScaledReg)
    if (RegUses.isRegUsedByUsesOtherThan(ScaledReg, LUIdx))
      return true;
  for (const SCEV *BaseReg : BaseRegs)
    if (RegUses.isRegUsedByUsesOtherThan(BaseReg, LUIdx))
      return true;
  return false;
}

Type *Formula::baseType() const {
  if (BaseRegs.empty())
    return nullptr;
  return BaseRegs.front()->getType();
}

Type *Formula::scaleType() const {
  if (!ScaledReg)
    return nullptr;
  return ScaledReg->getType();
}

#if !defined(NDEBUG) || defined(LLVM_ENABLE_DUMP)
void Formula::print(raw_ostream &OS) const {
  bool First = true;
  if (BaseGV) {
    if (!First) OS << " + "; else First = false;
    BaseGV->printAsOperand(OS, /*PrintType=*/false);
  }
  if (BaseOffset.isNonZero()) {
    if (!First) OS << " + "; else First = false;
    OS << BaseOffset;
  }
  for (const SCEV *BaseReg : BaseRegs) {
    if (!First) OS << " + "; else First = false;
    OS << "reg(" << *BaseReg << ')';
  }
  if (HasBaseReg && BaseRegs.empty()) {
    if (!First) OS << " + "; else First = false;
    OS << "**error: HasBaseReg**";
  } else if (!HasBaseReg && !BaseRegs.empty()) {
    if (!First) OS << " + "; else First = false;
    OS << "**error: !HasBaseReg**";
  }
  if (Scale != 0) {
    if (!First) OS << " + "; else First = false;
    OS << Scale << "*reg(";
    if (ScaledReg)
      OS << *ScaledReg;
    else
      OS << "<unknown>";
    OS << ')';
  }
  if (UnfoldedOffset.isNonZero()) {
    if (!First) OS << " + ";
    OS << "imm(" << UnfoldedOffset << ')';
  }
}

LLVM_DUMP_METHOD void Formula::dump() const {
  print(errs()); errs() << '\n';
}
#endif

/// Return true if the given addrec can be sign-extended without changing its
/// value.
static bool isAddRecSExtable(const SCEVAddRecExpr *AR, ScalarEvolution &SE) {
  Type *WideTy =
    IntegerType::get(SE.getContext(), SE.getTypeSizeInBits(AR->getType()) + 1);
  return isa<SCEVAddRecExpr>(SE.getSignExtendExpr(AR, WideTy));
}

/// Return true if the given add can be sign-extended without changing its
/// value.
static bool isAddSExtable(const SCEVAddExpr *A, ScalarEvolution &SE) {
  Type *WideTy =
    IntegerType::get(SE.getContext(), SE.getTypeSizeInBits(A->getType()) + 1);
  return isa<SCEVAddExpr>(SE.getSignExtendExpr(A, WideTy));
}

/// Return true if the given mul can be sign-extended without changing its
/// value.
static bool isMulSExtable(const SCEVMulExpr *M, ScalarEvolution &SE) {
  Type *WideTy =
    IntegerType::get(SE.getContext(),
                     SE.getTypeSizeInBits(M->getType()) * M->getNumOperands());
  return isa<SCEVMulExpr>(SE.getSignExtendExpr(M, WideTy));
}

/// Return an expression for LHS /s RHS, if it can be determined and if the
/// remainder is known to be zero, or null otherwise. If IgnoreSignificantBits
/// is true, expressions like (X * Y) /s Y are simplified to X, ignoring that
/// the multiplication may overflow, which is useful when the result will be
/// used in a context where the most significant bits are ignored.
static const SCEV *getExactSDiv(const SCEV *LHS, const SCEV *RHS,
                                ScalarEvolution &SE,
                                bool IgnoreSignificantBits = false) {
  // Handle the trivial case, which works for any SCEV type.
  if (LHS == RHS)
    return SE.getConstant(LHS->getType(), 1);

  // Handle a few RHS special cases.
  const SCEVConstant *RC = dyn_cast<SCEVConstant>(RHS);
  if (RC) {
    const APInt &RA = RC->getAPInt();
    // Handle x /s -1 as x * -1, to give ScalarEvolution a chance to do
    // some folding.
    if (RA.isAllOnes()) {
      if (LHS->getType()->isPointerTy())
        return nullptr;
      return SE.getMulExpr(LHS, RC);
    }
    // Handle x /s 1 as x.
    if (RA == 1)
      return LHS;
  }

  // Check for a division of a constant by a constant.
  if (const SCEVConstant *C = dyn_cast<SCEVConstant>(LHS)) {
    if (!RC)
      return nullptr;
    const APInt &LA = C->getAPInt();
    const APInt &RA = RC->getAPInt();
    if (LA.srem(RA) != 0)
      return nullptr;
    return SE.getConstant(LA.sdiv(RA));
  }

  // Distribute the sdiv over addrec operands, if the addrec doesn't overflow.
  if (const SCEVAddRecExpr *AR = dyn_cast<SCEVAddRecExpr>(LHS)) {
    if ((IgnoreSignificantBits || isAddRecSExtable(AR, SE)) && AR->isAffine()) {
      const SCEV *Step = getExactSDiv(AR->getStepRecurrence(SE), RHS, SE,
                                      IgnoreSignificantBits);
      if (!Step) return nullptr;
      const SCEV *Start = getExactSDiv(AR->getStart(), RHS, SE,
                                       IgnoreSignificantBits);
      if (!Start) return nullptr;
      // FlagNW is independent of the start value, step direction, and is
      // preserved with smaller magnitude steps.
      // FIXME: AR->getNoWrapFlags(SCEV::FlagNW)
      return SE.getAddRecExpr(Start, Step, AR->getLoop(), SCEV::FlagAnyWrap);
    }
    return nullptr;
  }

  // Distribute the sdiv over add operands, if the add doesn't overflow.
  if (const SCEVAddExpr *Add = dyn_cast<SCEVAddExpr>(LHS)) {
    if (IgnoreSignificantBits || isAddSExtable(Add, SE)) {
      SmallVector<const SCEV *, 8> Ops;
      for (const SCEV *S : Add->operands()) {
        const SCEV *Op = getExactSDiv(S, RHS, SE, IgnoreSignificantBits);
        if (!Op) return nullptr;
        Ops.push_back(Op);
      }
      return SE.getAddExpr(Ops);
    }
    return nullptr;
  }

  // Check for a multiply operand that we can pull RHS out of.
  if (const SCEVMulExpr *Mul = dyn_cast<SCEVMulExpr>(LHS)) {
    if (IgnoreSignificantBits || isMulSExtable(Mul, SE)) {
      // Handle special case C1*X*Y /s C2*X*Y.
      if (const SCEVMulExpr *MulRHS = dyn_cast<SCEVMulExpr>(RHS)) {
        if (IgnoreSignificantBits || isMulSExtable(MulRHS, SE)) {
          const SCEVConstant *LC = dyn_cast<SCEVConstant>(Mul->getOperand(0));
          const SCEVConstant *RC =
              dyn_cast<SCEVConstant>(MulRHS->getOperand(0));
          if (LC && RC) {
            SmallVector<const SCEV *, 4> LOps(drop_begin(Mul->operands()));
            SmallVector<const SCEV *, 4> ROps(drop_begin(MulRHS->operands()));
            if (LOps == ROps)
              return getExactSDiv(LC, RC, SE, IgnoreSignificantBits);
          }
        }
      }

      SmallVector<const SCEV *, 4> Ops;
      bool Found = false;
      for (const SCEV *S : Mul->operands()) {
        if (!Found)
          if (const SCEV *Q = getExactSDiv(S, RHS, SE,
                                           IgnoreSignificantBits)) {
            S = Q;
            Found = true;
          }
        Ops.push_back(S);
      }
      return Found ? SE.getMulExpr(Ops) : nullptr;
    }
    return nullptr;
  }

  // Otherwise we don't know.
  return nullptr;
}

/// If S involves the addition of a constant integer value, return that integer
/// value, and mutate S to point to a new SCEV with that value excluded.
static Immediate ExtractImmediate(const SCEV *&S, ScalarEvolution &SE) {
  if (const SCEVConstant *C = dyn_cast<SCEVConstant>(S)) {
    if (C->getAPInt().getSignificantBits() <= 64) {
      S = SE.getConstant(C->getType(), 0);
      return Immediate::getFixed(C->getValue()->getSExtValue());
    }
  } else if (const SCEVAddExpr *Add = dyn_cast<SCEVAddExpr>(S)) {
    SmallVector<const SCEV *, 8> NewOps(Add->operands());
    Immediate Result = ExtractImmediate(NewOps.front(), SE);
    if (Result.isNonZero())
      S = SE.getAddExpr(NewOps);
    return Result;
  } else if (const SCEVAddRecExpr *AR = dyn_cast<SCEVAddRecExpr>(S)) {
    SmallVector<const SCEV *, 8> NewOps(AR->operands());
    Immediate Result = ExtractImmediate(NewOps.front(), SE);
    if (Result.isNonZero())
      S = SE.getAddRecExpr(NewOps, AR->getLoop(),
                           // FIXME: AR->getNoWrapFlags(SCEV::FlagNW)
                           SCEV::FlagAnyWrap);
    return Result;
  } else if (EnableVScaleImmediates)
    if (const SCEVMulExpr *M = dyn_cast<SCEVMulExpr>(S))
      if (const SCEVConstant *C = dyn_cast<SCEVConstant>(M->getOperand(0)))
        if (isa<SCEVVScale>(M->getOperand(1))) {
          S = SE.getConstant(M->getType(), 0);
          return Immediate::getScalable(C->getValue()->getSExtValue());
        }
  return Immediate::getZero();
}

/// If S involves the addition of a GlobalValue address, return that symbol, and
/// mutate S to point to a new SCEV with that value excluded.
static GlobalValue *ExtractSymbol(const SCEV *&S, ScalarEvolution &SE) {
  if (const SCEVUnknown *U = dyn_cast<SCEVUnknown>(S)) {
    if (GlobalValue *GV = dyn_cast<GlobalValue>(U->getValue())) {
      S = SE.getConstant(GV->getType(), 0);
      return GV;
    }
  } else if (const SCEVAddExpr *Add = dyn_cast<SCEVAddExpr>(S)) {
    SmallVector<const SCEV *, 8> NewOps(Add->operands());
    GlobalValue *Result = ExtractSymbol(NewOps.back(), SE);
    if (Result)
      S = SE.getAddExpr(NewOps);
    return Result;
  } else if (const SCEVAddRecExpr *AR = dyn_cast<SCEVAddRecExpr>(S)) {
    SmallVector<const SCEV *, 8> NewOps(AR->operands());
    GlobalValue *Result = ExtractSymbol(NewOps.front(), SE);
    if (Result)
      S = SE.getAddRecExpr(NewOps, AR->getLoop(),
                           // FIXME: AR->getNoWrapFlags(SCEV::FlagNW)
                           SCEV::FlagAnyWrap);
    return Result;
  }
  return nullptr;
}

/// Returns true if the specified instruction is using the specified value as an
/// address.
static bool isAddressUse(const TargetTransformInfo &TTI,
                         Instruction *Inst, Value *OperandVal) {
  bool isAddress = isa<LoadInst>(Inst);
  if (StoreInst *SI = dyn_cast<StoreInst>(Inst)) {
    if (SI->getPointerOperand() == OperandVal)
      isAddress = true;
  } else if (IntrinsicInst *II = dyn_cast<IntrinsicInst>(Inst)) {
    // Addressing modes can also be folded into prefetches and a variety
    // of intrinsics.
    switch (II->getIntrinsicID()) {
    case Intrinsic::memset:
    case Intrinsic::prefetch:
    case Intrinsic::masked_load:
      if (II->getArgOperand(0) == OperandVal)
        isAddress = true;
      break;
    case Intrinsic::masked_store:
      if (II->getArgOperand(1) == OperandVal)
        isAddress = true;
      break;
    case Intrinsic::memmove:
    case Intrinsic::memcpy:
      if (II->getArgOperand(0) == OperandVal ||
          II->getArgOperand(1) == OperandVal)
        isAddress = true;
      break;
    default: {
      MemIntrinsicInfo IntrInfo;
      if (TTI.getTgtMemIntrinsic(II, IntrInfo)) {
        if (IntrInfo.PtrVal == OperandVal)
          isAddress = true;
      }
    }
    }
  } else if (AtomicRMWInst *RMW = dyn_cast<AtomicRMWInst>(Inst)) {
    if (RMW->getPointerOperand() == OperandVal)
      isAddress = true;
  } else if (AtomicCmpXchgInst *CmpX = dyn_cast<AtomicCmpXchgInst>(Inst)) {
    if (CmpX->getPointerOperand() == OperandVal)
      isAddress = true;
  }
  return isAddress;
}

/// Return the type of the memory being accessed.
static MemAccessTy getAccessType(const TargetTransformInfo &TTI,
                                 Instruction *Inst, Value *OperandVal) {
  MemAccessTy AccessTy = MemAccessTy::getUnknown(Inst->getContext());

  // First get the type of memory being accessed.
  if (Type *Ty = Inst->getAccessType())
    AccessTy.MemTy = Ty;

  // Then get the pointer address space.
  if (const StoreInst *SI = dyn_cast<StoreInst>(Inst)) {
    AccessTy.AddrSpace = SI->getPointerAddressSpace();
  } else if (const LoadInst *LI = dyn_cast<LoadInst>(Inst)) {
    AccessTy.AddrSpace = LI->getPointerAddressSpace();
  } else if (const AtomicRMWInst *RMW = dyn_cast<AtomicRMWInst>(Inst)) {
    AccessTy.AddrSpace = RMW->getPointerAddressSpace();
  } else if (const AtomicCmpXchgInst *CmpX = dyn_cast<AtomicCmpXchgInst>(Inst)) {
    AccessTy.AddrSpace = CmpX->getPointerAddressSpace();
  } else if (IntrinsicInst *II = dyn_cast<IntrinsicInst>(Inst)) {
    switch (II->getIntrinsicID()) {
    case Intrinsic::prefetch:
    case Intrinsic::memset:
      AccessTy.AddrSpace = II->getArgOperand(0)->getType()->getPointerAddressSpace();
      AccessTy.MemTy = OperandVal->getType();
      break;
    case Intrinsic::memmove:
    case Intrinsic::memcpy:
      AccessTy.AddrSpace = OperandVal->getType()->getPointerAddressSpace();
      AccessTy.MemTy = OperandVal->getType();
      break;
    case Intrinsic::masked_load:
      AccessTy.AddrSpace =
          II->getArgOperand(0)->getType()->getPointerAddressSpace();
      break;
    case Intrinsic::masked_store:
      AccessTy.AddrSpace =
          II->getArgOperand(1)->getType()->getPointerAddressSpace();
      break;
    default: {
      MemIntrinsicInfo IntrInfo;
      if (TTI.getTgtMemIntrinsic(II, IntrInfo) && IntrInfo.PtrVal) {
        AccessTy.AddrSpace
          = IntrInfo.PtrVal->getType()->getPointerAddressSpace();
      }

      break;
    }
    }
  }

  return AccessTy;
}

/// Return true if this AddRec is already a phi in its loop.
static bool isExistingPhi(const SCEVAddRecExpr *AR, ScalarEvolution &SE) {
  for (PHINode &PN : AR->getLoop()->getHeader()->phis()) {
    if (SE.isSCEVable(PN.getType()) &&
        (SE.getEffectiveSCEVType(PN.getType()) ==
         SE.getEffectiveSCEVType(AR->getType())) &&
        SE.getSCEV(&PN) == AR)
      return true;
  }
  return false;
}

/// Check if expanding this expression is likely to incur significant cost. This
/// is tricky because SCEV doesn't track which expressions are actually computed
/// by the current IR.
///
/// We currently allow expansion of IV increments that involve adds,
/// multiplication by constants, and AddRecs from existing phis.
///
/// TODO: Allow UDivExpr if we can find an existing IV increment that is an
/// obvious multiple of the UDivExpr.
static bool isHighCostExpansion(const SCEV *S,
                                SmallPtrSetImpl<const SCEV*> &Processed,
                                ScalarEvolution &SE) {
  // Zero/One operand expressions
  switch (S->getSCEVType()) {
  case scUnknown:
  case scConstant:
  case scVScale:
    return false;
  case scTruncate:
    return isHighCostExpansion(cast<SCEVTruncateExpr>(S)->getOperand(),
                               Processed, SE);
  case scZeroExtend:
    return isHighCostExpansion(cast<SCEVZeroExtendExpr>(S)->getOperand(),
                               Processed, SE);
  case scSignExtend:
    return isHighCostExpansion(cast<SCEVSignExtendExpr>(S)->getOperand(),
                               Processed, SE);
  default:
    break;
  }

  if (!Processed.insert(S).second)
    return false;

  if (const SCEVAddExpr *Add = dyn_cast<SCEVAddExpr>(S)) {
    for (const SCEV *S : Add->operands()) {
      if (isHighCostExpansion(S, Processed, SE))
        return true;
    }
    return false;
  }

  if (const SCEVMulExpr *Mul = dyn_cast<SCEVMulExpr>(S)) {
    if (Mul->getNumOperands() == 2) {
      // Multiplication by a constant is ok
      if (isa<SCEVConstant>(Mul->getOperand(0)))
        return isHighCostExpansion(Mul->getOperand(1), Processed, SE);

      // If we have the value of one operand, check if an existing
      // multiplication already generates this expression.
      if (const SCEVUnknown *U = dyn_cast<SCEVUnknown>(Mul->getOperand(1))) {
        Value *UVal = U->getValue();
        for (User *UR : UVal->users()) {
          // If U is a constant, it may be used by a ConstantExpr.
          Instruction *UI = dyn_cast<Instruction>(UR);
          if (UI && UI->getOpcode() == Instruction::Mul &&
              SE.isSCEVable(UI->getType())) {
            return SE.getSCEV(UI) == Mul;
          }
        }
      }
    }
  }

  if (const SCEVAddRecExpr *AR = dyn_cast<SCEVAddRecExpr>(S)) {
    if (isExistingPhi(AR, SE))
      return false;
  }

  // Fow now, consider any other type of expression (div/mul/min/max) high cost.
  return true;
}

namespace {

class LSRUse;

} // end anonymous namespace

/// Check if the addressing mode defined by \p F is completely
/// folded in \p LU at isel time.
/// This includes address-mode folding and special icmp tricks.
/// This function returns true if \p LU can accommodate what \p F
/// defines and up to 1 base + 1 scaled + offset.
/// In other words, if \p F has several base registers, this function may
/// still return true. Therefore, users still need to account for
/// additional base registers and/or unfolded offsets to derive an
/// accurate cost model.
static bool isAMCompletelyFolded(const TargetTransformInfo &TTI,
                                 const LSRUse &LU, const Formula &F);

// Get the cost of the scaling factor used in F for LU.
static InstructionCost getScalingFactorCost(const TargetTransformInfo &TTI,
                                            const LSRUse &LU, const Formula &F,
                                            const Loop &L);

namespace {

/// This class is used to measure and compare candidate formulae.
class Cost {
  const Loop *L = nullptr;
  ScalarEvolution *SE = nullptr;
  const TargetTransformInfo *TTI = nullptr;
  TargetTransformInfo::LSRCost C;
  TTI::AddressingModeKind AMK = TTI::AMK_None;

public:
  Cost() = delete;
  Cost(const Loop *L, ScalarEvolution &SE, const TargetTransformInfo &TTI,
       TTI::AddressingModeKind AMK) :
    L(L), SE(&SE), TTI(&TTI), AMK(AMK) {
    C.Insns = 0;
    C.NumRegs = 0;
    C.AddRecCost = 0;
    C.NumIVMuls = 0;
    C.NumBaseAdds = 0;
    C.ImmCost = 0;
    C.SetupCost = 0;
    C.ScaleCost = 0;
  }

  bool isLess(const Cost &Other) const;

  void Lose();

#ifndef NDEBUG
  // Once any of the metrics loses, they must all remain losers.
  bool isValid() {
    return ((C.Insns | C.NumRegs | C.AddRecCost | C.NumIVMuls | C.NumBaseAdds
             | C.ImmCost | C.SetupCost | C.ScaleCost) != ~0u)
      || ((C.Insns & C.NumRegs & C.AddRecCost & C.NumIVMuls & C.NumBaseAdds
           & C.ImmCost & C.SetupCost & C.ScaleCost) == ~0u);
  }
#endif

  bool isLoser() {
    assert(isValid() && "invalid cost");
    return C.NumRegs == ~0u;
  }

  void RateFormula(const Formula &F,
                   SmallPtrSetImpl<const SCEV *> &Regs,
                   const DenseSet<const SCEV *> &VisitedRegs,
                   const LSRUse &LU,
                   SmallPtrSetImpl<const SCEV *> *LoserRegs = nullptr);

  void print(raw_ostream &OS) const;
  void dump() const;

private:
  void RateRegister(const Formula &F, const SCEV *Reg,
                    SmallPtrSetImpl<const SCEV *> &Regs);
  void RatePrimaryRegister(const Formula &F, const SCEV *Reg,
                           SmallPtrSetImpl<const SCEV *> &Regs,
                           SmallPtrSetImpl<const SCEV *> *LoserRegs);
};

/// An operand value in an instruction which is to be replaced with some
/// equivalent, possibly strength-reduced, replacement.
struct LSRFixup {
  /// The instruction which will be updated.
  Instruction *UserInst = nullptr;

  /// The operand of the instruction which will be replaced. The operand may be
  /// used more than once; every instance will be replaced.
  Value *OperandValToReplace = nullptr;

  /// If this user is to use the post-incremented value of an induction
  /// variable, this set is non-empty and holds the loops associated with the
  /// induction variable.
  PostIncLoopSet PostIncLoops;

  /// A constant offset to be added to the LSRUse expression.  This allows
  /// multiple fixups to share the same LSRUse with different offsets, for
  /// example in an unrolled loop.
  Immediate Offset = Immediate::getZero();

  LSRFixup() = default;

  bool isUseFullyOutsideLoop(const Loop *L) const;

  void print(raw_ostream &OS) const;
  void dump() const;
};

/// A DenseMapInfo implementation for holding DenseMaps and DenseSets of sorted
/// SmallVectors of const SCEV*.
struct UniquifierDenseMapInfo {
  static SmallVector<const SCEV *, 4> getEmptyKey() {
    SmallVector<const SCEV *, 4>  V;
    V.push_back(reinterpret_cast<const SCEV *>(-1));
    return V;
  }

  static SmallVector<const SCEV *, 4> getTombstoneKey() {
    SmallVector<const SCEV *, 4> V;
    V.push_back(reinterpret_cast<const SCEV *>(-2));
    return V;
  }

  static unsigned getHashValue(const SmallVector<const SCEV *, 4> &V) {
    return static_cast<unsigned>(hash_combine_range(V.begin(), V.end()));
  }

  static bool isEqual(const SmallVector<const SCEV *, 4> &LHS,
                      const SmallVector<const SCEV *, 4> &RHS) {
    return LHS == RHS;
  }
};

/// This class holds the state that LSR keeps for each use in IVUsers, as well
/// as uses invented by LSR itself. It includes information about what kinds of
/// things can be folded into the user, information about the user itself, and
/// information about how the use may be satisfied.  TODO: Represent multiple
/// users of the same expression in common?
class LSRUse {
  DenseSet<SmallVector<const SCEV *, 4>, UniquifierDenseMapInfo> Uniquifier;

public:
  /// An enum for a kind of use, indicating what types of scaled and immediate
  /// operands it might support.
  enum KindType {
    Basic,   ///< A normal use, with no folding.
    Special, ///< A special case of basic, allowing -1 scales.
    Address, ///< An address use; folding according to TargetLowering
    ICmpZero ///< An equality icmp with both operands folded into one.
    // TODO: Add a generic icmp too?
  };

  using SCEVUseKindPair = PointerIntPair<const SCEV *, 2, KindType>;

  KindType Kind;
  MemAccessTy AccessTy;

  /// The list of operands which are to be replaced.
  SmallVector<LSRFixup, 8> Fixups;

  /// Keep track of the min and max offsets of the fixups.
  Immediate MinOffset = Immediate::getFixedMax();
  Immediate MaxOffset = Immediate::getFixedMin();

  /// This records whether all of the fixups using this LSRUse are outside of
  /// the loop, in which case some special-case heuristics may be used.
  bool AllFixupsOutsideLoop = true;

  /// RigidFormula is set to true to guarantee that this use will be associated
  /// with a single formula--the one that initially matched. Some SCEV
  /// expressions cannot be expanded. This allows LSR to consider the registers
  /// used by those expressions without the need to expand them later after
  /// changing the formula.
  bool RigidFormula = false;

  /// This records the widest use type for any fixup using this
  /// LSRUse. FindUseWithSimilarFormula can't consider uses with different max
  /// fixup widths to be equivalent, because the narrower one may be relying on
  /// the implicit truncation to truncate away bogus bits.
  Type *WidestFixupType = nullptr;

  /// A list of ways to build a value that can satisfy this user.  After the
  /// list is populated, one of these is selected heuristically and used to
  /// formulate a replacement for OperandValToReplace in UserInst.
  SmallVector<Formula, 12> Formulae;

  /// The set of register candidates used by all formulae in this LSRUse.
  SmallPtrSet<const SCEV *, 4> Regs;

  LSRUse(KindType K, MemAccessTy AT) : Kind(K), AccessTy(AT) {}

  LSRFixup &getNewFixup() {
    Fixups.push_back(LSRFixup());
    return Fixups.back();
  }

  void pushFixup(LSRFixup &f) {
    Fixups.push_back(f);
    if (Immediate::isKnownGT(f.Offset, MaxOffset))
      MaxOffset = f.Offset;
    if (Immediate::isKnownLT(f.Offset, MinOffset))
      MinOffset = f.Offset;
  }

  bool HasFormulaWithSameRegs(const Formula &F) const;
  float getNotSelectedProbability(const SCEV *Reg) const;
  bool InsertFormula(const Formula &F, const Loop &L);
  void DeleteFormula(Formula &F);
  void RecomputeRegs(size_t LUIdx, RegUseTracker &Reguses);

  void print(raw_ostream &OS) const;
  void dump() const;
};

} // end anonymous namespace

static bool isAMCompletelyFolded(const TargetTransformInfo &TTI,
                                 LSRUse::KindType Kind, MemAccessTy AccessTy,
<<<<<<< HEAD
                                 GlobalValue *BaseGV, int64_t BaseOffset,
                                 bool HasBaseReg, Type *BaseType, int64_t Scale,
                                 Type *ScaleType, Instruction *Fixup = nullptr,
                                 int64_t ScalableOffset = 0);
=======
                                 GlobalValue *BaseGV, Immediate BaseOffset,
                                 bool HasBaseReg, int64_t Scale,
                                 Instruction *Fixup = nullptr);
>>>>>>> cd6750fa

static unsigned getSetupCost(const SCEV *Reg, unsigned Depth) {
  if (isa<SCEVUnknown>(Reg) || isa<SCEVConstant>(Reg))
    return 1;
  if (Depth == 0)
    return 0;
  if (const auto *S = dyn_cast<SCEVAddRecExpr>(Reg))
    return getSetupCost(S->getStart(), Depth - 1);
  if (auto S = dyn_cast<SCEVIntegralCastExpr>(Reg))
    return getSetupCost(S->getOperand(), Depth - 1);
  if (auto S = dyn_cast<SCEVNAryExpr>(Reg))
    return std::accumulate(S->operands().begin(), S->operands().end(), 0,
                           [&](unsigned i, const SCEV *Reg) {
                             return i + getSetupCost(Reg, Depth - 1);
                           });
  if (auto S = dyn_cast<SCEVUDivExpr>(Reg))
    return getSetupCost(S->getLHS(), Depth - 1) +
           getSetupCost(S->getRHS(), Depth - 1);
  return 0;
}

/// Tally up interesting quantities from the given register.
void Cost::RateRegister(const Formula &F, const SCEV *Reg,
                        SmallPtrSetImpl<const SCEV *> &Regs) {
  const DataLayout &DL = L->getHeader()->getModule()->getDataLayout();
  if (const SCEVAddRecExpr *AR = dyn_cast<SCEVAddRecExpr>(Reg)) {
    // If this is an addrec for another loop, it should be an invariant
    // with respect to L since L is the innermost loop (at least
    // for now LSR only handles innermost loops).
    if (AR->getLoop() != L) {
      // If the AddRec exists, consider it's register free and leave it alone.
      if (isExistingPhi(AR, *SE) && AMK != TTI::AMK_PostIndexed)
        return;

      // It is bad to allow LSR for current loop to add induction variables
      // for its sibling loops.
      if (!AR->getLoop()->contains(L)) {
        Lose();
        return;
      }

      // Otherwise, it will be an invariant with respect to Loop L.
      ++C.NumRegs;
      return;
    }

    unsigned LoopCost =
        DL.isLegalInteger(SE->getTypeSizeInBits(AR->getType())) ? 1 : 2;
    if (TTI->isIndexedLoadLegal(TTI->MIM_PostInc, AR->getType()) ||
        TTI->isIndexedStoreLegal(TTI->MIM_PostInc, AR->getType())) {

      // If the step size matches the base offset, we could use pre-indexed
      // addressing.
      if (AMK == TTI::AMK_PreIndexed && F.BaseOffset.isFixed()) {
        if (auto *Step = dyn_cast<SCEVConstant>(AR->getStepRecurrence(*SE)))
          if (Step->getAPInt() == F.BaseOffset.getFixedValue())
            LoopCost = 0;
      } else if (AMK == TTI::AMK_PostIndexed) {
        const SCEV *LoopStep = AR->getStepRecurrence(*SE);
        if (isa<SCEVConstant>(LoopStep)) {
          const SCEV *LoopStart = AR->getStart();
          if (!isa<SCEVConstant>(LoopStart) &&
              SE->isLoopInvariant(LoopStart, L))
            LoopCost = 0;
        }
      }
    }
    C.AddRecCost += LoopCost;

    // Add the step value register, if it needs one.
    // TODO: The non-affine case isn't precisely modeled here.
    if (!AR->isAffine() || !isa<SCEVConstant>(AR->getOperand(1))) {
      if (!Regs.count(AR->getOperand(1))) {
        RateRegister(F, AR->getOperand(1), Regs);
        if (isLoser())
          return;
      }
    }
  }
  ++C.NumRegs;

  // Rough heuristic; favor registers which don't require extra setup
  // instructions in the preheader.
  C.SetupCost += getSetupCost(Reg, SetupCostDepthLimit);
  // Ensure we don't, even with the recusion limit, produce invalid costs.
  C.SetupCost = std::min<unsigned>(C.SetupCost, 1 << 16);

  C.NumIVMuls += isa<SCEVMulExpr>(Reg) &&
               SE->hasComputableLoopEvolution(Reg, L);
}

/// Record this register in the set. If we haven't seen it before, rate
/// it. Optional LoserRegs provides a way to declare any formula that refers to
/// one of those regs an instant loser.
void Cost::RatePrimaryRegister(const Formula &F, const SCEV *Reg,
                               SmallPtrSetImpl<const SCEV *> &Regs,
                               SmallPtrSetImpl<const SCEV *> *LoserRegs) {
  if (LoserRegs && LoserRegs->count(Reg)) {
    Lose();
    return;
  }
  if (Regs.insert(Reg).second) {
    RateRegister(F, Reg, Regs);
    if (LoserRegs && isLoser())
      LoserRegs->insert(Reg);
  }
}

void Cost::RateFormula(const Formula &F,
                       SmallPtrSetImpl<const SCEV *> &Regs,
                       const DenseSet<const SCEV *> &VisitedRegs,
                       const LSRUse &LU,
                       SmallPtrSetImpl<const SCEV *> *LoserRegs) {
  if (isLoser())
    return;
  assert(F.isCanonical(*L) && "Cost is accurate only for canonical formula");
  // Tally up the registers.
  unsigned PrevAddRecCost = C.AddRecCost;
  unsigned PrevNumRegs = C.NumRegs;
  unsigned PrevNumBaseAdds = C.NumBaseAdds;
  if (const SCEV *ScaledReg = F.ScaledReg) {
    if (VisitedRegs.count(ScaledReg)) {
      Lose();
      return;
    }
    RatePrimaryRegister(F, ScaledReg, Regs, LoserRegs);
    if (isLoser())
      return;
  }
  for (const SCEV *BaseReg : F.BaseRegs) {
    if (VisitedRegs.count(BaseReg)) {
      Lose();
      return;
    }
    RatePrimaryRegister(F, BaseReg, Regs, LoserRegs);
    if (isLoser())
      return;
  }

  // Determine how many (unfolded) adds we'll need inside the loop.
  size_t NumBaseParts = F.getNumRegs();
  size_t NumBaseAdds = 0;
  if (NumBaseParts > 1)
    // Do not count the base and a possible second register if the target
    // allows to fold 2 registers.
    NumBaseAdds +=
        NumBaseParts - (1 + (F.Scale && isAMCompletelyFolded(*TTI, LU, F)));
<<<<<<< HEAD
  NumBaseAdds += (F.UnfoldedOffset != 0);
=======
  C.NumBaseAdds += (F.UnfoldedOffset.isNonZero());
>>>>>>> cd6750fa

  // Accumulate non-free scaling amounts.
  C.ScaleCost += *getScalingFactorCost(*TTI, LU, F, *L).getValue();

  // Tally up the non-zero immediates.
  for (const LSRFixup &Fixup : LU.Fixups) {
<<<<<<< HEAD
    int64_t O = Fixup.Offset;
    int64_t Offset = (uint64_t)O + F.BaseOffset;
    if (F.BaseGV)
      C.ImmCost += 64; // Handle symbolic values conservatively.
                     // TODO: This should probably be the pointer size.
    else if (Offset != 0)
      C.ImmCost += APInt(64, Offset, true).getSignificantBits();

    // Check with target if this offset with this instruction is
    // specifically not supported.
    if (LU.Kind == LSRUse::Address && Offset != 0 &&
        !isAMCompletelyFolded(*TTI, LSRUse::Address, LU.AccessTy, F.BaseGV,
                              Offset, F.HasBaseReg, F.baseType(), F.Scale,
                              F.scaleType(), Fixup.UserInst))
      NumBaseAdds++;
=======
    if (Fixup.Offset.isCompatibleImmediate(F.BaseOffset)) {
      Immediate Offset = Fixup.Offset.addUnsigned(F.BaseOffset);
      if (F.BaseGV)
        C.ImmCost += 64; // Handle symbolic values conservatively.
                         // TODO: This should probably be the pointer size.
      else if (Offset.isNonZero())
        C.ImmCost +=
            APInt(64, Offset.getKnownMinValue(), true).getSignificantBits();

      // Check with target if this offset with this instruction is
      // specifically not supported.
      if (LU.Kind == LSRUse::Address && Offset.isNonZero() &&
          !isAMCompletelyFolded(*TTI, LSRUse::Address, LU.AccessTy, F.BaseGV,
                                Offset, F.HasBaseReg, F.Scale, Fixup.UserInst))
        C.NumBaseAdds++;
    } else {
      // Incompatible immediate type, increase cost to avoid using
      C.ImmCost += 2048;
    }
>>>>>>> cd6750fa
  }

  const DataLayout &DL = L->getHeader()->getModule()->getDataLayout();
  if (DL.isIllegalInteger(SE->getTypeSizeInBits(F.Ty)))
    NumBaseAdds *= 2;
  C.NumBaseAdds += NumBaseAdds;

  // If we don't count instruction cost exit here.
  if (!InsnsCost) {
    assert(isValid() && "invalid cost");
    return;
  }

  // Treat every new register that exceeds TTI.getNumberOfRegisters() - 1 as
  // additional instruction (at least fill).
  // TODO: Need distinguish register class?
  unsigned TTIRegNum = TTI->getNumberOfRegisters(
                       TTI->getRegisterClassForType(false, F.Ty)) - 1;
  if (C.NumRegs > TTIRegNum) {
    // Cost already exceeded TTIRegNum, then only newly added register can add
    // new instructions.
    if (PrevNumRegs > TTIRegNum)
      C.Insns += (C.NumRegs - PrevNumRegs);
    else
      C.Insns += (C.NumRegs - TTIRegNum);
  }

  // If ICmpZero formula ends with not 0, it could not be replaced by
  // just add or sub. We'll need to compare final result of AddRec.
  // That means we'll need an additional instruction. But if the target can
  // macro-fuse a compare with a branch, don't count this extra instruction.
  // For -10 + {0, +, 1}:
  // i = i + 1;
  // cmp i, 10
  //
  // For {-10, +, 1}:
  // i = i + 1;
  if (LU.Kind == LSRUse::ICmpZero && !F.hasZeroEnd() &&
      !TTI->canMacroFuseCmp())
    C.Insns++;
  // Each new AddRec adds 1 instruction to calculation.
  C.Insns += (C.AddRecCost - PrevAddRecCost);

  // BaseAdds adds instructions for unfolded registers.
  if (LU.Kind != LSRUse::ICmpZero)
    C.Insns += C.NumBaseAdds - PrevNumBaseAdds;
  assert(isValid() && "invalid cost");
}

/// Set this cost to a losing value.
void Cost::Lose() {
  C.Insns = std::numeric_limits<unsigned>::max();
  C.NumRegs = std::numeric_limits<unsigned>::max();
  C.AddRecCost = std::numeric_limits<unsigned>::max();
  C.NumIVMuls = std::numeric_limits<unsigned>::max();
  C.NumBaseAdds = std::numeric_limits<unsigned>::max();
  C.ImmCost = std::numeric_limits<unsigned>::max();
  C.SetupCost = std::numeric_limits<unsigned>::max();
  C.ScaleCost = std::numeric_limits<unsigned>::max();
}

/// Choose the lower cost.
bool Cost::isLess(const Cost &Other) const {
  if (InsnsCost.getNumOccurrences() > 0 && InsnsCost &&
      C.Insns != Other.C.Insns)
    return C.Insns < Other.C.Insns;
  return TTI->isLSRCostLess(C, Other.C);
}

#if !defined(NDEBUG) || defined(LLVM_ENABLE_DUMP)
void Cost::print(raw_ostream &OS) const {
  if (InsnsCost)
    OS << C.Insns << " instruction" << (C.Insns == 1 ? " " : "s ");
  OS << C.NumRegs << " reg" << (C.NumRegs == 1 ? "" : "s");
  if (C.AddRecCost != 0)
    OS << ", with addrec cost " << C.AddRecCost;
  if (C.NumIVMuls != 0)
    OS << ", plus " << C.NumIVMuls << " IV mul"
       << (C.NumIVMuls == 1 ? "" : "s");
  if (C.NumBaseAdds != 0)
    OS << ", plus " << C.NumBaseAdds << " base add"
       << (C.NumBaseAdds == 1 ? "" : "s");
  if (C.ScaleCost != 0)
    OS << ", plus " << C.ScaleCost << " scale cost";
  if (C.ImmCost != 0)
    OS << ", plus " << C.ImmCost << " imm cost";
  if (C.SetupCost != 0)
    OS << ", plus " << C.SetupCost << " setup cost";
}

LLVM_DUMP_METHOD void Cost::dump() const {
  print(errs()); errs() << '\n';
}
#endif

/// Test whether this fixup always uses its value outside of the given loop.
bool LSRFixup::isUseFullyOutsideLoop(const Loop *L) const {
  // PHI nodes use their value in their incoming blocks.
  if (const PHINode *PN = dyn_cast<PHINode>(UserInst)) {
    for (unsigned i = 0, e = PN->getNumIncomingValues(); i != e; ++i)
      if (PN->getIncomingValue(i) == OperandValToReplace &&
          L->contains(PN->getIncomingBlock(i)))
        return false;
    return true;
  }

  return !L->contains(UserInst);
}

#if !defined(NDEBUG) || defined(LLVM_ENABLE_DUMP)
void LSRFixup::print(raw_ostream &OS) const {
  OS << "UserInst=";
  // Store is common and interesting enough to be worth special-casing.
  if (StoreInst *Store = dyn_cast<StoreInst>(UserInst)) {
    OS << "store ";
    Store->getOperand(0)->printAsOperand(OS, /*PrintType=*/false);
  } else if (UserInst->getType()->isVoidTy())
    OS << UserInst->getOpcodeName();
  else
    UserInst->printAsOperand(OS, /*PrintType=*/false);

  OS << ", OperandValToReplace=";
  OperandValToReplace->printAsOperand(OS, /*PrintType=*/false);

  for (const Loop *PIL : PostIncLoops) {
    OS << ", PostIncLoop=";
    PIL->getHeader()->printAsOperand(OS, /*PrintType=*/false);
  }

  if (Offset.isNonZero())
    OS << ", Offset=" << Offset;
}

LLVM_DUMP_METHOD void LSRFixup::dump() const {
  print(errs()); errs() << '\n';
}
#endif

/// Test whether this use as a formula which has the same registers as the given
/// formula.
bool LSRUse::HasFormulaWithSameRegs(const Formula &F) const {
  SmallVector<const SCEV *, 4> Key = F.BaseRegs;
  if (F.ScaledReg) Key.push_back(F.ScaledReg);
  // Unstable sort by host order ok, because this is only used for uniquifying.
  llvm::sort(Key);
  return Uniquifier.count(Key);
}

/// The function returns a probability of selecting formula without Reg.
float LSRUse::getNotSelectedProbability(const SCEV *Reg) const {
  unsigned FNum = 0;
  for (const Formula &F : Formulae)
    if (F.referencesReg(Reg))
      FNum++;
  return ((float)(Formulae.size() - FNum)) / Formulae.size();
}

/// If the given formula has not yet been inserted, add it to the list, and
/// return true. Return false otherwise.  The formula must be in canonical form.
bool LSRUse::InsertFormula(const Formula &F, const Loop &L) {
  assert(F.isCanonical(L) && "Invalid canonical representation");

  if (!Formulae.empty() && RigidFormula)
    return false;

  SmallVector<const SCEV *, 4> Key = F.BaseRegs;
  if (F.ScaledReg) Key.push_back(F.ScaledReg);
  // Unstable sort by host order ok, because this is only used for uniquifying.
  llvm::sort(Key);

  if (!Uniquifier.insert(Key).second)
    return false;

  // Using a register to hold the value of 0 is not profitable.
  assert((!F.ScaledReg || !F.ScaledReg->isZero()) &&
         "Zero allocated in a scaled register!");
#ifndef NDEBUG
  for (const SCEV *BaseReg : F.BaseRegs)
    assert(!BaseReg->isZero() && "Zero allocated in a base register!");
#endif

  // Add the formula to the list.
  Formulae.push_back(F);

  // Record registers now being used by this use.
  Regs.insert(F.BaseRegs.begin(), F.BaseRegs.end());
  if (F.ScaledReg)
    Regs.insert(F.ScaledReg);

  return true;
}

/// Remove the given formula from this use's list.
void LSRUse::DeleteFormula(Formula &F) {
  if (&F != &Formulae.back())
    std::swap(F, Formulae.back());
  Formulae.pop_back();
}

/// Recompute the Regs field, and update RegUses.
void LSRUse::RecomputeRegs(size_t LUIdx, RegUseTracker &RegUses) {
  // Now that we've filtered out some formulae, recompute the Regs set.
  SmallPtrSet<const SCEV *, 4> OldRegs = std::move(Regs);
  Regs.clear();
  for (const Formula &F : Formulae) {
    if (F.ScaledReg) Regs.insert(F.ScaledReg);
    Regs.insert(F.BaseRegs.begin(), F.BaseRegs.end());
  }

  // Update the RegTracker.
  for (const SCEV *S : OldRegs)
    if (!Regs.count(S))
      RegUses.dropRegister(S, LUIdx);
}

#if !defined(NDEBUG) || defined(LLVM_ENABLE_DUMP)
void LSRUse::print(raw_ostream &OS) const {
  OS << "LSR Use: Kind=";
  switch (Kind) {
  case Basic:    OS << "Basic"; break;
  case Special:  OS << "Special"; break;
  case ICmpZero: OS << "ICmpZero"; break;
  case Address:
    OS << "Address of ";
    if (AccessTy.MemTy->isPointerTy())
      OS << "pointer"; // the full pointer type could be really verbose
    else {
      OS << *AccessTy.MemTy;
    }

    OS << " in addrspace(" << AccessTy.AddrSpace << ')';
  }

  OS << ", Offsets={";
  bool NeedComma = false;
  for (const LSRFixup &Fixup : Fixups) {
    if (NeedComma) OS << ',';
    OS << Fixup.Offset;
    NeedComma = true;
  }
  OS << '}';

  if (AllFixupsOutsideLoop)
    OS << ", all-fixups-outside-loop";

  if (WidestFixupType)
    OS << ", widest fixup type: " << *WidestFixupType;
}

LLVM_DUMP_METHOD void LSRUse::dump() const {
  print(errs()); errs() << '\n';
}
#endif

static bool isAMCompletelyFolded(const TargetTransformInfo &TTI,
                                 LSRUse::KindType Kind, MemAccessTy AccessTy,
<<<<<<< HEAD
                                 GlobalValue *BaseGV, int64_t BaseOffset,
                                 bool HasBaseReg, Type *BaseType, int64_t Scale,
                                 Type *ScaleType,
                                 Instruction *Fixup /*= nullptr*/,
                                 int64_t ScalableOffset) {
  switch (Kind) {
  case LSRUse::Address:
    return TTI.isLegalAddressingMode(AccessTy.MemTy, BaseGV, BaseOffset,
                                     HasBaseReg, BaseType, Scale, ScaleType,
                                     AccessTy.AddrSpace, Fixup, ScalableOffset);

=======
                                 GlobalValue *BaseGV, Immediate BaseOffset,
                                 bool HasBaseReg, int64_t Scale,
                                 Instruction *Fixup /* = nullptr */) {
  switch (Kind) {
  case LSRUse::Address: {
    int64_t FixedOffset =
        BaseOffset.isScalable() ? 0 : BaseOffset.getFixedValue();
    int64_t ScalableOffset =
        BaseOffset.isScalable() ? BaseOffset.getKnownMinValue() : 0;
    return TTI.isLegalAddressingMode(AccessTy.MemTy, BaseGV, FixedOffset,
                                     HasBaseReg, Scale, AccessTy.AddrSpace,
                                     Fixup, ScalableOffset);
  }
>>>>>>> cd6750fa
  case LSRUse::ICmpZero:
    // There's not even a target hook for querying whether it would be legal to
    // fold a GV into an ICmp.
    if (BaseGV)
      return false;

    // ICmp only has two operands; don't allow more than two non-trivial parts.
    if (Scale != 0 && HasBaseReg && BaseOffset.isNonZero())
      return false;

    // ICmp only supports no scale or a -1 scale, as we can "fold" a -1 scale by
    // putting the scaled register in the other operand of the icmp.
    if (Scale != 0 && Scale != -1)
      return false;

    // If we have low-level target information, ask the target if it can fold an
    // integer immediate on an icmp.
    if (BaseOffset.isNonZero()) {
      // We don't have an interface to query whether the target supports
      // icmpzero against scalable quantities yet.
      if (BaseOffset.isScalable())
        return false;

      // We have one of:
      // ICmpZero     BaseReg + BaseOffset => ICmp BaseReg, -BaseOffset
      // ICmpZero -1*ScaleReg + BaseOffset => ICmp ScaleReg, BaseOffset
      // Offs is the ICmp immediate.
      if (Scale == 0)
        // The cast does the right thing with
        // std::numeric_limits<int64_t>::min().
        BaseOffset = BaseOffset.getFixed(-(uint64_t)BaseOffset.getFixedValue());
      return TTI.isLegalICmpImmediate(BaseOffset.getFixedValue());
    }

    // ICmpZero BaseReg + -1*ScaleReg => ICmp BaseReg, ScaleReg
    return true;

  case LSRUse::Basic:
    // Only handle single-register values.
    return !BaseGV && Scale == 0 && BaseOffset.isZero();

  case LSRUse::Special:
    // Special case Basic to handle -1 scales.
    return !BaseGV && (Scale == 0 || Scale == -1) && BaseOffset.isZero();
  }

  llvm_unreachable("Invalid LSRUse Kind!");
}

static bool isAMCompletelyFolded(const TargetTransformInfo &TTI,
                                 Immediate MinOffset, Immediate MaxOffset,
                                 LSRUse::KindType Kind, MemAccessTy AccessTy,
<<<<<<< HEAD
                                 GlobalValue *BaseGV, int64_t BaseOffset,
                                 bool HasBaseReg, Type *BaseType, int64_t Scale,
                                 Type *ScaleType) {
=======
                                 GlobalValue *BaseGV, Immediate BaseOffset,
                                 bool HasBaseReg, int64_t Scale) {
  if (BaseOffset.isNonZero() &&
      (BaseOffset.isScalable() != MinOffset.isScalable() ||
       BaseOffset.isScalable() != MaxOffset.isScalable()))
    return false;
>>>>>>> cd6750fa
  // Check for overflow.
  int64_t Base = BaseOffset.getKnownMinValue();
  int64_t Min = MinOffset.getKnownMinValue();
  int64_t Max = MaxOffset.getKnownMinValue();
  if (((int64_t)((uint64_t)Base + Min) > Base) != (Min > 0))
    return false;
  MinOffset = Immediate::get((uint64_t)Base + Min, MinOffset.isScalable());
  if (((int64_t)((uint64_t)Base + Max) > Base) != (Max > 0))
    return false;
  MaxOffset = Immediate::get((uint64_t)Base + Max, MaxOffset.isScalable());

  return isAMCompletelyFolded(TTI, Kind, AccessTy, BaseGV, MinOffset,
                              HasBaseReg, BaseType, Scale, ScaleType) &&
         isAMCompletelyFolded(TTI, Kind, AccessTy, BaseGV, MaxOffset,
                              HasBaseReg, BaseType, Scale, ScaleType);
}

static bool isAMCompletelyFolded(const TargetTransformInfo &TTI,
                                 Immediate MinOffset, Immediate MaxOffset,
                                 LSRUse::KindType Kind, MemAccessTy AccessTy,
                                 const Formula &F, const Loop &L) {
  // For the purpose of isAMCompletelyFolded either having a canonical formula
  // or a scale not equal to zero is correct.
  // Problems may arise from non canonical formulae having a scale == 0.
  // Strictly speaking it would best to just rely on canonical formulae.
  // However, when we generate the scaled formulae, we first check that the
  // scaling factor is profitable before computing the actual ScaledReg for
  // compile time sake.
  assert((F.isCanonical(L) || F.Scale != 0));
  return isAMCompletelyFolded(TTI, MinOffset, MaxOffset, Kind, AccessTy,
                              F.BaseGV, F.BaseOffset, F.HasBaseReg,
                              F.baseType(), F.Scale, F.scaleType());
}

/// Test whether we know how to expand the current formula.
static bool isLegalUse(const TargetTransformInfo &TTI, Immediate MinOffset,
                       Immediate MaxOffset, LSRUse::KindType Kind,
                       MemAccessTy AccessTy, GlobalValue *BaseGV,
<<<<<<< HEAD
                       int64_t BaseOffset, bool HasBaseReg, Type *BaseType,
                       int64_t Scale, Type *ScaleType) {
=======
                       Immediate BaseOffset, bool HasBaseReg, int64_t Scale) {
>>>>>>> cd6750fa
  // We know how to expand completely foldable formulae.
  return isAMCompletelyFolded(TTI, MinOffset, MaxOffset, Kind, AccessTy, BaseGV,
                              BaseOffset, HasBaseReg, BaseType, Scale, ScaleType) ||
         // Or formulae that use a base register produced by a sum of base
         // registers.
         (Scale == 1 &&
          isAMCompletelyFolded(TTI, MinOffset, MaxOffset, Kind, AccessTy,
                               BaseGV, BaseOffset, true, BaseType, 0, nullptr));
}

static bool isLegalUse(const TargetTransformInfo &TTI, Immediate MinOffset,
                       Immediate MaxOffset, LSRUse::KindType Kind,
                       MemAccessTy AccessTy, const Formula &F) {
  return isLegalUse(TTI, MinOffset, MaxOffset, Kind, AccessTy, F.BaseGV,
                    F.BaseOffset, F.HasBaseReg, F.baseType(), F.Scale, F.scaleType());
}

static bool isLegalAddImmediate(const TargetTransformInfo &TTI,
                                Immediate Offset) {
  if (Offset.isScalable())
    return TTI.isLegalAddScalableImmediate(Offset.getKnownMinValue());

  return TTI.isLegalAddImmediate(Offset.getFixedValue());
}

static bool isAMCompletelyFolded(const TargetTransformInfo &TTI,
                                 const LSRUse &LU, const Formula &F) {
  // Target may want to look at the user instructions.
  if (LU.Kind == LSRUse::Address && TTI.LSRWithInstrQueries()) {
    for (const LSRFixup &Fixup : LU.Fixups)
      if (!isAMCompletelyFolded(TTI, LSRUse::Address, LU.AccessTy, F.BaseGV,
                                (F.BaseOffset + Fixup.Offset), F.HasBaseReg,
                                F.baseType(), F.Scale, F.scaleType(),
                                Fixup.UserInst))
        return false;
    return true;
  }

  return isAMCompletelyFolded(TTI, LU.MinOffset, LU.MaxOffset, LU.Kind,
                              LU.AccessTy, F.BaseGV, F.BaseOffset, F.HasBaseReg,
                              F.baseType(), F.Scale, F.scaleType());
}

static InstructionCost getScalingFactorCost(const TargetTransformInfo &TTI,
                                            const LSRUse &LU, const Formula &F,
                                            const Loop &L) {
  if (!F.Scale)
    return 0;

  // If the use is not completely folded in that instruction, we will have to
  // pay an extra cost only for scale != 1.
  if (!isAMCompletelyFolded(TTI, LU.MinOffset, LU.MaxOffset, LU.Kind,
                            LU.AccessTy, F, L))
    return F.Scale != 1;

  switch (LU.Kind) {
  case LSRUse::Address: {
    // Check the scaling factor cost with both the min and max offsets.
    int64_t ScalableMin = 0, ScalableMax = 0, FixedMin = 0, FixedMax = 0;
    if (F.BaseOffset.isScalable()) {
      ScalableMin = (F.BaseOffset + LU.MinOffset).getKnownMinValue();
      ScalableMax = (F.BaseOffset + LU.MaxOffset).getKnownMinValue();
    } else {
      FixedMin = (F.BaseOffset + LU.MinOffset).getFixedValue();
      FixedMax = (F.BaseOffset + LU.MaxOffset).getFixedValue();
    }
    InstructionCost ScaleCostMinOffset = TTI.getScalingFactorCost(
<<<<<<< HEAD
        LU.AccessTy.MemTy, F.BaseGV,
        StackOffset::getFixed(F.BaseOffset + LU.MinOffset), F.HasBaseReg,
        F.baseType(), F.Scale, F.scaleType(), LU.AccessTy.AddrSpace);
    InstructionCost ScaleCostMaxOffset = TTI.getScalingFactorCost(
        LU.AccessTy.MemTy, F.BaseGV,
        StackOffset::getFixed(F.BaseOffset + LU.MaxOffset), F.HasBaseReg,
        F.baseType(), F.Scale, F.scaleType(), LU.AccessTy.AddrSpace);
=======
        LU.AccessTy.MemTy, F.BaseGV, StackOffset::get(FixedMin, ScalableMin),
        F.HasBaseReg, F.Scale, LU.AccessTy.AddrSpace);
    InstructionCost ScaleCostMaxOffset = TTI.getScalingFactorCost(
        LU.AccessTy.MemTy, F.BaseGV, StackOffset::get(FixedMax, ScalableMax),
        F.HasBaseReg, F.Scale, LU.AccessTy.AddrSpace);
>>>>>>> cd6750fa

    assert(ScaleCostMinOffset.isValid() && ScaleCostMaxOffset.isValid() &&
           "Legal addressing mode has an illegal cost!");
    return std::max(ScaleCostMinOffset, ScaleCostMaxOffset);
  }
  case LSRUse::ICmpZero:
  case LSRUse::Basic:
  case LSRUse::Special:
    // The use is completely folded, i.e., everything is folded into the
    // instruction.
    return 0;
  }

  llvm_unreachable("Invalid LSRUse Kind!");
}

static bool isAlwaysFoldable(const TargetTransformInfo &TTI,
                             LSRUse::KindType Kind, MemAccessTy AccessTy,
<<<<<<< HEAD
                             GlobalValue *BaseGV, int64_t BaseOffset,
                             bool HasBaseReg, Type *BaseType,
                             int64_t ScalableOffset = 0) {
=======
                             GlobalValue *BaseGV, Immediate BaseOffset,
                             bool HasBaseReg) {
>>>>>>> cd6750fa
  // Fast-path: zero is always foldable.
  if (BaseOffset.isZero() && !BaseGV)
    return true;

  // Conservatively, create an address with an immediate and a
  // base and a scale.
  int64_t Scale = Kind == LSRUse::ICmpZero ? -1 : 1;

  // Canonicalize a scale of 1 to a base register if the formula doesn't
  // already have a base register.
  if (!HasBaseReg && Scale == 1) {
    Scale = 0;
    HasBaseReg = true;
  }

  // FIXME: Try with + without a scale? Maybe based on TTI?
  // I think basereg + scaledreg + immediateoffset isn't a good 'conservative'
  // default for many architectures, not just AArch64 SVE. More investigation
  // needed later to determine if this should be used more widely than just
  // on scalable types.
  if (HasBaseReg && BaseOffset.isNonZero() && Kind != LSRUse::ICmpZero &&
      AccessTy.MemTy && AccessTy.MemTy->isScalableTy() && DropScaledForVScale)
    Scale = 0;

  return isAMCompletelyFolded(TTI, Kind, AccessTy, BaseGV, BaseOffset,
<<<<<<< HEAD
                              HasBaseReg, BaseType, Scale,
                              /*ScaleType=*/nullptr, nullptr, ScalableOffset);
=======
                              HasBaseReg, Scale);
>>>>>>> cd6750fa
}

static bool isAlwaysFoldable(const TargetTransformInfo &TTI,
                             ScalarEvolution &SE, Immediate MinOffset,
                             Immediate MaxOffset, LSRUse::KindType Kind,
                             MemAccessTy AccessTy, const SCEV *S,
                             bool HasBaseReg) {
  // Fast-path: zero is always foldable.
  if (S->isZero()) return true;

  // Conservatively, create an address with an immediate and a
  // base and a scale.
  Immediate BaseOffset = ExtractImmediate(S, SE);
  GlobalValue *BaseGV = ExtractSymbol(S, SE);

  // If there's anything else involved, it's not foldable.
  if (!S->isZero()) return false;

  // Fast-path: zero is always foldable.
  if (BaseOffset.isZero() && !BaseGV)
    return true;

  if (BaseOffset.isScalable())
    return false;

  // Conservatively, create an address with an immediate and a
  // base and a scale.
  int64_t Scale = Kind == LSRUse::ICmpZero ? -1 : 1;

  return isAMCompletelyFolded(TTI, MinOffset, MaxOffset, Kind, AccessTy, BaseGV,
                              BaseOffset, HasBaseReg, S->getType(), Scale,
                              /*ScaleType=*/nullptr);
}

namespace {

/// An individual increment in a Chain of IV increments.  Relate an IV user to
/// an expression that computes the IV it uses from the IV used by the previous
/// link in the Chain.
///
/// For the head of a chain, IncExpr holds the absolute SCEV expression for the
/// original IVOperand. The head of the chain's IVOperand is only valid during
/// chain collection, before LSR replaces IV users. During chain generation,
/// IncExpr can be used to find the new IVOperand that computes the same
/// expression.
struct IVInc {
  Instruction *UserInst;
  Value* IVOperand;
  const SCEV *IncExpr;

  IVInc(Instruction *U, Value *O, const SCEV *E)
      : UserInst(U), IVOperand(O), IncExpr(E) {}
};

// The list of IV increments in program order.  We typically add the head of a
// chain without finding subsequent links.
struct IVChain {
  SmallVector<IVInc, 1> Incs;
  const SCEV *ExprBase = nullptr;

  IVChain() = default;
  IVChain(const IVInc &Head, const SCEV *Base)
      : Incs(1, Head), ExprBase(Base) {}

  using const_iterator = SmallVectorImpl<IVInc>::const_iterator;

  // Return the first increment in the chain.
  const_iterator begin() const {
    assert(!Incs.empty());
    return std::next(Incs.begin());
  }
  const_iterator end() const {
    return Incs.end();
  }

  // Returns true if this chain contains any increments.
  bool hasIncs() const { return Incs.size() >= 2; }

  // Add an IVInc to the end of this chain.
  void add(const IVInc &X) { Incs.push_back(X); }

  // Returns the last UserInst in the chain.
  Instruction *tailUserInst() const { return Incs.back().UserInst; }

  // Returns true if IncExpr can be profitably added to this chain.
  bool isProfitableIncrement(const SCEV *OperExpr,
                             const SCEV *IncExpr,
                             ScalarEvolution&);
};

/// Helper for CollectChains to track multiple IV increment uses.  Distinguish
/// between FarUsers that definitely cross IV increments and NearUsers that may
/// be used between IV increments.
struct ChainUsers {
  SmallPtrSet<Instruction*, 4> FarUsers;
  SmallPtrSet<Instruction*, 4> NearUsers;
};

/// This class holds state for the main loop strength reduction logic.
class LSRInstance {
  IVUsers &IU;
  ScalarEvolution &SE;
  DominatorTree &DT;
  LoopInfo &LI;
  AssumptionCache &AC;
  TargetLibraryInfo &TLI;
  const TargetTransformInfo &TTI;
  Loop *const L;
  MemorySSAUpdater *MSSAU;
  TTI::AddressingModeKind AMK;
  mutable SCEVExpander Rewriter;
  bool Changed = false;

  /// This is the insert position that the current loop's induction variable
  /// increment should be placed. In simple loops, this is the latch block's
  /// terminator. But in more complicated cases, this is a position which will
  /// dominate all the in-loop post-increment users.
  Instruction *IVIncInsertPos = nullptr;

  /// Interesting factors between use strides.
  ///
  /// We explicitly use a SetVector which contains a SmallSet, instead of the
  /// default, a SmallDenseSet, because we need to use the full range of
  /// int64_ts, and there's currently no good way of doing that with
  /// SmallDenseSet.
  SetVector<int64_t, SmallVector<int64_t, 8>, SmallSet<int64_t, 8>> Factors;

  /// The cost of the current SCEV, the best solution by LSR will be dropped if
  /// the solution is not profitable.
  Cost BaselineCost;

  /// Interesting use types, to facilitate truncation reuse.
  SmallSetVector<Type *, 4> Types;

  /// The list of interesting uses.
  mutable SmallVector<LSRUse, 16> Uses;

  /// Track which uses use which register candidates.
  RegUseTracker RegUses;

  // Limit the number of chains to avoid quadratic behavior. We don't expect to
  // have more than a few IV increment chains in a loop. Missing a Chain falls
  // back to normal LSR behavior for those uses.
  static const unsigned MaxChains = 8;

  /// IV users can form a chain of IV increments.
  SmallVector<IVChain, MaxChains> IVChainVec;

  /// IV users that belong to profitable IVChains.
  SmallPtrSet<Use*, MaxChains> IVIncSet;

  /// Induction variables that were generated and inserted by the SCEV Expander.
  SmallVector<llvm::WeakVH, 2> ScalarEvolutionIVs;

  void OptimizeShadowIV();
  bool FindIVUserForCond(ICmpInst *Cond, IVStrideUse *&CondUse);
  ICmpInst *OptimizeMax(ICmpInst *Cond, IVStrideUse* &CondUse);
  void OptimizeLoopTermCond();

  void ChainInstruction(Instruction *UserInst, Instruction *IVOper,
                        SmallVectorImpl<ChainUsers> &ChainUsersVec);
  void FinalizeChain(IVChain &Chain);
  void CollectChains();
  void GenerateIVChain(const IVChain &Chain,
                       SmallVectorImpl<WeakTrackingVH> &DeadInsts);

  void CollectInterestingTypesAndFactors();
  void CollectFixupsAndInitialFormulae();

  // Support for sharing of LSRUses between LSRFixups.
  using UseMapTy = DenseMap<LSRUse::SCEVUseKindPair, size_t>;
  UseMapTy UseMap;

<<<<<<< HEAD
  bool reconcileNewOffset(LSRUse &LU, int64_t NewOffset, bool HasBaseReg,
                          Type *BaseType, LSRUse::KindType Kind,
                          MemAccessTy AccessTy);
=======
  bool reconcileNewOffset(LSRUse &LU, Immediate NewOffset, bool HasBaseReg,
                          LSRUse::KindType Kind, MemAccessTy AccessTy);
>>>>>>> cd6750fa

  std::pair<size_t, Immediate> getUse(const SCEV *&Expr, LSRUse::KindType Kind,
                                      MemAccessTy AccessTy);

  void DeleteUse(LSRUse &LU, size_t LUIdx);

  LSRUse *FindUseWithSimilarFormula(const Formula &F, const LSRUse &OrigLU);

  void InsertInitialFormula(const SCEV *S, LSRUse &LU, size_t LUIdx);
  void InsertSupplementalFormula(const SCEV *S, LSRUse &LU, size_t LUIdx);
  void CountRegisters(const Formula &F, size_t LUIdx);
  bool InsertFormula(LSRUse &LU, unsigned LUIdx, const Formula &F);

  void CollectLoopInvariantFixupsAndFormulae();

  void GenerateReassociations(LSRUse &LU, unsigned LUIdx, Formula Base,
                              unsigned Depth = 0);

  void GenerateReassociationsImpl(LSRUse &LU, unsigned LUIdx,
                                  const Formula &Base, unsigned Depth,
                                  size_t Idx, bool IsScaledReg = false);
  void GenerateCombinations(LSRUse &LU, unsigned LUIdx, Formula Base);
  void GenerateSymbolicOffsetsImpl(LSRUse &LU, unsigned LUIdx,
                                   const Formula &Base, size_t Idx,
                                   bool IsScaledReg = false);
  void GenerateSymbolicOffsets(LSRUse &LU, unsigned LUIdx, Formula Base);
  void GenerateConstantOffsetsImpl(LSRUse &LU, unsigned LUIdx,
                                   const Formula &Base,
                                   const SmallVectorImpl<Immediate> &Worklist,
                                   size_t Idx, bool IsScaledReg = false);
  void GenerateConstantOffsets(LSRUse &LU, unsigned LUIdx, Formula Base);
  void GenerateICmpZeroScales(LSRUse &LU, unsigned LUIdx, Formula Base);
  void GenerateScales(LSRUse &LU, unsigned LUIdx, Formula Base);
  void GenerateTruncates(LSRUse &LU, unsigned LUIdx, Formula Base);
  void GenerateZExts(LSRUse &LU, unsigned LUIdx, Formula Base);
  void GenerateCrossUseConstantOffsets();
  void GenerateAllReuseFormulae();

  void FilterOutUndesirableDedicatedRegisters();

  size_t EstimateSearchSpaceComplexity() const;
  void NarrowSearchSpaceByDetectingSupersets();
  void NarrowSearchSpaceByCollapsingUnrolledCode();
  void NarrowSearchSpaceByRefilteringUndesirableDedicatedRegisters();
  void NarrowSearchSpaceByFilterFormulaWithSameScaledReg();
  void NarrowSearchSpaceByFilterPostInc();
  void NarrowSearchSpaceByDeletingCostlyFormulas();
  void NarrowSearchSpaceByPickingWinnerRegs();
  void NarrowSearchSpaceUsingHeuristics();

  void SolveRecurse(SmallVectorImpl<const Formula *> &Solution,
                    Cost &SolutionCost,
                    SmallVectorImpl<const Formula *> &Workspace,
                    const Cost &CurCost,
                    const SmallPtrSet<const SCEV *, 16> &CurRegs,
                    DenseSet<const SCEV *> &VisitedRegs) const;
  void Solve(SmallVectorImpl<const Formula *> &Solution) const;

  BasicBlock::iterator
  HoistInsertPosition(BasicBlock::iterator IP,
                      const SmallVectorImpl<Instruction *> &Inputs) const;
  BasicBlock::iterator AdjustInsertPositionForExpand(BasicBlock::iterator IP,
                                                     const LSRFixup &LF,
                                                     const LSRUse &LU) const;

  Value *Expand(const LSRUse &LU, const LSRFixup &LF, const Formula &F,
                BasicBlock::iterator IP,
                SmallVectorImpl<WeakTrackingVH> &DeadInsts) const;
  void RewriteForPHI(PHINode *PN, const LSRUse &LU, const LSRFixup &LF,
                     const Formula &F,
                     SmallVectorImpl<WeakTrackingVH> &DeadInsts) const;
  void Rewrite(const LSRUse &LU, const LSRFixup &LF, const Formula &F,
               SmallVectorImpl<WeakTrackingVH> &DeadInsts) const;
  void ImplementSolution(const SmallVectorImpl<const Formula *> &Solution);

public:
  LSRInstance(Loop *L, IVUsers &IU, ScalarEvolution &SE, DominatorTree &DT,
              LoopInfo &LI, const TargetTransformInfo &TTI, AssumptionCache &AC,
              TargetLibraryInfo &TLI, MemorySSAUpdater *MSSAU);

  bool getChanged() const { return Changed; }
  const SmallVectorImpl<WeakVH> &getScalarEvolutionIVs() const {
    return ScalarEvolutionIVs;
  }

  void print_factors_and_types(raw_ostream &OS) const;
  void print_fixups(raw_ostream &OS) const;
  void print_uses(raw_ostream &OS) const;
  void print(raw_ostream &OS) const;
  void dump() const;
};

} // end anonymous namespace

/// If IV is used in a int-to-float cast inside the loop then try to eliminate
/// the cast operation.
void LSRInstance::OptimizeShadowIV() {
  const SCEV *BackedgeTakenCount = SE.getBackedgeTakenCount(L);
  if (isa<SCEVCouldNotCompute>(BackedgeTakenCount))
    return;

  for (IVUsers::const_iterator UI = IU.begin(), E = IU.end();
       UI != E; /* empty */) {
    IVUsers::const_iterator CandidateUI = UI;
    ++UI;
    Instruction *ShadowUse = CandidateUI->getUser();
    Type *DestTy = nullptr;
    bool IsSigned = false;

    /* If shadow use is a int->float cast then insert a second IV
       to eliminate this cast.

         for (unsigned i = 0; i < n; ++i)
           foo((double)i);

       is transformed into

         double d = 0.0;
         for (unsigned i = 0; i < n; ++i, ++d)
           foo(d);
    */
    if (UIToFPInst *UCast = dyn_cast<UIToFPInst>(CandidateUI->getUser())) {
      IsSigned = false;
      DestTy = UCast->getDestTy();
    }
    else if (SIToFPInst *SCast = dyn_cast<SIToFPInst>(CandidateUI->getUser())) {
      IsSigned = true;
      DestTy = SCast->getDestTy();
    }
    if (!DestTy) continue;

    // If target does not support DestTy natively then do not apply
    // this transformation.
    if (!TTI.isTypeLegal(DestTy)) continue;

    PHINode *PH = dyn_cast<PHINode>(ShadowUse->getOperand(0));
    if (!PH) continue;
    if (PH->getNumIncomingValues() != 2) continue;

    // If the calculation in integers overflows, the result in FP type will
    // differ. So we only can do this transformation if we are guaranteed to not
    // deal with overflowing values
    const SCEVAddRecExpr *AR = dyn_cast<SCEVAddRecExpr>(SE.getSCEV(PH));
    if (!AR) continue;
    if (IsSigned && !AR->hasNoSignedWrap()) continue;
    if (!IsSigned && !AR->hasNoUnsignedWrap()) continue;

    Type *SrcTy = PH->getType();
    int Mantissa = DestTy->getFPMantissaWidth();
    if (Mantissa == -1) continue;
    if ((int)SE.getTypeSizeInBits(SrcTy) > Mantissa)
      continue;

    unsigned Entry, Latch;
    if (PH->getIncomingBlock(0) == L->getLoopPreheader()) {
      Entry = 0;
      Latch = 1;
    } else {
      Entry = 1;
      Latch = 0;
    }

    ConstantInt *Init = dyn_cast<ConstantInt>(PH->getIncomingValue(Entry));
    if (!Init) continue;
    Constant *NewInit = ConstantFP::get(DestTy, IsSigned ?
                                        (double)Init->getSExtValue() :
                                        (double)Init->getZExtValue());

    BinaryOperator *Incr =
      dyn_cast<BinaryOperator>(PH->getIncomingValue(Latch));
    if (!Incr) continue;
    if (Incr->getOpcode() != Instruction::Add
        && Incr->getOpcode() != Instruction::Sub)
      continue;

    /* Initialize new IV, double d = 0.0 in above example. */
    ConstantInt *C = nullptr;
    if (Incr->getOperand(0) == PH)
      C = dyn_cast<ConstantInt>(Incr->getOperand(1));
    else if (Incr->getOperand(1) == PH)
      C = dyn_cast<ConstantInt>(Incr->getOperand(0));
    else
      continue;

    if (!C) continue;

    // Ignore negative constants, as the code below doesn't handle them
    // correctly. TODO: Remove this restriction.
    if (!C->getValue().isStrictlyPositive())
      continue;

    /* Add new PHINode. */
    PHINode *NewPH = PHINode::Create(DestTy, 2, "IV.S.", PH->getIterator());

    /* create new increment. '++d' in above example. */
    Constant *CFP = ConstantFP::get(DestTy, C->getZExtValue());
    BinaryOperator *NewIncr = BinaryOperator::Create(
        Incr->getOpcode() == Instruction::Add ? Instruction::FAdd
                                              : Instruction::FSub,
        NewPH, CFP, "IV.S.next.", Incr->getIterator());

    NewPH->addIncoming(NewInit, PH->getIncomingBlock(Entry));
    NewPH->addIncoming(NewIncr, PH->getIncomingBlock(Latch));

    /* Remove cast operation */
    ShadowUse->replaceAllUsesWith(NewPH);
    ShadowUse->eraseFromParent();
    Changed = true;
    break;
  }
}

/// If Cond has an operand that is an expression of an IV, set the IV user and
/// stride information and return true, otherwise return false.
bool LSRInstance::FindIVUserForCond(ICmpInst *Cond, IVStrideUse *&CondUse) {
  for (IVStrideUse &U : IU)
    if (U.getUser() == Cond) {
      // NOTE: we could handle setcc instructions with multiple uses here, but
      // InstCombine does it as well for simple uses, it's not clear that it
      // occurs enough in real life to handle.
      CondUse = &U;
      return true;
    }
  return false;
}

/// Rewrite the loop's terminating condition if it uses a max computation.
///
/// This is a narrow solution to a specific, but acute, problem. For loops
/// like this:
///
///   i = 0;
///   do {
///     p[i] = 0.0;
///   } while (++i < n);
///
/// the trip count isn't just 'n', because 'n' might not be positive. And
/// unfortunately this can come up even for loops where the user didn't use
/// a C do-while loop. For example, seemingly well-behaved top-test loops
/// will commonly be lowered like this:
///
///   if (n > 0) {
///     i = 0;
///     do {
///       p[i] = 0.0;
///     } while (++i < n);
///   }
///
/// and then it's possible for subsequent optimization to obscure the if
/// test in such a way that indvars can't find it.
///
/// When indvars can't find the if test in loops like this, it creates a
/// max expression, which allows it to give the loop a canonical
/// induction variable:
///
///   i = 0;
///   max = n < 1 ? 1 : n;
///   do {
///     p[i] = 0.0;
///   } while (++i != max);
///
/// Canonical induction variables are necessary because the loop passes
/// are designed around them. The most obvious example of this is the
/// LoopInfo analysis, which doesn't remember trip count values. It
/// expects to be able to rediscover the trip count each time it is
/// needed, and it does this using a simple analysis that only succeeds if
/// the loop has a canonical induction variable.
///
/// However, when it comes time to generate code, the maximum operation
/// can be quite costly, especially if it's inside of an outer loop.
///
/// This function solves this problem by detecting this type of loop and
/// rewriting their conditions from ICMP_NE back to ICMP_SLT, and deleting
/// the instructions for the maximum computation.
ICmpInst *LSRInstance::OptimizeMax(ICmpInst *Cond, IVStrideUse* &CondUse) {
  // Check that the loop matches the pattern we're looking for.
  if (Cond->getPredicate() != CmpInst::ICMP_EQ &&
      Cond->getPredicate() != CmpInst::ICMP_NE)
    return Cond;

  SelectInst *Sel = dyn_cast<SelectInst>(Cond->getOperand(1));
  if (!Sel || !Sel->hasOneUse()) return Cond;

  const SCEV *BackedgeTakenCount = SE.getBackedgeTakenCount(L);
  if (isa<SCEVCouldNotCompute>(BackedgeTakenCount))
    return Cond;
  const SCEV *One = SE.getConstant(BackedgeTakenCount->getType(), 1);

  // Add one to the backedge-taken count to get the trip count.
  const SCEV *IterationCount = SE.getAddExpr(One, BackedgeTakenCount);
  if (IterationCount != SE.getSCEV(Sel)) return Cond;

  // Check for a max calculation that matches the pattern. There's no check
  // for ICMP_ULE here because the comparison would be with zero, which
  // isn't interesting.
  CmpInst::Predicate Pred = ICmpInst::BAD_ICMP_PREDICATE;
  const SCEVNAryExpr *Max = nullptr;
  if (const SCEVSMaxExpr *S = dyn_cast<SCEVSMaxExpr>(BackedgeTakenCount)) {
    Pred = ICmpInst::ICMP_SLE;
    Max = S;
  } else if (const SCEVSMaxExpr *S = dyn_cast<SCEVSMaxExpr>(IterationCount)) {
    Pred = ICmpInst::ICMP_SLT;
    Max = S;
  } else if (const SCEVUMaxExpr *U = dyn_cast<SCEVUMaxExpr>(IterationCount)) {
    Pred = ICmpInst::ICMP_ULT;
    Max = U;
  } else {
    // No match; bail.
    return Cond;
  }

  // To handle a max with more than two operands, this optimization would
  // require additional checking and setup.
  if (Max->getNumOperands() != 2)
    return Cond;

  const SCEV *MaxLHS = Max->getOperand(0);
  const SCEV *MaxRHS = Max->getOperand(1);

  // ScalarEvolution canonicalizes constants to the left. For < and >, look
  // for a comparison with 1. For <= and >=, a comparison with zero.
  if (!MaxLHS ||
      (ICmpInst::isTrueWhenEqual(Pred) ? !MaxLHS->isZero() : (MaxLHS != One)))
    return Cond;

  // Check the relevant induction variable for conformance to
  // the pattern.
  const SCEV *IV = SE.getSCEV(Cond->getOperand(0));
  const SCEVAddRecExpr *AR = dyn_cast<SCEVAddRecExpr>(IV);
  if (!AR || !AR->isAffine() ||
      AR->getStart() != One ||
      AR->getStepRecurrence(SE) != One)
    return Cond;

  assert(AR->getLoop() == L &&
         "Loop condition operand is an addrec in a different loop!");

  // Check the right operand of the select, and remember it, as it will
  // be used in the new comparison instruction.
  Value *NewRHS = nullptr;
  if (ICmpInst::isTrueWhenEqual(Pred)) {
    // Look for n+1, and grab n.
    if (AddOperator *BO = dyn_cast<AddOperator>(Sel->getOperand(1)))
      if (ConstantInt *BO1 = dyn_cast<ConstantInt>(BO->getOperand(1)))
         if (BO1->isOne() && SE.getSCEV(BO->getOperand(0)) == MaxRHS)
           NewRHS = BO->getOperand(0);
    if (AddOperator *BO = dyn_cast<AddOperator>(Sel->getOperand(2)))
      if (ConstantInt *BO1 = dyn_cast<ConstantInt>(BO->getOperand(1)))
        if (BO1->isOne() && SE.getSCEV(BO->getOperand(0)) == MaxRHS)
          NewRHS = BO->getOperand(0);
    if (!NewRHS)
      return Cond;
  } else if (SE.getSCEV(Sel->getOperand(1)) == MaxRHS)
    NewRHS = Sel->getOperand(1);
  else if (SE.getSCEV(Sel->getOperand(2)) == MaxRHS)
    NewRHS = Sel->getOperand(2);
  else if (const SCEVUnknown *SU = dyn_cast<SCEVUnknown>(MaxRHS))
    NewRHS = SU->getValue();
  else
    // Max doesn't match expected pattern.
    return Cond;

  // Determine the new comparison opcode. It may be signed or unsigned,
  // and the original comparison may be either equality or inequality.
  if (Cond->getPredicate() == CmpInst::ICMP_EQ)
    Pred = CmpInst::getInversePredicate(Pred);

  // Ok, everything looks ok to change the condition into an SLT or SGE and
  // delete the max calculation.
  ICmpInst *NewCond = new ICmpInst(Cond->getIterator(), Pred,
                                   Cond->getOperand(0), NewRHS, "scmp");

  // Delete the max calculation instructions.
  NewCond->setDebugLoc(Cond->getDebugLoc());
  Cond->replaceAllUsesWith(NewCond);
  CondUse->setUser(NewCond);
  Instruction *Cmp = cast<Instruction>(Sel->getOperand(0));
  Cond->eraseFromParent();
  Sel->eraseFromParent();
  if (Cmp->use_empty())
    Cmp->eraseFromParent();
  return NewCond;
}

/// Change loop terminating condition to use the postinc iv when possible.
void
LSRInstance::OptimizeLoopTermCond() {
  SmallPtrSet<Instruction *, 4> PostIncs;

  // We need a different set of heuristics for rotated and non-rotated loops.
  // If a loop is rotated then the latch is also the backedge, so inserting
  // post-inc expressions just before the latch is ideal. To reduce live ranges
  // it also makes sense to rewrite terminating conditions to use post-inc
  // expressions.
  //
  // If the loop is not rotated then the latch is not a backedge; the latch
  // check is done in the loop head. Adding post-inc expressions before the
  // latch will cause overlapping live-ranges of pre-inc and post-inc expressions
  // in the loop body. In this case we do *not* want to use post-inc expressions
  // in the latch check, and we want to insert post-inc expressions before
  // the backedge.
  BasicBlock *LatchBlock = L->getLoopLatch();
  SmallVector<BasicBlock*, 8> ExitingBlocks;
  L->getExitingBlocks(ExitingBlocks);
  if (!llvm::is_contained(ExitingBlocks, LatchBlock)) {
    // The backedge doesn't exit the loop; treat this as a head-tested loop.
    IVIncInsertPos = LatchBlock->getTerminator();
    return;
  }

  // Otherwise treat this as a rotated loop.
  for (BasicBlock *ExitingBlock : ExitingBlocks) {
    // Get the terminating condition for the loop if possible.  If we
    // can, we want to change it to use a post-incremented version of its
    // induction variable, to allow coalescing the live ranges for the IV into
    // one register value.

    BranchInst *TermBr = dyn_cast<BranchInst>(ExitingBlock->getTerminator());
    if (!TermBr)
      continue;
    // FIXME: Overly conservative, termination condition could be an 'or' etc..
    if (TermBr->isUnconditional() || !isa<ICmpInst>(TermBr->getCondition()))
      continue;

    // Search IVUsesByStride to find Cond's IVUse if there is one.
    IVStrideUse *CondUse = nullptr;
    ICmpInst *Cond = cast<ICmpInst>(TermBr->getCondition());
    if (!FindIVUserForCond(Cond, CondUse))
      continue;

    // If the trip count is computed in terms of a max (due to ScalarEvolution
    // being unable to find a sufficient guard, for example), change the loop
    // comparison to use SLT or ULT instead of NE.
    // One consequence of doing this now is that it disrupts the count-down
    // optimization. That's not always a bad thing though, because in such
    // cases it may still be worthwhile to avoid a max.
    Cond = OptimizeMax(Cond, CondUse);

    // If this exiting block dominates the latch block, it may also use
    // the post-inc value if it won't be shared with other uses.
    // Check for dominance.
    if (!DT.dominates(ExitingBlock, LatchBlock))
      continue;

    // Conservatively avoid trying to use the post-inc value in non-latch
    // exits if there may be pre-inc users in intervening blocks.
    if (LatchBlock != ExitingBlock)
      for (IVUsers::const_iterator UI = IU.begin(), E = IU.end(); UI != E; ++UI)
        // Test if the use is reachable from the exiting block. This dominator
        // query is a conservative approximation of reachability.
        if (&*UI != CondUse &&
            !DT.properlyDominates(UI->getUser()->getParent(), ExitingBlock)) {
          // Conservatively assume there may be reuse if the quotient of their
          // strides could be a legal scale.
          const SCEV *A = IU.getStride(*CondUse, L);
          const SCEV *B = IU.getStride(*UI, L);
          if (!A || !B) continue;
          if (SE.getTypeSizeInBits(A->getType()) !=
              SE.getTypeSizeInBits(B->getType())) {
            if (SE.getTypeSizeInBits(A->getType()) >
                SE.getTypeSizeInBits(B->getType()))
              B = SE.getSignExtendExpr(B, A->getType());
            else
              A = SE.getSignExtendExpr(A, B->getType());
          }
          if (const SCEVConstant *D =
                dyn_cast_or_null<SCEVConstant>(getExactSDiv(B, A, SE))) {
            const ConstantInt *C = D->getValue();
            // Stride of one or negative one can have reuse with non-addresses.
            if (C->isOne() || C->isMinusOne())
              goto decline_post_inc;
            // Avoid weird situations.
            if (C->getValue().getSignificantBits() >= 64 ||
                C->getValue().isMinSignedValue())
              goto decline_post_inc;
            // Check for possible scaled-address reuse.
            if (isAddressUse(TTI, UI->getUser(), UI->getOperandValToReplace())) {
              MemAccessTy AccessTy = getAccessType(
                  TTI, UI->getUser(), UI->getOperandValToReplace());
              int64_t Scale = C->getSExtValue();
              if (TTI.isLegalAddressingMode(AccessTy.MemTy, /*BaseGV=*/nullptr,
                                            /*BaseOffset=*/0,
                                            /*HasBaseReg=*/true, Scale,
                                            AccessTy.AddrSpace))
                goto decline_post_inc;
              Scale = -Scale;
              if (TTI.isLegalAddressingMode(AccessTy.MemTy, /*BaseGV=*/nullptr,
                                            /*BaseOffset=*/0,
                                            /*HasBaseReg=*/true, Scale,
                                            AccessTy.AddrSpace))
                goto decline_post_inc;
            }
          }
        }

    LLVM_DEBUG(dbgs() << "  Change loop exiting icmp to use postinc iv: "
                      << *Cond << '\n');

    // It's possible for the setcc instruction to be anywhere in the loop, and
    // possible for it to have multiple users.  If it is not immediately before
    // the exiting block branch, move it.
    if (Cond->getNextNonDebugInstruction() != TermBr) {
      if (Cond->hasOneUse()) {
        Cond->moveBefore(TermBr);
      } else {
        // Clone the terminating condition and insert into the loopend.
        ICmpInst *OldCond = Cond;
        Cond = cast<ICmpInst>(Cond->clone());
        Cond->setName(L->getHeader()->getName() + ".termcond");
        Cond->insertInto(ExitingBlock, TermBr->getIterator());

        // Clone the IVUse, as the old use still exists!
        CondUse = &IU.AddUser(Cond, CondUse->getOperandValToReplace());
        TermBr->replaceUsesOfWith(OldCond, Cond);
      }
    }

    // If we get to here, we know that we can transform the setcc instruction to
    // use the post-incremented version of the IV, allowing us to coalesce the
    // live ranges for the IV correctly.
    CondUse->transformToPostInc(L);
    Changed = true;

    PostIncs.insert(Cond);
  decline_post_inc:;
  }

  // Determine an insertion point for the loop induction variable increment. It
  // must dominate all the post-inc comparisons we just set up, and it must
  // dominate the loop latch edge.
  IVIncInsertPos = L->getLoopLatch()->getTerminator();
  for (Instruction *Inst : PostIncs)
    IVIncInsertPos = DT.findNearestCommonDominator(IVIncInsertPos, Inst);
}

/// Determine if the given use can accommodate a fixup at the given offset and
/// other details. If so, update the use and return true.
<<<<<<< HEAD
bool LSRInstance::reconcileNewOffset(LSRUse &LU, int64_t NewOffset,
                                     bool HasBaseReg, Type *BaseType,
                                     LSRUse::KindType Kind,
=======
bool LSRInstance::reconcileNewOffset(LSRUse &LU, Immediate NewOffset,
                                     bool HasBaseReg, LSRUse::KindType Kind,
>>>>>>> cd6750fa
                                     MemAccessTy AccessTy) {
  Immediate NewMinOffset = LU.MinOffset;
  Immediate NewMaxOffset = LU.MaxOffset;
  MemAccessTy NewAccessTy = AccessTy;

  // Check for a mismatched kind. It's tempting to collapse mismatched kinds to
  // something conservative, however this can pessimize in the case that one of
  // the uses will have all its uses outside the loop, for example.
  if (LU.Kind != Kind)
    return false;

  // Check for a mismatched access type, and fall back conservatively as needed.
  // TODO: Be less conservative when the type is similar and can use the same
  // addressing modes.
  if (Kind == LSRUse::Address) {
    if (AccessTy.MemTy != LU.AccessTy.MemTy) {
      NewAccessTy = MemAccessTy::getUnknown(AccessTy.MemTy->getContext(),
                                            AccessTy.AddrSpace);
    }
  }

  // Conservatively assume HasBaseReg is true for now.
  if (Immediate::isKnownLT(NewOffset, LU.MinOffset)) {
    if (!isAlwaysFoldable(TTI, Kind, NewAccessTy, /*BaseGV=*/nullptr,
                          LU.MaxOffset - NewOffset, HasBaseReg, BaseType))
      return false;
    NewMinOffset = NewOffset;
  } else if (Immediate::isKnownGT(NewOffset, LU.MaxOffset)) {
    if (!isAlwaysFoldable(TTI, Kind, NewAccessTy, /*BaseGV=*/nullptr,
                          NewOffset - LU.MinOffset, HasBaseReg, BaseType))
      return false;
    NewMaxOffset = NewOffset;
  }

  // FIXME: We should be able to handle some level of scalable offset support
  // for 'void', but in order to get basic support up and running this is
  // being left out.
  if (NewAccessTy.MemTy && NewAccessTy.MemTy->isVoidTy() &&
      (NewMinOffset.isScalable() || NewMaxOffset.isScalable()))
    return false;

  // Update the use.
  LU.MinOffset = NewMinOffset;
  LU.MaxOffset = NewMaxOffset;
  LU.AccessTy = NewAccessTy;
  return true;
}

/// Return an LSRUse index and an offset value for a fixup which needs the given
/// expression, with the given kind and optional access type.  Either reuse an
/// existing use or create a new one, as needed.
std::pair<size_t, Immediate> LSRInstance::getUse(const SCEV *&Expr,
                                                 LSRUse::KindType Kind,
                                                 MemAccessTy AccessTy) {
  const SCEV *Copy = Expr;
  Immediate Offset = ExtractImmediate(Expr, SE);

  // Basic uses can't accept any offset, for example.
  if (!isAlwaysFoldable(TTI, Kind, AccessTy, /*BaseGV=*/ nullptr,
                        Offset, /*HasBaseReg=*/ true, Expr->getType())) {
    Expr = Copy;
    Offset = Immediate::getFixed(0);
  }

  std::pair<UseMapTy::iterator, bool> P =
    UseMap.insert(std::make_pair(LSRUse::SCEVUseKindPair(Expr, Kind), 0));
  if (!P.second) {
    // A use already existed with this base.
    size_t LUIdx = P.first->second;
    LSRUse &LU = Uses[LUIdx];
    if (reconcileNewOffset(LU, Offset, /*HasBaseReg=*/true, Expr->getType(),
                           Kind, AccessTy)) {
      // Reuse this use.
      return std::make_pair(LUIdx, Offset);
    }
  }

  // Create a new use.
  size_t LUIdx = Uses.size();
  P.first->second = LUIdx;
  Uses.push_back(LSRUse(Kind, AccessTy));
  LSRUse &LU = Uses[LUIdx];

  LU.MinOffset = Offset;
  LU.MaxOffset = Offset;
  return std::make_pair(LUIdx, Offset);
}

/// Delete the given use from the Uses list.
void LSRInstance::DeleteUse(LSRUse &LU, size_t LUIdx) {
  if (&LU != &Uses.back())
    std::swap(LU, Uses.back());
  Uses.pop_back();

  // Update RegUses.
  RegUses.swapAndDropUse(LUIdx, Uses.size());
}

/// Look for a use distinct from OrigLU which is has a formula that has the same
/// registers as the given formula.
LSRUse *
LSRInstance::FindUseWithSimilarFormula(const Formula &OrigF,
                                       const LSRUse &OrigLU) {
  // Search all uses for the formula. This could be more clever.
  for (LSRUse &LU : Uses) {
    // Check whether this use is close enough to OrigLU, to see whether it's
    // worthwhile looking through its formulae.
    // Ignore ICmpZero uses because they may contain formulae generated by
    // GenerateICmpZeroScales, in which case adding fixup offsets may
    // be invalid.
    if (&LU != &OrigLU &&
        LU.Kind != LSRUse::ICmpZero &&
        LU.Kind == OrigLU.Kind && OrigLU.AccessTy == LU.AccessTy &&
        LU.WidestFixupType == OrigLU.WidestFixupType &&
        LU.HasFormulaWithSameRegs(OrigF)) {
      // Scan through this use's formulae.
      for (const Formula &F : LU.Formulae) {
        // Check to see if this formula has the same registers and symbols
        // as OrigF.
        if (F.BaseRegs == OrigF.BaseRegs &&
            F.ScaledReg == OrigF.ScaledReg &&
            F.BaseGV == OrigF.BaseGV &&
            F.Scale == OrigF.Scale &&
            F.UnfoldedOffset == OrigF.UnfoldedOffset) {
          if (F.BaseOffset.isZero())
            return &LU;
          // This is the formula where all the registers and symbols matched;
          // there aren't going to be any others. Since we declined it, we
          // can skip the rest of the formulae and proceed to the next LSRUse.
          break;
        }
      }
    }
  }

  // Nothing looked good.
  return nullptr;
}

void LSRInstance::CollectInterestingTypesAndFactors() {
  SmallSetVector<const SCEV *, 4> Strides;

  // Collect interesting types and strides.
  SmallVector<const SCEV *, 4> Worklist;
  for (const IVStrideUse &U : IU) {
    const SCEV *Expr = IU.getExpr(U);
    if (!Expr)
      continue;

    // Collect interesting types.
    Types.insert(SE.getEffectiveSCEVType(Expr->getType()));

    // Add strides for mentioned loops.
    Worklist.push_back(Expr);
    do {
      const SCEV *S = Worklist.pop_back_val();
      if (const SCEVAddRecExpr *AR = dyn_cast<SCEVAddRecExpr>(S)) {
        if (AR->getLoop() == L)
          Strides.insert(AR->getStepRecurrence(SE));
        Worklist.push_back(AR->getStart());
      } else if (const SCEVAddExpr *Add = dyn_cast<SCEVAddExpr>(S)) {
        append_range(Worklist, Add->operands());
      }
    } while (!Worklist.empty());
  }

  // Compute interesting factors from the set of interesting strides.
  for (SmallSetVector<const SCEV *, 4>::const_iterator
       I = Strides.begin(), E = Strides.end(); I != E; ++I)
    for (SmallSetVector<const SCEV *, 4>::const_iterator NewStrideIter =
         std::next(I); NewStrideIter != E; ++NewStrideIter) {
      const SCEV *OldStride = *I;
      const SCEV *NewStride = *NewStrideIter;

      if (SE.getTypeSizeInBits(OldStride->getType()) !=
          SE.getTypeSizeInBits(NewStride->getType())) {
        if (SE.getTypeSizeInBits(OldStride->getType()) >
            SE.getTypeSizeInBits(NewStride->getType()))
          NewStride = SE.getSignExtendExpr(NewStride, OldStride->getType());
        else
          OldStride = SE.getSignExtendExpr(OldStride, NewStride->getType());
      }
      if (const SCEVConstant *Factor =
            dyn_cast_or_null<SCEVConstant>(getExactSDiv(NewStride, OldStride,
                                                        SE, true))) {
        if (Factor->getAPInt().getSignificantBits() <= 64 && !Factor->isZero())
          Factors.insert(Factor->getAPInt().getSExtValue());
      } else if (const SCEVConstant *Factor =
                   dyn_cast_or_null<SCEVConstant>(getExactSDiv(OldStride,
                                                               NewStride,
                                                               SE, true))) {
        if (Factor->getAPInt().getSignificantBits() <= 64 && !Factor->isZero())
          Factors.insert(Factor->getAPInt().getSExtValue());
      }
    }

  // If all uses use the same type, don't bother looking for truncation-based
  // reuse.
  if (Types.size() == 1)
    Types.clear();

  LLVM_DEBUG(print_factors_and_types(dbgs()));
}

/// Helper for CollectChains that finds an IV operand (computed by an AddRec in
/// this loop) within [OI,OE) or returns OE. If IVUsers mapped Instructions to
/// IVStrideUses, we could partially skip this.
static User::op_iterator
findIVOperand(User::op_iterator OI, User::op_iterator OE,
              Loop *L, ScalarEvolution &SE) {
  for(; OI != OE; ++OI) {
    if (Instruction *Oper = dyn_cast<Instruction>(*OI)) {
      if (!SE.isSCEVable(Oper->getType()))
        continue;

      if (const SCEVAddRecExpr *AR =
          dyn_cast<SCEVAddRecExpr>(SE.getSCEV(Oper))) {
        if (AR->getLoop() == L)
          break;
      }
    }
  }
  return OI;
}

/// IVChain logic must consistently peek base TruncInst operands, so wrap it in
/// a convenient helper.
static Value *getWideOperand(Value *Oper) {
  if (TruncInst *Trunc = dyn_cast<TruncInst>(Oper))
    return Trunc->getOperand(0);
  return Oper;
}

/// Return an approximation of this SCEV expression's "base", or NULL for any
/// constant. Returning the expression itself is conservative. Returning a
/// deeper subexpression is more precise and valid as long as it isn't less
/// complex than another subexpression. For expressions involving multiple
/// unscaled values, we need to return the pointer-type SCEVUnknown. This avoids
/// forming chains across objects, such as: PrevOper==a[i], IVOper==b[i],
/// IVInc==b-a.
///
/// Since SCEVUnknown is the rightmost type, and pointers are the rightmost
/// SCEVUnknown, we simply return the rightmost SCEV operand.
static const SCEV *getExprBase(const SCEV *S) {
  switch (S->getSCEVType()) {
  default: // including scUnknown.
    return S;
  case scConstant:
  case scVScale:
    return nullptr;
  case scTruncate:
    return getExprBase(cast<SCEVTruncateExpr>(S)->getOperand());
  case scZeroExtend:
    return getExprBase(cast<SCEVZeroExtendExpr>(S)->getOperand());
  case scSignExtend:
    return getExprBase(cast<SCEVSignExtendExpr>(S)->getOperand());
  case scAddExpr: {
    // Skip over scaled operands (scMulExpr) to follow add operands as long as
    // there's nothing more complex.
    // FIXME: not sure if we want to recognize negation.
    const SCEVAddExpr *Add = cast<SCEVAddExpr>(S);
    for (const SCEV *SubExpr : reverse(Add->operands())) {
      if (SubExpr->getSCEVType() == scAddExpr)
        return getExprBase(SubExpr);

      if (SubExpr->getSCEVType() != scMulExpr)
        return SubExpr;
    }
    return S; // all operands are scaled, be conservative.
  }
  case scAddRecExpr:
    return getExprBase(cast<SCEVAddRecExpr>(S)->getStart());
  }
  llvm_unreachable("Unknown SCEV kind!");
}

/// Return true if the chain increment is profitable to expand into a loop
/// invariant value, which may require its own register. A profitable chain
/// increment will be an offset relative to the same base. We allow such offsets
/// to potentially be used as chain increment as long as it's not obviously
/// expensive to expand using real instructions.
bool IVChain::isProfitableIncrement(const SCEV *OperExpr,
                                    const SCEV *IncExpr,
                                    ScalarEvolution &SE) {
  // Aggressively form chains when -stress-ivchain.
  if (StressIVChain)
    return true;

  // Do not replace a constant offset from IV head with a nonconstant IV
  // increment.
  if (!isa<SCEVConstant>(IncExpr)) {
    const SCEV *HeadExpr = SE.getSCEV(getWideOperand(Incs[0].IVOperand));
    if (isa<SCEVConstant>(SE.getMinusSCEV(OperExpr, HeadExpr)))
      return false;
  }

  SmallPtrSet<const SCEV*, 8> Processed;
  return !isHighCostExpansion(IncExpr, Processed, SE);
}

/// Return true if the number of registers needed for the chain is estimated to
/// be less than the number required for the individual IV users. First prohibit
/// any IV users that keep the IV live across increments (the Users set should
/// be empty). Next count the number and type of increments in the chain.
///
/// Chaining IVs can lead to considerable code bloat if ISEL doesn't
/// effectively use postinc addressing modes. Only consider it profitable it the
/// increments can be computed in fewer registers when chained.
///
/// TODO: Consider IVInc free if it's already used in another chains.
static bool isProfitableChain(IVChain &Chain,
                              SmallPtrSetImpl<Instruction *> &Users,
                              ScalarEvolution &SE,
                              const TargetTransformInfo &TTI) {
  if (StressIVChain)
    return true;

  if (!Chain.hasIncs())
    return false;

  if (!Users.empty()) {
    LLVM_DEBUG(dbgs() << "Chain: " << *Chain.Incs[0].UserInst << " users:\n";
               for (Instruction *Inst
                    : Users) { dbgs() << "  " << *Inst << "\n"; });
    return false;
  }
  assert(!Chain.Incs.empty() && "empty IV chains are not allowed");

  // The chain itself may require a register, so intialize cost to 1.
  int cost = 1;

  // A complete chain likely eliminates the need for keeping the original IV in
  // a register. LSR does not currently know how to form a complete chain unless
  // the header phi already exists.
  if (isa<PHINode>(Chain.tailUserInst())
      && SE.getSCEV(Chain.tailUserInst()) == Chain.Incs[0].IncExpr) {
    --cost;
  }
  const SCEV *LastIncExpr = nullptr;
  unsigned NumConstIncrements = 0;
  unsigned NumVarIncrements = 0;
  unsigned NumReusedIncrements = 0;

  if (TTI.isProfitableLSRChainElement(Chain.Incs[0].UserInst))
    return true;

  for (const IVInc &Inc : Chain) {
    if (TTI.isProfitableLSRChainElement(Inc.UserInst))
      return true;
    if (Inc.IncExpr->isZero())
      continue;

    // Incrementing by zero or some constant is neutral. We assume constants can
    // be folded into an addressing mode or an add's immediate operand.
    if (isa<SCEVConstant>(Inc.IncExpr)) {
      ++NumConstIncrements;
      continue;
    }

    if (Inc.IncExpr == LastIncExpr)
      ++NumReusedIncrements;
    else
      ++NumVarIncrements;

    LastIncExpr = Inc.IncExpr;
  }
  // An IV chain with a single increment is handled by LSR's postinc
  // uses. However, a chain with multiple increments requires keeping the IV's
  // value live longer than it needs to be if chained.
  if (NumConstIncrements > 1)
    --cost;

  // Materializing increment expressions in the preheader that didn't exist in
  // the original code may cost a register. For example, sign-extended array
  // indices can produce ridiculous increments like this:
  // IV + ((sext i32 (2 * %s) to i64) + (-1 * (sext i32 %s to i64)))
  cost += NumVarIncrements;

  // Reusing variable increments likely saves a register to hold the multiple of
  // the stride.
  cost -= NumReusedIncrements;

  LLVM_DEBUG(dbgs() << "Chain: " << *Chain.Incs[0].UserInst << " Cost: " << cost
                    << "\n");

  return cost < 0;
}

/// Add this IV user to an existing chain or make it the head of a new chain.
void LSRInstance::ChainInstruction(Instruction *UserInst, Instruction *IVOper,
                                   SmallVectorImpl<ChainUsers> &ChainUsersVec) {
  // When IVs are used as types of varying widths, they are generally converted
  // to a wider type with some uses remaining narrow under a (free) trunc.
  Value *const NextIV = getWideOperand(IVOper);
  const SCEV *const OperExpr = SE.getSCEV(NextIV);
  const SCEV *const OperExprBase = getExprBase(OperExpr);

  // Visit all existing chains. Check if its IVOper can be computed as a
  // profitable loop invariant increment from the last link in the Chain.
  unsigned ChainIdx = 0, NChains = IVChainVec.size();
  const SCEV *LastIncExpr = nullptr;
  for (; ChainIdx < NChains; ++ChainIdx) {
    IVChain &Chain = IVChainVec[ChainIdx];

    // Prune the solution space aggressively by checking that both IV operands
    // are expressions that operate on the same unscaled SCEVUnknown. This
    // "base" will be canceled by the subsequent getMinusSCEV call. Checking
    // first avoids creating extra SCEV expressions.
    if (!StressIVChain && Chain.ExprBase != OperExprBase)
      continue;

    Value *PrevIV = getWideOperand(Chain.Incs.back().IVOperand);
    if (PrevIV->getType() != NextIV->getType())
      continue;

    // A phi node terminates a chain.
    if (isa<PHINode>(UserInst) && isa<PHINode>(Chain.tailUserInst()))
      continue;

    // The increment must be loop-invariant so it can be kept in a register.
    const SCEV *PrevExpr = SE.getSCEV(PrevIV);
    const SCEV *IncExpr = SE.getMinusSCEV(OperExpr, PrevExpr);
    if (isa<SCEVCouldNotCompute>(IncExpr) || !SE.isLoopInvariant(IncExpr, L))
      continue;

    if (Chain.isProfitableIncrement(OperExpr, IncExpr, SE)) {
      LastIncExpr = IncExpr;
      break;
    }
  }
  // If we haven't found a chain, create a new one, unless we hit the max. Don't
  // bother for phi nodes, because they must be last in the chain.
  if (ChainIdx == NChains) {
    if (isa<PHINode>(UserInst))
      return;
    if (NChains >= MaxChains && !StressIVChain) {
      LLVM_DEBUG(dbgs() << "IV Chain Limit\n");
      return;
    }
    LastIncExpr = OperExpr;
    // IVUsers may have skipped over sign/zero extensions. We don't currently
    // attempt to form chains involving extensions unless they can be hoisted
    // into this loop's AddRec.
    if (!isa<SCEVAddRecExpr>(LastIncExpr))
      return;
    ++NChains;
    IVChainVec.push_back(IVChain(IVInc(UserInst, IVOper, LastIncExpr),
                                 OperExprBase));
    ChainUsersVec.resize(NChains);
    LLVM_DEBUG(dbgs() << "IV Chain#" << ChainIdx << " Head: (" << *UserInst
                      << ") IV=" << *LastIncExpr << "\n");
  } else {
    LLVM_DEBUG(dbgs() << "IV Chain#" << ChainIdx << "  Inc: (" << *UserInst
                      << ") IV+" << *LastIncExpr << "\n");
    // Add this IV user to the end of the chain.
    IVChainVec[ChainIdx].add(IVInc(UserInst, IVOper, LastIncExpr));
  }
  IVChain &Chain = IVChainVec[ChainIdx];

  SmallPtrSet<Instruction*,4> &NearUsers = ChainUsersVec[ChainIdx].NearUsers;
  // This chain's NearUsers become FarUsers.
  if (!LastIncExpr->isZero()) {
    ChainUsersVec[ChainIdx].FarUsers.insert(NearUsers.begin(),
                                            NearUsers.end());
    NearUsers.clear();
  }

  // All other uses of IVOperand become near uses of the chain.
  // We currently ignore intermediate values within SCEV expressions, assuming
  // they will eventually be used be the current chain, or can be computed
  // from one of the chain increments. To be more precise we could
  // transitively follow its user and only add leaf IV users to the set.
  for (User *U : IVOper->users()) {
    Instruction *OtherUse = dyn_cast<Instruction>(U);
    if (!OtherUse)
      continue;
    // Uses in the chain will no longer be uses if the chain is formed.
    // Include the head of the chain in this iteration (not Chain.begin()).
    IVChain::const_iterator IncIter = Chain.Incs.begin();
    IVChain::const_iterator IncEnd = Chain.Incs.end();
    for( ; IncIter != IncEnd; ++IncIter) {
      if (IncIter->UserInst == OtherUse)
        break;
    }
    if (IncIter != IncEnd)
      continue;

    if (SE.isSCEVable(OtherUse->getType())
        && !isa<SCEVUnknown>(SE.getSCEV(OtherUse))
        && IU.isIVUserOrOperand(OtherUse)) {
      continue;
    }
    NearUsers.insert(OtherUse);
  }

  // Since this user is part of the chain, it's no longer considered a use
  // of the chain.
  ChainUsersVec[ChainIdx].FarUsers.erase(UserInst);
}

/// Populate the vector of Chains.
///
/// This decreases ILP at the architecture level. Targets with ample registers,
/// multiple memory ports, and no register renaming probably don't want
/// this. However, such targets should probably disable LSR altogether.
///
/// The job of LSR is to make a reasonable choice of induction variables across
/// the loop. Subsequent passes can easily "unchain" computation exposing more
/// ILP *within the loop* if the target wants it.
///
/// Finding the best IV chain is potentially a scheduling problem. Since LSR
/// will not reorder memory operations, it will recognize this as a chain, but
/// will generate redundant IV increments. Ideally this would be corrected later
/// by a smart scheduler:
///        = A[i]
///        = A[i+x]
/// A[i]   =
/// A[i+x] =
///
/// TODO: Walk the entire domtree within this loop, not just the path to the
/// loop latch. This will discover chains on side paths, but requires
/// maintaining multiple copies of the Chains state.
void LSRInstance::CollectChains() {
  LLVM_DEBUG(dbgs() << "Collecting IV Chains.\n");
  SmallVector<ChainUsers, 8> ChainUsersVec;

  SmallVector<BasicBlock *,8> LatchPath;
  BasicBlock *LoopHeader = L->getHeader();
  for (DomTreeNode *Rung = DT.getNode(L->getLoopLatch());
       Rung->getBlock() != LoopHeader; Rung = Rung->getIDom()) {
    LatchPath.push_back(Rung->getBlock());
  }
  LatchPath.push_back(LoopHeader);

  // Walk the instruction stream from the loop header to the loop latch.
  for (BasicBlock *BB : reverse(LatchPath)) {
    for (Instruction &I : *BB) {
      // Skip instructions that weren't seen by IVUsers analysis.
      if (isa<PHINode>(I) || !IU.isIVUserOrOperand(&I))
        continue;

      // Ignore users that are part of a SCEV expression. This way we only
      // consider leaf IV Users. This effectively rediscovers a portion of
      // IVUsers analysis but in program order this time.
      if (SE.isSCEVable(I.getType()) && !isa<SCEVUnknown>(SE.getSCEV(&I)))
          continue;

      // Remove this instruction from any NearUsers set it may be in.
      for (unsigned ChainIdx = 0, NChains = IVChainVec.size();
           ChainIdx < NChains; ++ChainIdx) {
        ChainUsersVec[ChainIdx].NearUsers.erase(&I);
      }
      // Search for operands that can be chained.
      SmallPtrSet<Instruction*, 4> UniqueOperands;
      User::op_iterator IVOpEnd = I.op_end();
      User::op_iterator IVOpIter = findIVOperand(I.op_begin(), IVOpEnd, L, SE);
      while (IVOpIter != IVOpEnd) {
        Instruction *IVOpInst = cast<Instruction>(*IVOpIter);
        if (UniqueOperands.insert(IVOpInst).second)
          ChainInstruction(&I, IVOpInst, ChainUsersVec);
        IVOpIter = findIVOperand(std::next(IVOpIter), IVOpEnd, L, SE);
      }
    } // Continue walking down the instructions.
  } // Continue walking down the domtree.
  // Visit phi backedges to determine if the chain can generate the IV postinc.
  for (PHINode &PN : L->getHeader()->phis()) {
    if (!SE.isSCEVable(PN.getType()))
      continue;

    Instruction *IncV =
        dyn_cast<Instruction>(PN.getIncomingValueForBlock(L->getLoopLatch()));
    if (IncV)
      ChainInstruction(&PN, IncV, ChainUsersVec);
  }
  // Remove any unprofitable chains.
  unsigned ChainIdx = 0;
  for (unsigned UsersIdx = 0, NChains = IVChainVec.size();
       UsersIdx < NChains; ++UsersIdx) {
    if (!isProfitableChain(IVChainVec[UsersIdx],
                           ChainUsersVec[UsersIdx].FarUsers, SE, TTI))
      continue;
    // Preserve the chain at UsesIdx.
    if (ChainIdx != UsersIdx)
      IVChainVec[ChainIdx] = IVChainVec[UsersIdx];
    FinalizeChain(IVChainVec[ChainIdx]);
    ++ChainIdx;
  }
  IVChainVec.resize(ChainIdx);
}

void LSRInstance::FinalizeChain(IVChain &Chain) {
  assert(!Chain.Incs.empty() && "empty IV chains are not allowed");
  LLVM_DEBUG(dbgs() << "Final Chain: " << *Chain.Incs[0].UserInst << "\n");
  
  for (const IVInc &Inc : Chain) {
    LLVM_DEBUG(dbgs() << "        Inc: " << *Inc.UserInst << "\n");
    auto UseI = find(Inc.UserInst->operands(), Inc.IVOperand);
    assert(UseI != Inc.UserInst->op_end() && "cannot find IV operand");
    IVIncSet.insert(UseI);
  }
}

/// Return true if the IVInc can be folded into an addressing mode.
static bool canFoldIVIncExpr(const SCEV *IncExpr, Instruction *UserInst,
                             Value *Operand, const TargetTransformInfo &TTI) {
  const SCEVConstant *IncConst = dyn_cast<SCEVConstant>(IncExpr);
  Immediate IncOffset = Immediate::getZero();
  if (IncConst) {
    if (IncConst && IncConst->getAPInt().getSignificantBits() > 64)
      return false;
    IncOffset = Immediate::getFixed(IncConst->getValue()->getSExtValue());
  } else {
    // Look for mul(vscale, constant), to detect a scalable offset.
    auto *IncVScale = dyn_cast<SCEVMulExpr>(IncExpr);
    if (!IncVScale || IncVScale->getNumOperands() != 2 ||
        !isa<SCEVVScale>(IncVScale->getOperand(1)))
      return false;
    auto *Scale = dyn_cast<SCEVConstant>(IncVScale->getOperand(0));
    if (!Scale || Scale->getType()->getScalarSizeInBits() > 64)
      return false;
    IncOffset = Immediate::getScalable(Scale->getValue()->getSExtValue());
  }

  if (!isAddressUse(TTI, UserInst, Operand))
    return false;

  MemAccessTy AccessTy = getAccessType(TTI, UserInst, Operand);
  if (!isAlwaysFoldable(TTI, LSRUse::Address, AccessTy, /*BaseGV=*/nullptr,
<<<<<<< HEAD
                        IncOffset, /*HasBaseReg=*/false, /*BaseType=*/nullptr,
                        ScalableOffset))
=======
                        IncOffset, /*HasBaseReg=*/false))
>>>>>>> cd6750fa
    return false;

  return true;
}

/// Generate an add or subtract for each IVInc in a chain to materialize the IV
/// user's operand from the previous IV user's operand.
void LSRInstance::GenerateIVChain(const IVChain &Chain,
                                  SmallVectorImpl<WeakTrackingVH> &DeadInsts) {
  // Find the new IVOperand for the head of the chain. It may have been replaced
  // by LSR.
  const IVInc &Head = Chain.Incs[0];
  User::op_iterator IVOpEnd = Head.UserInst->op_end();
  // findIVOperand returns IVOpEnd if it can no longer find a valid IV user.
  User::op_iterator IVOpIter = findIVOperand(Head.UserInst->op_begin(),
                                             IVOpEnd, L, SE);
  Value *IVSrc = nullptr;
  while (IVOpIter != IVOpEnd) {
    IVSrc = getWideOperand(*IVOpIter);

    // If this operand computes the expression that the chain needs, we may use
    // it. (Check this after setting IVSrc which is used below.)
    //
    // Note that if Head.IncExpr is wider than IVSrc, then this phi is too
    // narrow for the chain, so we can no longer use it. We do allow using a
    // wider phi, assuming the LSR checked for free truncation. In that case we
    // should already have a truncate on this operand such that
    // getSCEV(IVSrc) == IncExpr.
    if (SE.getSCEV(*IVOpIter) == Head.IncExpr
        || SE.getSCEV(IVSrc) == Head.IncExpr) {
      break;
    }
    IVOpIter = findIVOperand(std::next(IVOpIter), IVOpEnd, L, SE);
  }
  if (IVOpIter == IVOpEnd) {
    // Gracefully give up on this chain.
    LLVM_DEBUG(dbgs() << "Concealed chain head: " << *Head.UserInst << "\n");
    return;
  }
  assert(IVSrc && "Failed to find IV chain source");

  LLVM_DEBUG(dbgs() << "Generate chain at: " << *IVSrc << "\n");
  Type *IVTy = IVSrc->getType();
  Type *IntTy = SE.getEffectiveSCEVType(IVTy);
  const SCEV *LeftOverExpr = nullptr;
  const SCEV *Accum = SE.getZero(IntTy);
  SmallVector<std::pair<const SCEV *, Value *>> Bases;
  Bases.emplace_back(Accum, IVSrc);

  for (const IVInc &Inc : Chain) {
    Instruction *InsertPt = Inc.UserInst;
    if (isa<PHINode>(InsertPt))
      InsertPt = L->getLoopLatch()->getTerminator();

    // IVOper will replace the current IV User's operand. IVSrc is the IV
    // value currently held in a register.
    Value *IVOper = IVSrc;
    if (!Inc.IncExpr->isZero()) {
      // IncExpr was the result of subtraction of two narrow values, so must
      // be signed.
      const SCEV *IncExpr = SE.getNoopOrSignExtend(Inc.IncExpr, IntTy);
      Accum = SE.getAddExpr(Accum, IncExpr);
      LeftOverExpr = LeftOverExpr ?
        SE.getAddExpr(LeftOverExpr, IncExpr) : IncExpr;
    }

    // Look through each base to see if any can produce a nice addressing mode.
    bool FoundBase = false;
    for (auto [MapScev, MapIVOper] : reverse(Bases)) {
      const SCEV *Remainder = SE.getMinusSCEV(Accum, MapScev);
      if (canFoldIVIncExpr(Remainder, Inc.UserInst, Inc.IVOperand, TTI)) {
        if (!Remainder->isZero()) {
          Rewriter.clearPostInc();
          Value *IncV = Rewriter.expandCodeFor(Remainder, IntTy, InsertPt);
          const SCEV *IVOperExpr =
              SE.getAddExpr(SE.getUnknown(MapIVOper), SE.getUnknown(IncV));
          IVOper = Rewriter.expandCodeFor(IVOperExpr, IVTy, InsertPt);
        } else {
          IVOper = MapIVOper;
        }

        FoundBase = true;
        break;
      }
    }
    if (!FoundBase && LeftOverExpr && !LeftOverExpr->isZero()) {
      // Expand the IV increment.
      Rewriter.clearPostInc();
      Value *IncV = Rewriter.expandCodeFor(LeftOverExpr, IntTy, InsertPt);
      const SCEV *IVOperExpr = SE.getAddExpr(SE.getUnknown(IVSrc),
                                             SE.getUnknown(IncV));
      IVOper = Rewriter.expandCodeFor(IVOperExpr, IVTy, InsertPt);

      // If an IV increment can't be folded, use it as the next IV value.
      if (!canFoldIVIncExpr(LeftOverExpr, Inc.UserInst, Inc.IVOperand, TTI)) {
        assert(IVTy == IVOper->getType() && "inconsistent IV increment type");
        Bases.emplace_back(Accum, IVOper);
        IVSrc = IVOper;
        LeftOverExpr = nullptr;
      }
    }
    Type *OperTy = Inc.IVOperand->getType();
    if (IVTy != OperTy) {
      assert(SE.getTypeSizeInBits(IVTy) >= SE.getTypeSizeInBits(OperTy) &&
             "cannot extend a chained IV");
      IRBuilder<> Builder(InsertPt);
      IVOper = Builder.CreateTruncOrBitCast(IVOper, OperTy, "lsr.chain");
    }
    Inc.UserInst->replaceUsesOfWith(Inc.IVOperand, IVOper);
    if (auto *OperandIsInstr = dyn_cast<Instruction>(Inc.IVOperand))
      DeadInsts.emplace_back(OperandIsInstr);
  }
  // If LSR created a new, wider phi, we may also replace its postinc. We only
  // do this if we also found a wide value for the head of the chain.
  if (isa<PHINode>(Chain.tailUserInst())) {
    for (PHINode &Phi : L->getHeader()->phis()) {
      if (Phi.getType() != IVSrc->getType())
        continue;
      Instruction *PostIncV = dyn_cast<Instruction>(
          Phi.getIncomingValueForBlock(L->getLoopLatch()));
      if (!PostIncV || (SE.getSCEV(PostIncV) != SE.getSCEV(IVSrc)))
        continue;
      Value *IVOper = IVSrc;
      Type *PostIncTy = PostIncV->getType();
      if (IVTy != PostIncTy) {
        assert(PostIncTy->isPointerTy() && "mixing int/ptr IV types");
        IRBuilder<> Builder(L->getLoopLatch()->getTerminator());
        Builder.SetCurrentDebugLocation(PostIncV->getDebugLoc());
        IVOper = Builder.CreatePointerCast(IVSrc, PostIncTy, "lsr.chain");
      }
      Phi.replaceUsesOfWith(PostIncV, IVOper);
      DeadInsts.emplace_back(PostIncV);
    }
  }
}

void LSRInstance::CollectFixupsAndInitialFormulae() {
  BranchInst *ExitBranch = nullptr;
  bool SaveCmp = TTI.canSaveCmp(L, &ExitBranch, &SE, &LI, &DT, &AC, &TLI);

  // For calculating baseline cost
  SmallPtrSet<const SCEV *, 16> Regs;
  DenseSet<const SCEV *> VisitedRegs;
  DenseSet<size_t> VisitedLSRUse;

  for (const IVStrideUse &U : IU) {
    Instruction *UserInst = U.getUser();
    // Skip IV users that are part of profitable IV Chains.
    User::op_iterator UseI =
        find(UserInst->operands(), U.getOperandValToReplace());
    assert(UseI != UserInst->op_end() && "cannot find IV operand");
    if (IVIncSet.count(UseI)) {
      LLVM_DEBUG(dbgs() << "Use is in profitable chain: " << **UseI << '\n');
      continue;
    }

    LSRUse::KindType Kind = LSRUse::Basic;
    MemAccessTy AccessTy;
    if (isAddressUse(TTI, UserInst, U.getOperandValToReplace())) {
      Kind = LSRUse::Address;
      AccessTy = getAccessType(TTI, UserInst, U.getOperandValToReplace());
    }

    const SCEV *S = IU.getExpr(U);
    if (!S)
      continue;
    PostIncLoopSet TmpPostIncLoops = U.getPostIncLoops();

    // Equality (== and !=) ICmps are special. We can rewrite (i == N) as
    // (N - i == 0), and this allows (N - i) to be the expression that we work
    // with rather than just N or i, so we can consider the register
    // requirements for both N and i at the same time. Limiting this code to
    // equality icmps is not a problem because all interesting loops use
    // equality icmps, thanks to IndVarSimplify.
    if (ICmpInst *CI = dyn_cast<ICmpInst>(UserInst)) {
      // If CI can be saved in some target, like replaced inside hardware loop
      // in PowerPC, no need to generate initial formulae for it.
      if (SaveCmp && CI == dyn_cast<ICmpInst>(ExitBranch->getCondition()))
        continue;
      if (CI->isEquality()) {
        // Swap the operands if needed to put the OperandValToReplace on the
        // left, for consistency.
        Value *NV = CI->getOperand(1);
        if (NV == U.getOperandValToReplace()) {
          CI->setOperand(1, CI->getOperand(0));
          CI->setOperand(0, NV);
          NV = CI->getOperand(1);
          Changed = true;
        }

        // x == y  -->  x - y == 0
        const SCEV *N = SE.getSCEV(NV);
        if (SE.isLoopInvariant(N, L) && Rewriter.isSafeToExpand(N) &&
            (!NV->getType()->isPointerTy() ||
             SE.getPointerBase(N) == SE.getPointerBase(S))) {
          // S is normalized, so normalize N before folding it into S
          // to keep the result normalized.
          N = normalizeForPostIncUse(N, TmpPostIncLoops, SE);
          if (!N)
            continue;
          Kind = LSRUse::ICmpZero;
          S = SE.getMinusSCEV(N, S);
        } else if (L->isLoopInvariant(NV) &&
                   (!isa<Instruction>(NV) ||
                    DT.dominates(cast<Instruction>(NV), L->getHeader())) &&
                   !NV->getType()->isPointerTy()) {
          // If we can't generally expand the expression (e.g. it contains
          // a divide), but it is already at a loop invariant point before the
          // loop, wrap it in an unknown (to prevent the expander from trying
          // to re-expand in a potentially unsafe way.)  The restriction to
          // integer types is required because the unknown hides the base, and
          // SCEV can't compute the difference of two unknown pointers.
          N = SE.getUnknown(NV);
          N = normalizeForPostIncUse(N, TmpPostIncLoops, SE);
          if (!N)
            continue;
          Kind = LSRUse::ICmpZero;
          S = SE.getMinusSCEV(N, S);
          assert(!isa<SCEVCouldNotCompute>(S));
        }

        // -1 and the negations of all interesting strides (except the negation
        // of -1) are now also interesting.
        for (size_t i = 0, e = Factors.size(); i != e; ++i)
          if (Factors[i] != -1)
            Factors.insert(-(uint64_t)Factors[i]);
        Factors.insert(-1);
      }
    }

    // Get or create an LSRUse.
    std::pair<size_t, Immediate> P = getUse(S, Kind, AccessTy);
    size_t LUIdx = P.first;
    Immediate Offset = P.second;
    LSRUse &LU = Uses[LUIdx];

    // Record the fixup.
    LSRFixup &LF = LU.getNewFixup();
    LF.UserInst = UserInst;
    LF.OperandValToReplace = U.getOperandValToReplace();
    LF.PostIncLoops = TmpPostIncLoops;
    LF.Offset = Offset;
    LU.AllFixupsOutsideLoop &= LF.isUseFullyOutsideLoop(L);

    // Create SCEV as Formula for calculating baseline cost
    if (!VisitedLSRUse.count(LUIdx) && !LF.isUseFullyOutsideLoop(L)) {
      Formula F;
      F.initialMatch(S, L, SE);
      BaselineCost.RateFormula(F, Regs, VisitedRegs, LU);
      VisitedLSRUse.insert(LUIdx);
    }

    if (!LU.WidestFixupType ||
        SE.getTypeSizeInBits(LU.WidestFixupType) <
        SE.getTypeSizeInBits(LF.OperandValToReplace->getType()))
      LU.WidestFixupType = LF.OperandValToReplace->getType();

    // If this is the first use of this LSRUse, give it a formula.
    if (LU.Formulae.empty()) {
      InsertInitialFormula(S, LU, LUIdx);
      CountRegisters(LU.Formulae.back(), LUIdx);
    }
  }

  LLVM_DEBUG(print_fixups(dbgs()));
}

/// Insert a formula for the given expression into the given use, separating out
/// loop-variant portions from loop-invariant and loop-computable portions.
void LSRInstance::InsertInitialFormula(const SCEV *S, LSRUse &LU,
                                       size_t LUIdx) {
  // Mark uses whose expressions cannot be expanded.
  if (!Rewriter.isSafeToExpand(S))
    LU.RigidFormula = true;

  Formula F;
  F.initialMatch(S, L, SE);
  bool Inserted = InsertFormula(LU, LUIdx, F);
  assert(Inserted && "Initial formula already exists!"); (void)Inserted;
}

/// Insert a simple single-register formula for the given expression into the
/// given use.
void
LSRInstance::InsertSupplementalFormula(const SCEV *S,
                                       LSRUse &LU, size_t LUIdx) {
  Formula F;
  F.BaseRegs.push_back(S);
  F.HasBaseReg = true;
  F.Ty = S->getType();
  bool Inserted = InsertFormula(LU, LUIdx, F);
  assert(Inserted && "Supplemental formula already exists!"); (void)Inserted;
}

/// Note which registers are used by the given formula, updating RegUses.
void LSRInstance::CountRegisters(const Formula &F, size_t LUIdx) {
  if (F.ScaledReg)
    RegUses.countRegister(F.ScaledReg, LUIdx);
  for (const SCEV *BaseReg : F.BaseRegs)
    RegUses.countRegister(BaseReg, LUIdx);
}

/// If the given formula has not yet been inserted, add it to the list, and
/// return true. Return false otherwise.
bool LSRInstance::InsertFormula(LSRUse &LU, unsigned LUIdx, const Formula &F) {
  // Do not insert formula that we will not be able to expand.
  assert(isLegalUse(TTI, LU.MinOffset, LU.MaxOffset, LU.Kind, LU.AccessTy, F) &&
         "Formula is illegal");

  if (!LU.InsertFormula(F, *L))
    return false;

  CountRegisters(F, LUIdx);
  return true;
}

/// Check for other uses of loop-invariant values which we're tracking. These
/// other uses will pin these values in registers, making them less profitable
/// for elimination.
/// TODO: This currently misses non-constant addrec step registers.
/// TODO: Should this give more weight to users inside the loop?
void
LSRInstance::CollectLoopInvariantFixupsAndFormulae() {
  SmallVector<const SCEV *, 8> Worklist(RegUses.begin(), RegUses.end());
  SmallPtrSet<const SCEV *, 32> Visited;

  // Don't collect outside uses if we are favoring postinc - the instructions in
  // the loop are more important than the ones outside of it.
  if (AMK == TTI::AMK_PostIndexed)
    return;

  while (!Worklist.empty()) {
    const SCEV *S = Worklist.pop_back_val();

    // Don't process the same SCEV twice
    if (!Visited.insert(S).second)
      continue;

    if (const SCEVNAryExpr *N = dyn_cast<SCEVNAryExpr>(S))
      append_range(Worklist, N->operands());
    else if (const SCEVIntegralCastExpr *C = dyn_cast<SCEVIntegralCastExpr>(S))
      Worklist.push_back(C->getOperand());
    else if (const SCEVUDivExpr *D = dyn_cast<SCEVUDivExpr>(S)) {
      Worklist.push_back(D->getLHS());
      Worklist.push_back(D->getRHS());
    } else if (const SCEVUnknown *US = dyn_cast<SCEVUnknown>(S)) {
      const Value *V = US->getValue();
      if (const Instruction *Inst = dyn_cast<Instruction>(V)) {
        // Look for instructions defined outside the loop.
        if (L->contains(Inst)) continue;
      } else if (isa<Constant>(V))
        // Constants can be re-materialized.
        continue;
      for (const Use &U : V->uses()) {
        const Instruction *UserInst = dyn_cast<Instruction>(U.getUser());
        // Ignore non-instructions.
        if (!UserInst)
          continue;
        // Don't bother if the instruction is an EHPad.
        if (UserInst->isEHPad())
          continue;
        // Ignore instructions in other functions (as can happen with
        // Constants).
        if (UserInst->getParent()->getParent() != L->getHeader()->getParent())
          continue;
        // Ignore instructions not dominated by the loop.
        const BasicBlock *UseBB = !isa<PHINode>(UserInst) ?
          UserInst->getParent() :
          cast<PHINode>(UserInst)->getIncomingBlock(
            PHINode::getIncomingValueNumForOperand(U.getOperandNo()));
        if (!DT.dominates(L->getHeader(), UseBB))
          continue;
        // Don't bother if the instruction is in a BB which ends in an EHPad.
        if (UseBB->getTerminator()->isEHPad())
          continue;

        // Ignore cases in which the currently-examined value could come from
        // a basic block terminated with an EHPad. This checks all incoming
        // blocks of the phi node since it is possible that the same incoming
        // value comes from multiple basic blocks, only some of which may end
        // in an EHPad. If any of them do, a subsequent rewrite attempt by this
        // pass would try to insert instructions into an EHPad, hitting an
        // assertion.
        if (isa<PHINode>(UserInst)) {
          const auto *PhiNode = cast<PHINode>(UserInst);
          bool HasIncompatibleEHPTerminatedBlock = false;
          llvm::Value *ExpectedValue = U;
          for (unsigned int I = 0; I < PhiNode->getNumIncomingValues(); I++) {
            if (PhiNode->getIncomingValue(I) == ExpectedValue) {
              if (PhiNode->getIncomingBlock(I)->getTerminator()->isEHPad()) {
                HasIncompatibleEHPTerminatedBlock = true;
                break;
              }
            }
          }
          if (HasIncompatibleEHPTerminatedBlock) {
            continue;
          }
        }

        // Don't bother rewriting PHIs in catchswitch blocks.
        if (isa<CatchSwitchInst>(UserInst->getParent()->getTerminator()))
          continue;
        // Ignore uses which are part of other SCEV expressions, to avoid
        // analyzing them multiple times.
        if (SE.isSCEVable(UserInst->getType())) {
          const SCEV *UserS = SE.getSCEV(const_cast<Instruction *>(UserInst));
          // If the user is a no-op, look through to its uses.
          if (!isa<SCEVUnknown>(UserS))
            continue;
          if (UserS == US) {
            Worklist.push_back(
              SE.getUnknown(const_cast<Instruction *>(UserInst)));
            continue;
          }
        }
        // Ignore icmp instructions which are already being analyzed.
        if (const ICmpInst *ICI = dyn_cast<ICmpInst>(UserInst)) {
          unsigned OtherIdx = !U.getOperandNo();
          Value *OtherOp = const_cast<Value *>(ICI->getOperand(OtherIdx));
          if (SE.hasComputableLoopEvolution(SE.getSCEV(OtherOp), L))
            continue;
        }

        std::pair<size_t, Immediate> P =
            getUse(S, LSRUse::Basic, MemAccessTy());
        size_t LUIdx = P.first;
        Immediate Offset = P.second;
        LSRUse &LU = Uses[LUIdx];
        LSRFixup &LF = LU.getNewFixup();
        LF.UserInst = const_cast<Instruction *>(UserInst);
        LF.OperandValToReplace = U;
        LF.Offset = Offset;
        LU.AllFixupsOutsideLoop &= LF.isUseFullyOutsideLoop(L);
        if (!LU.WidestFixupType ||
            SE.getTypeSizeInBits(LU.WidestFixupType) <
            SE.getTypeSizeInBits(LF.OperandValToReplace->getType()))
          LU.WidestFixupType = LF.OperandValToReplace->getType();
        InsertSupplementalFormula(US, LU, LUIdx);
        CountRegisters(LU.Formulae.back(), Uses.size() - 1);
        break;
      }
    }
  }
}

/// Split S into subexpressions which can be pulled out into separate
/// registers. If C is non-null, multiply each subexpression by C.
///
/// Return remainder expression after factoring the subexpressions captured by
/// Ops. If Ops is complete, return NULL.
static const SCEV *CollectSubexprs(const SCEV *S, const SCEVConstant *C,
                                   SmallVectorImpl<const SCEV *> &Ops,
                                   const Loop *L,
                                   ScalarEvolution &SE,
                                   unsigned Depth = 0) {
  // Arbitrarily cap recursion to protect compile time.
  if (Depth >= 3)
    return S;

  if (const SCEVAddExpr *Add = dyn_cast<SCEVAddExpr>(S)) {
    // Break out add operands.
    for (const SCEV *S : Add->operands()) {
      const SCEV *Remainder = CollectSubexprs(S, C, Ops, L, SE, Depth+1);
      if (Remainder)
        Ops.push_back(C ? SE.getMulExpr(C, Remainder) : Remainder);
    }
    return nullptr;
  } else if (const SCEVAddRecExpr *AR = dyn_cast<SCEVAddRecExpr>(S)) {
    // Split a non-zero base out of an addrec.
    if (AR->getStart()->isZero() || !AR->isAffine())
      return S;

    const SCEV *Remainder = CollectSubexprs(AR->getStart(),
                                            C, Ops, L, SE, Depth+1);
    // Split the non-zero AddRec unless it is part of a nested recurrence that
    // does not pertain to this loop.
    if (Remainder && (AR->getLoop() == L || !isa<SCEVAddRecExpr>(Remainder))) {
      Ops.push_back(C ? SE.getMulExpr(C, Remainder) : Remainder);
      Remainder = nullptr;
    }
    if (Remainder != AR->getStart()) {
      if (!Remainder)
        Remainder = SE.getConstant(AR->getType(), 0);
      return SE.getAddRecExpr(Remainder,
                              AR->getStepRecurrence(SE),
                              AR->getLoop(),
                              //FIXME: AR->getNoWrapFlags(SCEV::FlagNW)
                              SCEV::FlagAnyWrap);
    }
  } else if (const SCEVMulExpr *Mul = dyn_cast<SCEVMulExpr>(S)) {
    // Break (C * (a + b + c)) into C*a + C*b + C*c.
    if (Mul->getNumOperands() != 2)
      return S;
    if (const SCEVConstant *Op0 =
        dyn_cast<SCEVConstant>(Mul->getOperand(0))) {
      C = C ? cast<SCEVConstant>(SE.getMulExpr(C, Op0)) : Op0;
      const SCEV *Remainder =
        CollectSubexprs(Mul->getOperand(1), C, Ops, L, SE, Depth+1);
      if (Remainder)
        Ops.push_back(SE.getMulExpr(C, Remainder));
      return nullptr;
    }
  }
  return S;
}

/// Return true if the SCEV represents a value that may end up as a
/// post-increment operation.
static bool mayUsePostIncMode(const TargetTransformInfo &TTI,
                              LSRUse &LU, const SCEV *S, const Loop *L,
                              ScalarEvolution &SE) {
  if (LU.Kind != LSRUse::Address ||
      !LU.AccessTy.getType()->isIntOrIntVectorTy())
    return false;
  const SCEVAddRecExpr *AR = dyn_cast<SCEVAddRecExpr>(S);
  if (!AR)
    return false;
  const SCEV *LoopStep = AR->getStepRecurrence(SE);
  if (!isa<SCEVConstant>(LoopStep))
    return false;
  // Check if a post-indexed load/store can be used.
  if (TTI.isIndexedLoadLegal(TTI.MIM_PostInc, AR->getType()) ||
      TTI.isIndexedStoreLegal(TTI.MIM_PostInc, AR->getType())) {
    const SCEV *LoopStart = AR->getStart();
    if (!isa<SCEVConstant>(LoopStart) && SE.isLoopInvariant(LoopStart, L))
      return true;
  }
  return false;
}

/// Helper function for LSRInstance::GenerateReassociations.
void LSRInstance::GenerateReassociationsImpl(LSRUse &LU, unsigned LUIdx,
                                             const Formula &Base,
                                             unsigned Depth, size_t Idx,
                                             bool IsScaledReg) {
  const SCEV *BaseReg = IsScaledReg ? Base.ScaledReg : Base.BaseRegs[Idx];
  // Don't generate reassociations for the base register of a value that
  // may generate a post-increment operator. The reason is that the
  // reassociations cause extra base+register formula to be created,
  // and possibly chosen, but the post-increment is more efficient.
  if (AMK == TTI::AMK_PostIndexed && mayUsePostIncMode(TTI, LU, BaseReg, L, SE))
    return;
  SmallVector<const SCEV *, 8> AddOps;
  const SCEV *Remainder = CollectSubexprs(BaseReg, nullptr, AddOps, L, SE);
  if (Remainder)
    AddOps.push_back(Remainder);

  if (AddOps.size() == 1)
    return;

  for (SmallVectorImpl<const SCEV *>::const_iterator J = AddOps.begin(),
                                                     JE = AddOps.end();
       J != JE; ++J) {
    // Loop-variant "unknown" values are uninteresting; we won't be able to
    // do anything meaningful with them.
    if (isa<SCEVUnknown>(*J) && !SE.isLoopInvariant(*J, L))
      continue;

    // Don't pull a constant into a register if the constant could be folded
    // into an immediate field.
    if (isAlwaysFoldable(TTI, SE, LU.MinOffset, LU.MaxOffset, LU.Kind,
                         LU.AccessTy, *J, Base.getNumRegs() > 1))
      continue;

    // Collect all operands except *J.
    SmallVector<const SCEV *, 8> InnerAddOps(
        ((const SmallVector<const SCEV *, 8> &)AddOps).begin(), J);
    InnerAddOps.append(std::next(J),
                       ((const SmallVector<const SCEV *, 8> &)AddOps).end());

    // Don't leave just a constant behind in a register if the constant could
    // be folded into an immediate field.
    if (InnerAddOps.size() == 1 &&
        isAlwaysFoldable(TTI, SE, LU.MinOffset, LU.MaxOffset, LU.Kind,
                         LU.AccessTy, InnerAddOps[0], Base.getNumRegs() > 1))
      continue;

    const SCEV *InnerSum = SE.getAddExpr(InnerAddOps);
    if (InnerSum->isZero())
      continue;
    Formula F = Base;

    if (F.UnfoldedOffset.isNonZero() && F.UnfoldedOffset.isScalable())
      continue;

    // Add the remaining pieces of the add back into the new formula.
    const SCEVConstant *InnerSumSC = dyn_cast<SCEVConstant>(InnerSum);
    if (InnerSumSC && SE.getTypeSizeInBits(InnerSumSC->getType()) <= 64 &&
        TTI.isLegalAddImmediate((uint64_t)F.UnfoldedOffset.getFixedValue() +
                                InnerSumSC->getValue()->getZExtValue())) {
      F.UnfoldedOffset =
          Immediate::getFixed((uint64_t)F.UnfoldedOffset.getFixedValue() +
                              InnerSumSC->getValue()->getZExtValue());
      if (IsScaledReg)
        F.ScaledReg = nullptr;
      else
        F.BaseRegs.erase(F.BaseRegs.begin() + Idx);
    } else if (IsScaledReg)
      F.ScaledReg = InnerSum;
    else
      F.BaseRegs[Idx] = InnerSum;

    // Add J as its own register, or an unfolded immediate.
    const SCEVConstant *SC = dyn_cast<SCEVConstant>(*J);
    if (SC && SE.getTypeSizeInBits(SC->getType()) <= 64 &&
        TTI.isLegalAddImmediate((uint64_t)F.UnfoldedOffset.getFixedValue() +
                                SC->getValue()->getZExtValue()))
      F.UnfoldedOffset =
          Immediate::getFixed((uint64_t)F.UnfoldedOffset.getFixedValue() +
                              SC->getValue()->getZExtValue());
    else
      F.BaseRegs.push_back(*J);
    // We may have changed the number of register in base regs, adjust the
    // formula accordingly.
    F.canonicalize(*L);

    if (InsertFormula(LU, LUIdx, F))
      // If that formula hadn't been seen before, recurse to find more like
      // it.
      // Add check on Log16(AddOps.size()) - same as Log2_32(AddOps.size()) >> 2)
      // Because just Depth is not enough to bound compile time.
      // This means that every time AddOps.size() is greater 16^x we will add
      // x to Depth.
      GenerateReassociations(LU, LUIdx, LU.Formulae.back(),
                             Depth + 1 + (Log2_32(AddOps.size()) >> 2));
  }
}

/// Split out subexpressions from adds and the bases of addrecs.
void LSRInstance::GenerateReassociations(LSRUse &LU, unsigned LUIdx,
                                         Formula Base, unsigned Depth) {
  assert(Base.isCanonical(*L) && "Input must be in the canonical form");
  // Arbitrarily cap recursion to protect compile time.
  if (Depth >= 3)
    return;

  for (size_t i = 0, e = Base.BaseRegs.size(); i != e; ++i)
    GenerateReassociationsImpl(LU, LUIdx, Base, Depth, i);

  if (Base.Scale == 1)
    GenerateReassociationsImpl(LU, LUIdx, Base, Depth,
                               /* Idx */ -1, /* IsScaledReg */ true);
}

///  Generate a formula consisting of all of the loop-dominating registers added
/// into a single register.
void LSRInstance::GenerateCombinations(LSRUse &LU, unsigned LUIdx,
                                       Formula Base) {
  // This method is only interesting on a plurality of registers.
  if (Base.BaseRegs.size() + (Base.Scale == 1) +
          (Base.UnfoldedOffset.isNonZero()) <=
      1)
    return;

  // Flatten the representation, i.e., reg1 + 1*reg2 => reg1 + reg2, before
  // processing the formula.
  Base.unscale();
  SmallVector<const SCEV *, 4> Ops;
  Formula NewBase = Base;
  NewBase.BaseRegs.clear();
  Type *CombinedIntegerType = nullptr;
  for (const SCEV *BaseReg : Base.BaseRegs) {
    if (SE.properlyDominates(BaseReg, L->getHeader()) &&
        !SE.hasComputableLoopEvolution(BaseReg, L)) {
      if (!CombinedIntegerType)
        CombinedIntegerType = SE.getEffectiveSCEVType(BaseReg->getType());
      Ops.push_back(BaseReg);
    }
    else
      NewBase.BaseRegs.push_back(BaseReg);
  }

  // If no register is relevant, we're done.
  if (Ops.size() == 0)
    return;

  // Utility function for generating the required variants of the combined
  // registers.
  auto GenerateFormula = [&](const SCEV *Sum) {
    Formula F = NewBase;

    // TODO: If Sum is zero, it probably means ScalarEvolution missed an
    // opportunity to fold something. For now, just ignore such cases
    // rather than proceed with zero in a register.
    if (Sum->isZero())
      return;

    F.BaseRegs.push_back(Sum);
    F.canonicalize(*L);
    (void)InsertFormula(LU, LUIdx, F);
  };

  // If we collected at least two registers, generate a formula combining them.
  if (Ops.size() > 1) {
    SmallVector<const SCEV *, 4> OpsCopy(Ops); // Don't let SE modify Ops.
    GenerateFormula(SE.getAddExpr(OpsCopy));
  }

  // If we have an unfolded offset, generate a formula combining it with the
  // registers collected.
  if (NewBase.UnfoldedOffset.isNonZero() && NewBase.UnfoldedOffset.isFixed()) {
    assert(CombinedIntegerType && "Missing a type for the unfolded offset");
    Ops.push_back(SE.getConstant(CombinedIntegerType,
                                 NewBase.UnfoldedOffset.getFixedValue(), true));
    NewBase.UnfoldedOffset = Immediate::getFixed(0);
    GenerateFormula(SE.getAddExpr(Ops));
  }
}

/// Helper function for LSRInstance::GenerateSymbolicOffsets.
void LSRInstance::GenerateSymbolicOffsetsImpl(LSRUse &LU, unsigned LUIdx,
                                              const Formula &Base, size_t Idx,
                                              bool IsScaledReg) {
  const SCEV *G = IsScaledReg ? Base.ScaledReg : Base.BaseRegs[Idx];
  GlobalValue *GV = ExtractSymbol(G, SE);
  if (!GV)
    return;
  if (G->isZero())
    G = nullptr;
  Formula F = Base;
  F.BaseGV = GV;
  if (IsScaledReg) {
    F.ScaledReg = G;
    if (!G)
      F.Scale = 0;
  } else {
    if (G)
      F.BaseRegs[Idx] = G;
    else
      F.BaseRegs.erase(F.BaseRegs.begin() + Idx);
  }
  F.canonicalize(*L);
  if (isLegalUse(TTI, LU.MinOffset, LU.MaxOffset, LU.Kind, LU.AccessTy, F)) {
    (void)InsertFormula(LU, LUIdx, F);
  }
}

/// Generate reuse formulae using symbolic offsets.
void LSRInstance::GenerateSymbolicOffsets(LSRUse &LU, unsigned LUIdx,
                                          Formula Base) {
  // We can't add a symbolic offset if the address already contains one.
  if (Base.BaseGV) return;

  for (size_t i = 0, e = Base.BaseRegs.size(); i != e; ++i)
    GenerateSymbolicOffsetsImpl(LU, LUIdx, Base, i);
  if (Base.Scale == 1)
    GenerateSymbolicOffsetsImpl(LU, LUIdx, Base, /* Idx */ -1,
                                /* IsScaledReg */ true);
}

/// Helper function for LSRInstance::GenerateConstantOffsets.
void LSRInstance::GenerateConstantOffsetsImpl(
    LSRUse &LU, unsigned LUIdx, const Formula &Base,
    const SmallVectorImpl<Immediate> &Worklist, size_t Idx, bool IsScaledReg) {

  auto GenerateOffset = [&](const SCEV *G, Immediate Offset) {
    Formula F = Base;
    if (!Base.BaseOffset.isCompatibleImmediate(Offset))
      return;
    F.BaseOffset = Base.BaseOffset.subUnsigned(Offset);

<<<<<<< HEAD
    // Add the offset to the base register.
    const SCEV *NewG = SE.getAddExpr(SE.getConstant(G->getType(), Offset), G);
    if (SE.getTypeSizeInBits(G->getType()) < SE.getTypeSizeInBits(F.Ty)) {
      // LLVM-MOS: Todo.
      return;
    }
=======
    if (isLegalUse(TTI, LU.MinOffset, LU.MaxOffset, LU.Kind, LU.AccessTy, F)) {
      // Add the offset to the base register.
      const SCEV *NewOffset = Offset.getSCEV(SE, G->getType());
      const SCEV *NewG = SE.getAddExpr(NewOffset, G);
      // If it cancelled out, drop the base register, otherwise update it.
      if (NewG->isZero()) {
        if (IsScaledReg) {
          F.Scale = 0;
          F.ScaledReg = nullptr;
        } else
          F.deleteBaseReg(F.BaseRegs[Idx]);
        F.canonicalize(*L);
      } else if (IsScaledReg)
        F.ScaledReg = NewG;
      else
        F.BaseRegs[Idx] = NewG;
>>>>>>> cd6750fa

    // If it cancelled out, drop the base register, otherwise update it.
    if (NewG->isZero()) {
      if (IsScaledReg) {
        F.Scale = 0;
        F.ScaledReg = nullptr;
      } else
        F.deleteBaseReg(F.BaseRegs[Idx]);
      F.canonicalize(*L);
    } else if (IsScaledReg)
      F.ScaledReg = NewG;
    else
      F.BaseRegs[Idx] = NewG;

    if (isLegalUse(TTI, LU.MinOffset, LU.MaxOffset, LU.Kind, LU.AccessTy, F))
      (void)InsertFormula(LU, LUIdx, F);
  };

  const SCEV *G = IsScaledReg ? Base.ScaledReg : Base.BaseRegs[Idx];

  // With constant offsets and constant steps, we can generate pre-inc
  // accesses by having the offset equal the step. So, for access #0 with a
  // step of 8, we generate a G - 8 base which would require the first access
  // to be ((G - 8) + 8),+,8. The pre-indexed access then updates the pointer
  // for itself and hopefully becomes the base for other accesses. This means
  // means that a single pre-indexed access can be generated to become the new
  // base pointer for each iteration of the loop, resulting in no extra add/sub
  // instructions for pointer updating.
  if (AMK == TTI::AMK_PreIndexed && LU.Kind == LSRUse::Address) {
    if (auto *GAR = dyn_cast<SCEVAddRecExpr>(G)) {
      if (auto *StepRec =
          dyn_cast<SCEVConstant>(GAR->getStepRecurrence(SE))) {
        const APInt &StepInt = StepRec->getAPInt();
        int64_t Step = StepInt.isNegative() ?
          StepInt.getSExtValue() : StepInt.getZExtValue();

        for (Immediate Offset : Worklist) {
          if (Offset.isFixed()) {
            Offset = Immediate::getFixed(Offset.getFixedValue() - Step);
            GenerateOffset(G, Offset);
          }
        }
      }
    }
  }
  for (Immediate Offset : Worklist)
    GenerateOffset(G, Offset);

<<<<<<< HEAD
  if (SE.getTypeSizeInBits(G->getType()) < SE.getTypeSizeInBits(Base.Ty)) {
    // LLVM-MOS: Todo.
    return;
  }

  int64_t Imm = ExtractImmediate(G, SE);
  if (G->isZero() || Imm == 0)
    return;
  Formula F = Base;
  F.BaseOffset = (uint64_t)F.BaseOffset + Imm;
=======
  Immediate Imm = ExtractImmediate(G, SE);
  if (G->isZero() || Imm.isZero() ||
      !Base.BaseOffset.isCompatibleImmediate(Imm))
    return;
  Formula F = Base;
  F.BaseOffset = F.BaseOffset.addUnsigned(Imm);
  if (!isLegalUse(TTI, LU.MinOffset, LU.MaxOffset, LU.Kind, LU.AccessTy, F))
    return;
>>>>>>> cd6750fa
  if (IsScaledReg) {
    F.ScaledReg = G;
  } else {
    F.BaseRegs[Idx] = G;
    // We may generate non canonical Formula if G is a recurrent expr reg
    // related with current loop while F.ScaledReg is not.
    F.canonicalize(*L);
  }
  if (isLegalUse(TTI, LU.MinOffset, LU.MaxOffset, LU.Kind, LU.AccessTy, F))
    (void)InsertFormula(LU, LUIdx, F);
}

/// GenerateConstantOffsets - Generate reuse formulae using symbolic offsets.
void LSRInstance::GenerateConstantOffsets(LSRUse &LU, unsigned LUIdx,
                                          Formula Base) {
  // TODO: For now, just add the min and max offset, because it usually isn't
  // worthwhile looking at everything inbetween.
  SmallVector<Immediate, 2> Worklist;
  Worklist.push_back(LU.MinOffset);
  if (LU.MaxOffset != LU.MinOffset)
    Worklist.push_back(LU.MaxOffset);

  for (size_t i = 0, e = Base.BaseRegs.size(); i != e; ++i)
    GenerateConstantOffsetsImpl(LU, LUIdx, Base, Worklist, i);
  if (Base.Scale == 1)
    GenerateConstantOffsetsImpl(LU, LUIdx, Base, Worklist, /* Idx */ -1,
                                /* IsScaledReg */ true);
}

/// For ICmpZero, check to see if we can scale up the comparison. For example, x
/// == y -> x*c == y*c.
void LSRInstance::GenerateICmpZeroScales(LSRUse &LU, unsigned LUIdx,
                                         Formula Base) {
  if (LU.Kind != LSRUse::ICmpZero) return;

  // Determine the integer type for the base formula.
  Type *IntTy = Base.Ty;
  if (!IntTy) return;
  if (SE.getTypeSizeInBits(IntTy) > 64) return;

  // Don't do this if there is more than one offset.
  if (LU.MinOffset != LU.MaxOffset) return;

  // Check if transformation is valid. It is illegal to multiply pointer.
  if (Base.ScaledReg && Base.ScaledReg->getType()->isPointerTy())
    return;
  for (const SCEV *BaseReg : Base.BaseRegs)
    if (BaseReg->getType()->isPointerTy())
      return;
  assert(!Base.BaseGV && "ICmpZero use is not legal!");

  // Check each interesting stride.
  for (int64_t Factor : Factors) {
    // Check that Factor can be represented by IntTy
    if (!ConstantInt::isValueValidForType(IntTy, Factor))
      continue;
    // Check that the multiplication doesn't overflow.
    if (Base.BaseOffset.isMin() && Factor == -1)
      continue;
    // Not supporting scalable immediates.
    if (Base.BaseOffset.isNonZero() && Base.BaseOffset.isScalable())
      continue;
    Immediate NewBaseOffset = Base.BaseOffset.mulUnsigned(Factor);
    assert(Factor != 0 && "Zero factor not expected!");
    if (NewBaseOffset.getFixedValue() / Factor !=
        Base.BaseOffset.getFixedValue())
      continue;
    // If the offset will be truncated at this use, check that it is in bounds.
    if (!IntTy->isPointerTy() &&
        !ConstantInt::isValueValidForType(IntTy, NewBaseOffset.getFixedValue()))
      continue;

    // Check that multiplying with the use offset doesn't overflow.
    Immediate Offset = LU.MinOffset;
    if (Offset.isMin() && Factor == -1)
      continue;
    Offset = Offset.mulUnsigned(Factor);
    if (Offset.getFixedValue() / Factor != LU.MinOffset.getFixedValue())
      continue;
    // If the offset will be truncated at this use, check that it is in bounds.
    if (!IntTy->isPointerTy() &&
        !ConstantInt::isValueValidForType(IntTy, Offset.getFixedValue()))
      continue;

    Formula F = Base;
    F.BaseOffset = NewBaseOffset;

    // Compensate for the use having MinOffset built into it.
    F.BaseOffset = F.BaseOffset.addUnsigned(Offset).subUnsigned(LU.MinOffset);


    // Check that multiplying with each base register doesn't overflow.
    for (size_t i = 0, e = F.BaseRegs.size(); i != e; ++i) {
      const SCEV *FactorS = SE.getConstant(F.BaseRegs[i]->getType(), Factor);
      F.BaseRegs[i] = SE.getMulExpr(F.BaseRegs[i], FactorS);
      if (getExactSDiv(F.BaseRegs[i], FactorS, SE) != Base.BaseRegs[i])
        goto next;
      // Only implicit zero-extension from smaller types is supported.
      if (SE.getTypeSizeInBits(F.BaseRegs[i]->getType()) <
              SE.getTypeSizeInBits(F.Ty) &&
          !SE.isKnownNonNegative(F.BaseRegs[i]))
        goto next;
    }

    // Check that multiplying with the scaled register doesn't overflow.
    if (F.ScaledReg) {
      const SCEV *FactorS = SE.getConstant(F.ScaledReg->getType(), Factor);
      F.ScaledReg = SE.getMulExpr(F.ScaledReg, FactorS);
      if (getExactSDiv(F.ScaledReg, FactorS, SE) != Base.ScaledReg)
        continue;

      // Only implicit zero-extension from smaller types is supported.
      if (SE.getTypeSizeInBits(F.ScaledReg->getType()) <
              SE.getTypeSizeInBits(F.Ty) &&
          !SE.isKnownNonNegative(F.ScaledReg))
        continue;
    }

    // Check that multiplying with the unfolded offset doesn't overflow.
    if (F.UnfoldedOffset.isNonZero()) {
      if (F.UnfoldedOffset.isMin() && Factor == -1)
        continue;
      F.UnfoldedOffset = F.UnfoldedOffset.mulUnsigned(Factor);
      if (F.UnfoldedOffset.getFixedValue() / Factor !=
          Base.UnfoldedOffset.getFixedValue())
        continue;
      // If the offset will be truncated, check that it is in bounds.
      if (!IntTy->isPointerTy() && !ConstantInt::isValueValidForType(
                                       IntTy, F.UnfoldedOffset.getFixedValue()))
        continue;
    }

    // If we make it here and it's legal, add it.
    if (isLegalUse(TTI, Offset, Offset, LU.Kind, LU.AccessTy, F))
      (void)InsertFormula(LU, LUIdx, F);
  next:;
  }
}

/// Generate stride factor reuse formulae by making use of scaled-offset address
/// modes, for example.
void LSRInstance::GenerateScales(LSRUse &LU, unsigned LUIdx, Formula Base) {
  // Determine the integer type for the base formula.
  Type *IntTy = Base.Ty;
  if (!IntTy) return;

  // If this Formula already has a scaled register, we can't add another one.
  // Try to unscale the formula to generate a better scale.
  if (Base.Scale != 0 && !Base.unscale())
    return;

  assert(Base.Scale == 0 && "unscale did not did its job!");

  // Check each interesting stride.
  for (int64_t Factor : Factors) {
    Base.Scale = Factor;
    Base.HasBaseReg = Base.BaseRegs.size() > 1;
    // Check whether this scale is going to be legal.
    if (!isLegalUse(TTI, LU.MinOffset, LU.MaxOffset, LU.Kind, LU.AccessTy,
                    Base)) {
      // As a special-case, handle special out-of-loop Basic users specially.
      // TODO: Reconsider this special case.
      if (LU.Kind == LSRUse::Basic &&
          isLegalUse(TTI, LU.MinOffset, LU.MaxOffset, LSRUse::Special,
                     LU.AccessTy, Base) &&
          LU.AllFixupsOutsideLoop)
        LU.Kind = LSRUse::Special;
      else
        continue;
    }
    // For an ICmpZero, negating a solitary base register won't lead to
    // new solutions.
    if (LU.Kind == LSRUse::ICmpZero && !Base.HasBaseReg &&
        Base.BaseOffset.isZero() && !Base.BaseGV)
      continue;
    // For each addrec base reg, if its loop is current loop, apply the scale.
    for (size_t i = 0, e = Base.BaseRegs.size(); i != e; ++i) {
      const SCEVAddRecExpr *AR = dyn_cast<SCEVAddRecExpr>(Base.BaseRegs[i]);
      if (AR && (AR->getLoop() == L || LU.AllFixupsOutsideLoop)) {
        const SCEV *FactorS = SE.getConstant(Base.BaseRegs[i]->getType(), Factor);
        if (FactorS->isZero())
          continue;
        // Divide out the factor, ignoring high bits, since we'll be
        // scaling the value back up in the end.
        if (const SCEV *Quotient = getExactSDiv(AR, FactorS, SE, true)) {
          if (Quotient->isZero())
            continue;
          // We can only implicitly zero-extend.
          if (SE.getTypeSizeInBits(Quotient->getType()) <
                  SE.getTypeSizeInBits(Base.Ty) &&
              !SE.isKnownNonNegative(Quotient))
            continue;

          // TODO: This could be optimized to avoid all the copying.
          Formula F = Base;
          F.ScaledReg = Quotient;
          F.deleteBaseReg(F.BaseRegs[i]);

          // The canonical representation of 1*reg is reg, which is already in
          // Base. In that case, do not try to insert the formula, it will be
          // rejected anyway.
          if (F.Scale == 1 && (F.BaseRegs.empty() ||
                               (AR->getLoop() != L && LU.AllFixupsOutsideLoop)))
            continue;
          // If AllFixupsOutsideLoop is true and F.Scale is 1, we may generate
          // non canonical Formula with ScaledReg's loop not being L.
          if (F.Scale == 1 && LU.AllFixupsOutsideLoop)
            F.canonicalize(*L);
          (void)InsertFormula(LU, LUIdx, F);
        }
      }
    }
  }
}

/// Extend/Truncate \p Expr to \p ToTy considering post-inc uses in \p Loops.
/// For all PostIncLoopSets in \p Loops, first de-normalize \p Expr, then
/// perform the extension/truncate and normalize again, as the normalized form
/// can result in folds that are not valid in the post-inc use contexts. The
/// expressions for all PostIncLoopSets must match, otherwise return nullptr.
static const SCEV *
getAnyExtendConsideringPostIncUses(ArrayRef<PostIncLoopSet> Loops,
                                   const SCEV *Expr, Type *ToTy,
                                   ScalarEvolution &SE) {
  const SCEV *Result = nullptr;
  for (auto &L : Loops) {
    auto *DenormExpr = denormalizeForPostIncUse(Expr, L, SE);
    const SCEV *NewDenormExpr = SE.getAnyExtendExpr(DenormExpr, ToTy);
    const SCEV *New = normalizeForPostIncUse(NewDenormExpr, L, SE);
    if (!New || (Result && New != Result))
      return nullptr;
    Result = New;
  }

  assert(Result && "failed to create expression");
  return Result;
}

/// Generate reuse formulae from different IV types.
void LSRInstance::GenerateTruncates(LSRUse &LU, unsigned LUIdx, Formula Base) {
  // Don't bother truncating symbolic values.
  if (Base.BaseGV) return;

  // Determine the integer type for the base formula.
  Type *DstTy = Base.Ty;
  if (!DstTy) return;
  if (DstTy->isPointerTy())
    return;

  // It is invalid to extend a pointer type so exit early if ScaledReg or
  // any of the BaseRegs are pointers.
  if (Base.ScaledReg && Base.ScaledReg->getType()->isPointerTy())
    return;
  if (any_of(Base.BaseRegs,
             [](const SCEV *S) { return S->getType()->isPointerTy(); }))
    return;

  SmallVector<PostIncLoopSet> Loops;
  for (auto &LF : LU.Fixups)
    Loops.push_back(LF.PostIncLoops);

  for (Type *SrcTy : Types) {
    if (SrcTy != DstTy && TTI.isTruncateFree(SrcTy, DstTy)) {
      Formula F = Base;
      F.Ty = SrcTy;

      // Sometimes SCEV is able to prove zero during ext transform. It may
      // happen if SCEV did not do all possible transforms while creating the
      // initial node (maybe due to depth limitations), but it can do them while
      // taking ext.
      if (F.ScaledReg) {
        const SCEV *NewScaledReg =
            getAnyExtendConsideringPostIncUses(Loops, F.ScaledReg, SrcTy, SE);
        if (!NewScaledReg || NewScaledReg->isZero())
          continue;
        F.ScaledReg = NewScaledReg;
      }
      bool HasZeroBaseReg = false;
      for (const SCEV *&BaseReg : F.BaseRegs) {
        const SCEV *NewBaseReg =
            getAnyExtendConsideringPostIncUses(Loops, BaseReg, SrcTy, SE);
        if (!NewBaseReg || NewBaseReg->isZero()) {
          HasZeroBaseReg = true;
          break;
        }
        BaseReg = NewBaseReg;
      }
      if (HasZeroBaseReg)
        continue;

      // TODO: This assumes we've done basic processing on all uses and
      // have an idea what the register usage is.
      if (!F.hasRegsUsedByUsesOtherThan(LUIdx, RegUses))
        continue;

      F.canonicalize(*L);
      (void)InsertFormula(LU, LUIdx, F);
    }
  }
}

void LSRInstance::GenerateZExts(LSRUse &LU, unsigned LUIdx, Formula Base) {
  if (!Base.Ty)
    return;

  const auto &DL = SE.getDataLayout();
  bool Changed = false;
  auto Regs = Base.BaseRegs;
  if (Base.Scale == 1)
    Regs.push_back(Base.ScaledReg);
  for (unsigned Idx = 0, EndIdx = Regs.size(); Idx != EndIdx; ++Idx) {
    const auto *Reg = Regs[Idx];
    Type *Ty = Reg->getType();
    if (Ty->isPointerTy())
      continue;

    const auto Width = SE.getTypeSizeInBits(Ty);
    if (DL.isLegalInteger(Width))
      continue;

    unsigned NarrowWidth = 0;

    bool CannotNarrow = false;
    for (const auto &Fixup : LU.Fixups) {
      const auto *R = denormalizeForPostIncUse(Reg, Fixup.PostIncLoops, SE);
      if (!SE.isKnownNonNegative(R)) {
        CannotNarrow = true;
        break;
      }
      const auto Range = SE.getUnsignedRange(R);
      const unsigned NumActiveBytes = (Range.getActiveBits() + 7) / 8;
      unsigned FixupNarrowWidth = NumActiveBytes * 8;
      if (!FixupNarrowWidth) {
        CannotNarrow = true;
        break;
      }
      NarrowWidth = std::max(NarrowWidth, FixupNarrowWidth);
    }
    if (CannotNarrow)
      continue;

    if (!DL.isLegalInteger(NarrowWidth))
      continue;

    Type *NarrowTy = Type::getIntNTy(Ty->getContext(), NarrowWidth);
    if (!TTI.isZExtFree(NarrowTy, Reg->getType()))
      continue;

    const auto *Narrow = SE.getTruncateExpr(Reg, NarrowTy);
    if (Idx == Base.BaseRegs.size())
      Base.ScaledReg = Narrow;
    else
      Base.BaseRegs[Idx] = Narrow;
    Changed = true;
  }
  if (!Changed)
    return;

  if (!Base.BaseGV && !Base.BaseOffset && !Base.UnfoldedOffset &&
      Base.getNumRegs() == 1)
    Base.Ty = Base.BaseRegs[0]->getType();

  Base.canonicalize(*L);
  (void)InsertFormula(LU, LUIdx, Base);
}

namespace {

/// Helper class for GenerateCrossUseConstantOffsets. It's used to defer
/// modifications so that the search phase doesn't have to worry about the data
/// structures moving underneath it.
struct WorkItem {
  size_t LUIdx;
  Immediate Imm;
  const SCEV *OrigReg;

  WorkItem(size_t LI, Immediate I, const SCEV *R)
      : LUIdx(LI), Imm(I), OrigReg(R) {}

  void print(raw_ostream &OS) const;
  void dump() const;
};

} // end anonymous namespace

#if !defined(NDEBUG) || defined(LLVM_ENABLE_DUMP)
void WorkItem::print(raw_ostream &OS) const {
  OS << "in formulae referencing " << *OrigReg << " in use " << LUIdx
     << " , add offset " << Imm;
}

LLVM_DUMP_METHOD void WorkItem::dump() const {
  print(errs()); errs() << '\n';
}
#endif

/// Look for registers which are a constant distance apart and try to form reuse
/// opportunities between them.
void LSRInstance::GenerateCrossUseConstantOffsets() {
  // Group the registers by their value without any added constant offset.
  using ImmMapTy = std::map<Immediate, const SCEV *, KeyOrderTargetImmediate>;

  DenseMap<const SCEV *, ImmMapTy> Map;
  DenseMap<const SCEV *, SmallBitVector> UsedByIndicesMap;
  SmallVector<const SCEV *, 8> Sequence;
  for (const SCEV *Use : RegUses) {
    const SCEV *Reg = Use; // Make a copy for ExtractImmediate to modify.
    Immediate Imm = ExtractImmediate(Reg, SE);
    auto Pair = Map.insert(std::make_pair(Reg, ImmMapTy()));
    if (Pair.second)
      Sequence.push_back(Reg);
    Pair.first->second.insert(std::make_pair(Imm, Use));
    UsedByIndicesMap[Reg] |= RegUses.getUsedByIndices(Use);
  }

  // Now examine each set of registers with the same base value. Build up
  // a list of work to do and do the work in a separate step so that we're
  // not adding formulae and register counts while we're searching.
  SmallVector<WorkItem, 32> WorkItems;
  SmallSet<std::pair<size_t, Immediate>, 32, KeyOrderSizeTAndImmediate>
      UniqueItems;
  for (const SCEV *Reg : Sequence) {
    const ImmMapTy &Imms = Map.find(Reg)->second;

    // It's not worthwhile looking for reuse if there's only one offset.
    if (Imms.size() == 1)
      continue;

    LLVM_DEBUG(dbgs() << "Generating cross-use offsets for " << *Reg << ':';
               for (const auto &Entry
                    : Imms) dbgs()
               << ' ' << Entry.first;
               dbgs() << '\n');

    // Examine each offset.
    for (ImmMapTy::const_iterator J = Imms.begin(), JE = Imms.end();
         J != JE; ++J) {
      const SCEV *OrigReg = J->second;

      Immediate JImm = J->first;
      const SmallBitVector &UsedByIndices = RegUses.getUsedByIndices(OrigReg);

      if (!isa<SCEVConstant>(OrigReg) &&
          UsedByIndicesMap[Reg].count() == 1) {
        LLVM_DEBUG(dbgs() << "Skipping cross-use reuse for " << *OrigReg
                          << '\n');
        continue;
      }

      // Conservatively examine offsets between this orig reg a few selected
      // other orig regs.
      Immediate First = Imms.begin()->first;
      Immediate Last = std::prev(Imms.end())->first;
      if (!First.isCompatibleImmediate(Last)) {
        LLVM_DEBUG(dbgs() << "Skipping cross-use reuse for " << *OrigReg
                          << "\n");
        continue;
      }
      // Only scalable if both terms are scalable, or if one is scalable and
      // the other is 0.
      bool Scalable = First.isScalable() || Last.isScalable();
      int64_t FI = First.getKnownMinValue();
      int64_t LI = Last.getKnownMinValue();
      // Compute (First + Last)  / 2 without overflow using the fact that
      // First + Last = 2 * (First + Last) + (First ^ Last).
      int64_t Avg = (FI & LI) + ((FI ^ LI) >> 1);
      // If the result is negative and FI is odd and LI even (or vice versa),
      // we rounded towards -inf. Add 1 in that case, to round towards 0.
      Avg = Avg + ((FI ^ LI) & ((uint64_t)Avg >> 63));
      ImmMapTy::const_iterator OtherImms[] = {
          Imms.begin(), std::prev(Imms.end()),
          Imms.lower_bound(Immediate::get(Avg, Scalable))};
      for (const auto &M : OtherImms) {
        if (M == J || M == JE) continue;
        if (!JImm.isCompatibleImmediate(M->first))
          continue;

        // Compute the difference between the two.
        Immediate Imm = JImm.subUnsigned(M->first);
        for (unsigned LUIdx : UsedByIndices.set_bits())
          // Make a memo of this use, offset, and register tuple.
          if (UniqueItems.insert(std::make_pair(LUIdx, Imm)).second)
            WorkItems.push_back(WorkItem(LUIdx, Imm, OrigReg));
      }
    }
  }

  Map.clear();
  Sequence.clear();
  UsedByIndicesMap.clear();
  UniqueItems.clear();

  // Now iterate through the worklist and add new formulae.
  for (const WorkItem &WI : WorkItems) {
    size_t LUIdx = WI.LUIdx;
    LSRUse &LU = Uses[LUIdx];
    Immediate Imm = WI.Imm;
    const SCEV *OrigReg = WI.OrigReg;

    Type *IntTy = SE.getEffectiveSCEVType(OrigReg->getType());
    const SCEV *NegImmS = Imm.getNegativeSCEV(SE, IntTy);
    unsigned BitWidth = SE.getTypeSizeInBits(IntTy);

    // TODO: Use a more targeted data structure.
    for (size_t L = 0, LE = LU.Formulae.size(); L != LE; ++L) {
      Formula F = LU.Formulae[L];

      // FIXME: The code for the scaled and unscaled registers looks
      // very similar but slightly different. Investigate if they
      // could be merged. That way, we would not have to unscale the
      // Formula.
      F.unscale();
      // Use the immediate in the scaled register.
      if (F.ScaledReg == OrigReg) {
        if (!F.BaseOffset.isCompatibleImmediate(Imm))
          continue;
        Immediate Offset = F.BaseOffset.addUnsigned(Imm.mulUnsigned(F.Scale));
        // Don't create 50 + reg(-50).
        const SCEV *S = Offset.getNegativeSCEV(SE, IntTy);
        if (F.referencesReg(S))
          continue;
        Formula NewF = F;
        NewF.BaseOffset = Offset;

        if (SE.getTypeSizeInBits(NewF.ScaledReg->getType()) <
            SE.getTypeSizeInBits(F.Ty)) {
          // LLVM-MOS: TODO
          continue;
        }
        NewF.ScaledReg = SE.getAddExpr(NegImmS, NewF.ScaledReg);

        // If the new scale is a constant in a register, and adding the constant
        // value to the immediate would produce a value closer to zero than the
        // immediate itself, then the formula isn't worthwhile.
        if (const SCEVConstant *C = dyn_cast<SCEVConstant>(NewF.ScaledReg)) {
          // FIXME: Do we need to do something for scalable immediates here?
          //        A scalable SCEV won't be constant, but we might still have
          //        something in the offset? Bail out for now to be safe.
          if (NewF.BaseOffset.isNonZero() && NewF.BaseOffset.isScalable())
            continue;
          if (C->getValue()->isNegative() !=
                  (NewF.BaseOffset.isLessThanZero()) &&
              (C->getAPInt().abs() * APInt(BitWidth, F.Scale))
                  .ule(std::abs(NewF.BaseOffset.getFixedValue())))
            continue;
        }

        // OK, looks good.
        NewF.canonicalize(*this->L);
        if (isLegalUse(TTI, LU.MinOffset, LU.MaxOffset, LU.Kind, LU.AccessTy,
                       NewF))
          (void)InsertFormula(LU, LUIdx, NewF);
      } else {
        // Use the immediate in a base register.
        for (size_t N = 0, NE = F.BaseRegs.size(); N != NE; ++N) {
          const SCEV *BaseReg = F.BaseRegs[N];
          if (BaseReg != OrigReg)
            continue;
          Formula NewF = F;
          if (!NewF.BaseOffset.isCompatibleImmediate(Imm) ||
              !NewF.UnfoldedOffset.isCompatibleImmediate(Imm) ||
              !NewF.BaseOffset.isCompatibleImmediate(NewF.UnfoldedOffset))
            continue;
          NewF.BaseOffset = NewF.BaseOffset.addUnsigned(Imm);
          if (!isLegalUse(TTI, LU.MinOffset, LU.MaxOffset,
                          LU.Kind, LU.AccessTy, NewF)) {
            if (AMK == TTI::AMK_PostIndexed &&
                mayUsePostIncMode(TTI, LU, OrigReg, this->L, SE))
              continue;
            Immediate NewUnfoldedOffset = NewF.UnfoldedOffset.addUnsigned(Imm);
            if (!isLegalAddImmediate(TTI, NewUnfoldedOffset))
              continue;
            NewF = F;
            NewF.UnfoldedOffset = NewUnfoldedOffset;
          }
          if (SE.getTypeSizeInBits(BaseReg->getType()) <
              SE.getTypeSizeInBits(F.Ty)) {
            // LLVM-MOS: TODO
            continue;
          }
          NewF.BaseRegs[N] = SE.getAddExpr(NegImmS, BaseReg);

          // If the new formula has a constant in a register, and adding the
          // constant value to the immediate would produce a value closer to
          // zero than the immediate itself, then the formula isn't worthwhile.
          for (const SCEV *NewReg : NewF.BaseRegs)
            if (const SCEVConstant *C = dyn_cast<SCEVConstant>(NewReg)) {
              if (NewF.BaseOffset.isNonZero() && NewF.BaseOffset.isScalable())
                goto skip_formula;
              if ((C->getAPInt() + NewF.BaseOffset.getFixedValue())
                      .abs()
                      .slt(std::abs(NewF.BaseOffset.getFixedValue())) &&
                  (C->getAPInt() + NewF.BaseOffset.getFixedValue())
                          .countr_zero() >=
                      (unsigned)llvm::countr_zero<uint64_t>(
                          NewF.BaseOffset.getFixedValue()))
                goto skip_formula;
            }

          // Ok, looks good.
          NewF.canonicalize(*this->L);
          (void)InsertFormula(LU, LUIdx, NewF);
          break;
        skip_formula:;
        }
      }
    }
  }
}

/// Generate formulae for each use.
void
LSRInstance::GenerateAllReuseFormulae() {
  // This is split into multiple loops so that hasRegsUsedByUsesOtherThan
  // queries are more precise.
  for (size_t LUIdx = 0, NumUses = Uses.size(); LUIdx != NumUses; ++LUIdx) {
    LSRUse &LU = Uses[LUIdx];
    for (size_t i = 0, f = LU.Formulae.size(); i != f; ++i)
      GenerateReassociations(LU, LUIdx, LU.Formulae[i]);
    for (size_t i = 0, f = LU.Formulae.size(); i != f; ++i)
      GenerateCombinations(LU, LUIdx, LU.Formulae[i]);
    for (size_t i = 0, f = LU.Formulae.size(); i != f; ++i)
      GenerateZExts(LU, LUIdx, LU.Formulae[i]);
  }
  for (size_t LUIdx = 0, NumUses = Uses.size(); LUIdx != NumUses; ++LUIdx) {
    LSRUse &LU = Uses[LUIdx];
    for (size_t i = 0, f = LU.Formulae.size(); i != f; ++i)
      GenerateSymbolicOffsets(LU, LUIdx, LU.Formulae[i]);
    for (size_t i = 0, f = LU.Formulae.size(); i != f; ++i)
      GenerateConstantOffsets(LU, LUIdx, LU.Formulae[i]);
    for (size_t i = 0, f = LU.Formulae.size(); i != f; ++i)
      GenerateICmpZeroScales(LU, LUIdx, LU.Formulae[i]);
    for (size_t i = 0, f = LU.Formulae.size(); i != f; ++i)
      GenerateScales(LU, LUIdx, LU.Formulae[i]);
  }
  for (size_t LUIdx = 0, NumUses = Uses.size(); LUIdx != NumUses; ++LUIdx) {
    LSRUse &LU = Uses[LUIdx];
    for (size_t i = 0, f = LU.Formulae.size(); i != f; ++i)
      GenerateTruncates(LU, LUIdx, LU.Formulae[i]);
  }

  GenerateCrossUseConstantOffsets();

  LLVM_DEBUG(dbgs() << "\n"
                       "After generating reuse formulae:\n";
             print_uses(dbgs()));
}

/// If there are multiple formulae with the same set of registers used
/// by other uses, pick the best one and delete the others.
void LSRInstance::FilterOutUndesirableDedicatedRegisters() {
  DenseSet<const SCEV *> VisitedRegs;
  SmallPtrSet<const SCEV *, 16> Regs;
  SmallPtrSet<const SCEV *, 16> LoserRegs;
#ifndef NDEBUG
  bool ChangedFormulae = false;
#endif

  // Collect the best formula for each unique set of shared registers. This
  // is reset for each use.
  using BestFormulaeTy =
      DenseMap<SmallVector<const SCEV *, 4>, size_t, UniquifierDenseMapInfo>;

  BestFormulaeTy BestFormulae;

  for (size_t LUIdx = 0, NumUses = Uses.size(); LUIdx != NumUses; ++LUIdx) {
    LSRUse &LU = Uses[LUIdx];
    LLVM_DEBUG(dbgs() << "Filtering for use "; LU.print(dbgs());
               dbgs() << '\n');

    bool Any = false;
    for (size_t FIdx = 0, NumForms = LU.Formulae.size();
         FIdx != NumForms; ++FIdx) {
      Formula &F = LU.Formulae[FIdx];

      // Some formulas are instant losers. For example, they may depend on
      // nonexistent AddRecs from other loops. These need to be filtered
      // immediately, otherwise heuristics could choose them over others leading
      // to an unsatisfactory solution. Passing LoserRegs into RateFormula here
      // avoids the need to recompute this information across formulae using the
      // same bad AddRec. Passing LoserRegs is also essential unless we remove
      // the corresponding bad register from the Regs set.
      Cost CostF(L, SE, TTI, AMK);
      Regs.clear();
      CostF.RateFormula(F, Regs, VisitedRegs, LU, &LoserRegs);
      if (CostF.isLoser()) {
        // During initial formula generation, undesirable formulae are generated
        // by uses within other loops that have some non-trivial address mode or
        // use the postinc form of the IV. LSR needs to provide these formulae
        // as the basis of rediscovering the desired formula that uses an AddRec
        // corresponding to the existing phi. Once all formulae have been
        // generated, these initial losers may be pruned.
        LLVM_DEBUG(dbgs() << "  Filtering loser "; F.print(dbgs());
                   dbgs() << "\n");
      }
      else {
        SmallVector<const SCEV *, 4> Key;
        for (const SCEV *Reg : F.BaseRegs) {
          if (RegUses.isRegUsedByUsesOtherThan(Reg, LUIdx))
            Key.push_back(Reg);
        }
        if (F.ScaledReg &&
            RegUses.isRegUsedByUsesOtherThan(F.ScaledReg, LUIdx))
          Key.push_back(F.ScaledReg);
        // Unstable sort by host order ok, because this is only used for
        // uniquifying.
        llvm::sort(Key);

        std::pair<BestFormulaeTy::const_iterator, bool> P =
          BestFormulae.insert(std::make_pair(Key, FIdx));
        if (P.second)
          continue;

        Formula &Best = LU.Formulae[P.first->second];

        Cost CostBest(L, SE, TTI, AMK);
        Regs.clear();
        CostBest.RateFormula(Best, Regs, VisitedRegs, LU);
        if (CostF.isLess(CostBest))
          std::swap(F, Best);
        LLVM_DEBUG(dbgs() << "  Filtering out formula "; F.print(dbgs());
                   dbgs() << "\n"
                             "    in favor of formula ";
                   Best.print(dbgs()); dbgs() << '\n');
      }
#ifndef NDEBUG
      ChangedFormulae = true;
#endif
      LU.DeleteFormula(F);
      --FIdx;
      --NumForms;
      Any = true;
    }

    // Now that we've filtered out some formulae, recompute the Regs set.
    if (Any)
      LU.RecomputeRegs(LUIdx, RegUses);

    // Reset this to prepare for the next use.
    BestFormulae.clear();
  }

  LLVM_DEBUG(if (ChangedFormulae) {
    dbgs() << "\n"
              "After filtering out undesirable candidates:\n";
    print_uses(dbgs());
  });
}

/// Estimate the worst-case number of solutions the solver might have to
/// consider. It almost never considers this many solutions because it prune the
/// search space, but the pruning isn't always sufficient.
size_t LSRInstance::EstimateSearchSpaceComplexity() const {
  size_t Power = 1;
  for (const LSRUse &LU : Uses) {
    size_t FSize = LU.Formulae.size();
    if (FSize >= ComplexityLimit) {
      Power = ComplexityLimit;
      break;
    }
    Power *= FSize;
    if (Power >= ComplexityLimit)
      break;
  }
  return Power;
}

/// When one formula uses a superset of the registers of another formula, it
/// won't help reduce register pressure (though it may not necessarily hurt
/// register pressure); remove it to simplify the system.
void LSRInstance::NarrowSearchSpaceByDetectingSupersets() {
  if (EstimateSearchSpaceComplexity() >= ComplexityLimit) {
    LLVM_DEBUG(dbgs() << "The search space is too complex.\n");

    LLVM_DEBUG(dbgs() << "Narrowing the search space by eliminating formulae "
                         "which use a superset of registers used by other "
                         "formulae.\n");

    for (size_t LUIdx = 0, NumUses = Uses.size(); LUIdx != NumUses; ++LUIdx) {
      LSRUse &LU = Uses[LUIdx];
      bool Any = false;
      for (size_t i = 0, e = LU.Formulae.size(); i != e; ++i) {
        Formula &F = LU.Formulae[i];
        if (F.BaseOffset.isNonZero() && F.BaseOffset.isScalable())
          continue;
        // Look for a formula with a constant or GV in a register. If the use
        // also has a formula with that same value in an immediate field,
        // delete the one that uses a register.
        for (SmallVectorImpl<const SCEV *>::const_iterator
             I = F.BaseRegs.begin(), E = F.BaseRegs.end(); I != E; ++I) {
          if (const SCEVConstant *C = dyn_cast<SCEVConstant>(*I)) {
            Formula NewF = F;
            //FIXME: Formulas should store bitwidth to do wrapping properly.
            //       See PR41034.
            NewF.BaseOffset =
                Immediate::getFixed(NewF.BaseOffset.getFixedValue() +
                                    (uint64_t)C->getValue()->getSExtValue());
            NewF.BaseRegs.erase(NewF.BaseRegs.begin() +
                                (I - F.BaseRegs.begin()));
            if (LU.HasFormulaWithSameRegs(NewF)) {
              LLVM_DEBUG(dbgs() << "  Deleting "; F.print(dbgs());
                         dbgs() << '\n');
              LU.DeleteFormula(F);
              --i;
              --e;
              Any = true;
              break;
            }
          } else if (const SCEVUnknown *U = dyn_cast<SCEVUnknown>(*I)) {
            if (GlobalValue *GV = dyn_cast<GlobalValue>(U->getValue()))
              if (!F.BaseGV) {
                Formula NewF = F;
                NewF.BaseGV = GV;
                NewF.BaseRegs.erase(NewF.BaseRegs.begin() +
                                    (I - F.BaseRegs.begin()));
                if (LU.HasFormulaWithSameRegs(NewF)) {
                  LLVM_DEBUG(dbgs() << "  Deleting "; F.print(dbgs());
                             dbgs() << '\n');
                  LU.DeleteFormula(F);
                  --i;
                  --e;
                  Any = true;
                  break;
                }
              }
          }
        }
      }
      if (Any)
        LU.RecomputeRegs(LUIdx, RegUses);
    }

    LLVM_DEBUG(dbgs() << "After pre-selection:\n"; print_uses(dbgs()));
  }
}

/// When there are many registers for expressions like A, A+1, A+2, etc.,
/// allocate a single register for them.
void LSRInstance::NarrowSearchSpaceByCollapsingUnrolledCode() {
  if (EstimateSearchSpaceComplexity() < ComplexityLimit)
    return;

  LLVM_DEBUG(
      dbgs() << "The search space is too complex.\n"
                "Narrowing the search space by assuming that uses separated "
                "by a constant offset will use the same registers.\n");

  // This is especially useful for unrolled loops.

  for (size_t LUIdx = 0, NumUses = Uses.size(); LUIdx != NumUses; ++LUIdx) {
    LSRUse &LU = Uses[LUIdx];
    for (const Formula &F : LU.Formulae) {
      if (F.BaseOffset.isZero() || (F.Scale != 0 && F.Scale != 1))
        continue;

      LSRUse *LUThatHas = FindUseWithSimilarFormula(F, LU);
      if (!LUThatHas)
        continue;

      if (!reconcileNewOffset(*LUThatHas, F.BaseOffset, /*HasBaseReg=*/false,
                              /*HasBaseType=*/nullptr, LU.Kind, LU.AccessTy))
        continue;

      LLVM_DEBUG(dbgs() << "  Deleting use "; LU.print(dbgs()); dbgs() << '\n');

      LUThatHas->AllFixupsOutsideLoop &= LU.AllFixupsOutsideLoop;

      // Transfer the fixups of LU to LUThatHas.
      for (LSRFixup &Fixup : LU.Fixups) {
        Fixup.Offset += F.BaseOffset;
        LUThatHas->pushFixup(Fixup);
        LLVM_DEBUG(dbgs() << "New fixup has offset " << Fixup.Offset << '\n');
      }

      // Delete formulae from the new use which are no longer legal.
      bool Any = false;
      for (size_t i = 0, e = LUThatHas->Formulae.size(); i != e; ++i) {
        Formula &F = LUThatHas->Formulae[i];
        if (!isLegalUse(TTI, LUThatHas->MinOffset, LUThatHas->MaxOffset,
                        LUThatHas->Kind, LUThatHas->AccessTy, F)) {
          LLVM_DEBUG(dbgs() << "  Deleting "; F.print(dbgs()); dbgs() << '\n');
          LUThatHas->DeleteFormula(F);
          --i;
          --e;
          Any = true;
        }
      }

      if (Any)
        LUThatHas->RecomputeRegs(LUThatHas - &Uses.front(), RegUses);

      // Delete the old use.
      DeleteUse(LU, LUIdx);
      --LUIdx;
      --NumUses;
      break;
    }
  }

  LLVM_DEBUG(dbgs() << "After pre-selection:\n"; print_uses(dbgs()));
}

/// Call FilterOutUndesirableDedicatedRegisters again, if necessary, now that
/// we've done more filtering, as it may be able to find more formulae to
/// eliminate.
void LSRInstance::NarrowSearchSpaceByRefilteringUndesirableDedicatedRegisters(){
  if (EstimateSearchSpaceComplexity() >= ComplexityLimit) {
    LLVM_DEBUG(dbgs() << "The search space is too complex.\n");

    LLVM_DEBUG(dbgs() << "Narrowing the search space by re-filtering out "
                         "undesirable dedicated registers.\n");

    FilterOutUndesirableDedicatedRegisters();

    LLVM_DEBUG(dbgs() << "After pre-selection:\n"; print_uses(dbgs()));
  }
}

/// If a LSRUse has multiple formulae with the same ScaledReg and Scale.
/// Pick the best one and delete the others.
/// This narrowing heuristic is to keep as many formulae with different
/// Scale and ScaledReg pair as possible while narrowing the search space.
/// The benefit is that it is more likely to find out a better solution
/// from a formulae set with more Scale and ScaledReg variations than
/// a formulae set with the same Scale and ScaledReg. The picking winner
/// reg heuristic will often keep the formulae with the same Scale and
/// ScaledReg and filter others, and we want to avoid that if possible.
void LSRInstance::NarrowSearchSpaceByFilterFormulaWithSameScaledReg() {
  if (EstimateSearchSpaceComplexity() < ComplexityLimit)
    return;

  LLVM_DEBUG(
      dbgs() << "The search space is too complex.\n"
                "Narrowing the search space by choosing the best Formula "
                "from the Formulae with the same Scale and ScaledReg.\n");

  // Map the "Scale * ScaledReg" pair to the best formula of current LSRUse.
  using BestFormulaeTy = DenseMap<std::pair<const SCEV *, int64_t>, size_t>;

  BestFormulaeTy BestFormulae;
#ifndef NDEBUG
  bool ChangedFormulae = false;
#endif
  DenseSet<const SCEV *> VisitedRegs;
  SmallPtrSet<const SCEV *, 16> Regs;

  for (size_t LUIdx = 0, NumUses = Uses.size(); LUIdx != NumUses; ++LUIdx) {
    LSRUse &LU = Uses[LUIdx];
    LLVM_DEBUG(dbgs() << "Filtering for use "; LU.print(dbgs());
               dbgs() << '\n');

    // Return true if Formula FA is better than Formula FB.
    auto IsBetterThan = [&](Formula &FA, Formula &FB) {
      // First we will try to choose the Formula with fewer new registers.
      // For a register used by current Formula, the more the register is
      // shared among LSRUses, the less we increase the register number
      // counter of the formula.
      size_t FARegNum = 0;
      for (const SCEV *Reg : FA.BaseRegs) {
        const SmallBitVector &UsedByIndices = RegUses.getUsedByIndices(Reg);
        FARegNum += (NumUses - UsedByIndices.count() + 1);
      }
      size_t FBRegNum = 0;
      for (const SCEV *Reg : FB.BaseRegs) {
        const SmallBitVector &UsedByIndices = RegUses.getUsedByIndices(Reg);
        FBRegNum += (NumUses - UsedByIndices.count() + 1);
      }
      if (FARegNum != FBRegNum)
        return FARegNum < FBRegNum;

      // If the new register numbers are the same, choose the Formula with
      // less Cost.
      Cost CostFA(L, SE, TTI, AMK);
      Cost CostFB(L, SE, TTI, AMK);
      Regs.clear();
      CostFA.RateFormula(FA, Regs, VisitedRegs, LU);
      Regs.clear();
      CostFB.RateFormula(FB, Regs, VisitedRegs, LU);
      return CostFA.isLess(CostFB);
    };

    bool Any = false;
    for (size_t FIdx = 0, NumForms = LU.Formulae.size(); FIdx != NumForms;
         ++FIdx) {
      Formula &F = LU.Formulae[FIdx];
      if (!F.ScaledReg)
        continue;
      auto P = BestFormulae.insert({{F.ScaledReg, F.Scale}, FIdx});
      if (P.second)
        continue;

      Formula &Best = LU.Formulae[P.first->second];
      if (IsBetterThan(F, Best))
        std::swap(F, Best);
      LLVM_DEBUG(dbgs() << "  Filtering out formula "; F.print(dbgs());
                 dbgs() << "\n"
                           "    in favor of formula ";
                 Best.print(dbgs()); dbgs() << '\n');
#ifndef NDEBUG
      ChangedFormulae = true;
#endif
      LU.DeleteFormula(F);
      --FIdx;
      --NumForms;
      Any = true;
    }
    if (Any)
      LU.RecomputeRegs(LUIdx, RegUses);

    // Reset this to prepare for the next use.
    BestFormulae.clear();
  }

  LLVM_DEBUG(if (ChangedFormulae) {
    dbgs() << "\n"
              "After filtering out undesirable candidates:\n";
    print_uses(dbgs());
  });
}

/// If we are over the complexity limit, filter out any post-inc prefering
/// variables to only post-inc values.
void LSRInstance::NarrowSearchSpaceByFilterPostInc() {
  if (AMK != TTI::AMK_PostIndexed)
    return;
  if (EstimateSearchSpaceComplexity() < ComplexityLimit)
    return;

  LLVM_DEBUG(dbgs() << "The search space is too complex.\n"
                       "Narrowing the search space by choosing the lowest "
                       "register Formula for PostInc Uses.\n");

  for (size_t LUIdx = 0, NumUses = Uses.size(); LUIdx != NumUses; ++LUIdx) {
    LSRUse &LU = Uses[LUIdx];

    if (LU.Kind != LSRUse::Address)
      continue;
    if (!TTI.isIndexedLoadLegal(TTI.MIM_PostInc, LU.AccessTy.getType()) &&
        !TTI.isIndexedStoreLegal(TTI.MIM_PostInc, LU.AccessTy.getType()))
      continue;

    size_t MinRegs = std::numeric_limits<size_t>::max();
    for (const Formula &F : LU.Formulae)
      MinRegs = std::min(F.getNumRegs(), MinRegs);

    bool Any = false;
    for (size_t FIdx = 0, NumForms = LU.Formulae.size(); FIdx != NumForms;
         ++FIdx) {
      Formula &F = LU.Formulae[FIdx];
      if (F.getNumRegs() > MinRegs) {
        LLVM_DEBUG(dbgs() << "  Filtering out formula "; F.print(dbgs());
                   dbgs() << "\n");
        LU.DeleteFormula(F);
        --FIdx;
        --NumForms;
        Any = true;
      }
    }
    if (Any)
      LU.RecomputeRegs(LUIdx, RegUses);

    if (EstimateSearchSpaceComplexity() < ComplexityLimit)
      break;
  }

  LLVM_DEBUG(dbgs() << "After pre-selection:\n"; print_uses(dbgs()));
}

/// The function delete formulas with high registers number expectation.
/// Assuming we don't know the value of each formula (already delete
/// all inefficient), generate probability of not selecting for each
/// register.
/// For example,
/// Use1:
///  reg(a) + reg({0,+,1})
///  reg(a) + reg({-1,+,1}) + 1
///  reg({a,+,1})
/// Use2:
///  reg(b) + reg({0,+,1})
///  reg(b) + reg({-1,+,1}) + 1
///  reg({b,+,1})
/// Use3:
///  reg(c) + reg(b) + reg({0,+,1})
///  reg(c) + reg({b,+,1})
///
/// Probability of not selecting
///                 Use1   Use2    Use3
/// reg(a)         (1/3) *   1   *   1
/// reg(b)           1   * (1/3) * (1/2)
/// reg({0,+,1})   (2/3) * (2/3) * (1/2)
/// reg({-1,+,1})  (2/3) * (2/3) *   1
/// reg({a,+,1})   (2/3) *   1   *   1
/// reg({b,+,1})     1   * (2/3) * (2/3)
/// reg(c)           1   *   1   *   0
///
/// Now count registers number mathematical expectation for each formula:
/// Note that for each use we exclude probability if not selecting for the use.
/// For example for Use1 probability for reg(a) would be just 1 * 1 (excluding
/// probabilty 1/3 of not selecting for Use1).
/// Use1:
///  reg(a) + reg({0,+,1})          1 + 1/3       -- to be deleted
///  reg(a) + reg({-1,+,1}) + 1     1 + 4/9       -- to be deleted
///  reg({a,+,1})                   1
/// Use2:
///  reg(b) + reg({0,+,1})          1/2 + 1/3     -- to be deleted
///  reg(b) + reg({-1,+,1}) + 1     1/2 + 2/3     -- to be deleted
///  reg({b,+,1})                   2/3
/// Use3:
///  reg(c) + reg(b) + reg({0,+,1}) 1 + 1/3 + 4/9 -- to be deleted
///  reg(c) + reg({b,+,1})          1 + 2/3
void LSRInstance::NarrowSearchSpaceByDeletingCostlyFormulas() {
  if (EstimateSearchSpaceComplexity() < ComplexityLimit)
    return;
  // Ok, we have too many of formulae on our hands to conveniently handle.
  // Use a rough heuristic to thin out the list.

  // Set of Regs wich will be 100% used in final solution.
  // Used in each formula of a solution (in example above this is reg(c)).
  // We can skip them in calculations.
  SmallPtrSet<const SCEV *, 4> UniqRegs;
  LLVM_DEBUG(dbgs() << "The search space is too complex.\n");

  // Map each register to probability of not selecting
  DenseMap <const SCEV *, float> RegNumMap;
  for (const SCEV *Reg : RegUses) {
    if (UniqRegs.count(Reg))
      continue;
    float PNotSel = 1;
    for (const LSRUse &LU : Uses) {
      if (!LU.Regs.count(Reg))
        continue;
      float P = LU.getNotSelectedProbability(Reg);
      if (P != 0.0)
        PNotSel *= P;
      else
        UniqRegs.insert(Reg);
    }
    RegNumMap.insert(std::make_pair(Reg, PNotSel));
  }

  LLVM_DEBUG(
      dbgs() << "Narrowing the search space by deleting costly formulas\n");

  // Delete formulas where registers number expectation is high.
  for (size_t LUIdx = 0, NumUses = Uses.size(); LUIdx != NumUses; ++LUIdx) {
    LSRUse &LU = Uses[LUIdx];
    // If nothing to delete - continue.
    if (LU.Formulae.size() < 2)
      continue;
    // This is temporary solution to test performance. Float should be
    // replaced with round independent type (based on integers) to avoid
    // different results for different target builds.
    float FMinRegNum = LU.Formulae[0].getNumRegs();
    float FMinARegNum = LU.Formulae[0].getNumRegs();
    size_t MinIdx = 0;
    for (size_t i = 0, e = LU.Formulae.size(); i != e; ++i) {
      Formula &F = LU.Formulae[i];
      float FRegNum = 0;
      float FARegNum = 0;
      for (const SCEV *BaseReg : F.BaseRegs) {
        if (UniqRegs.count(BaseReg))
          continue;
        FRegNum += RegNumMap[BaseReg] / LU.getNotSelectedProbability(BaseReg);
        if (isa<SCEVAddRecExpr>(BaseReg))
          FARegNum +=
              RegNumMap[BaseReg] / LU.getNotSelectedProbability(BaseReg);
      }
      if (const SCEV *ScaledReg = F.ScaledReg) {
        if (!UniqRegs.count(ScaledReg)) {
          FRegNum +=
              RegNumMap[ScaledReg] / LU.getNotSelectedProbability(ScaledReg);
          if (isa<SCEVAddRecExpr>(ScaledReg))
            FARegNum +=
                RegNumMap[ScaledReg] / LU.getNotSelectedProbability(ScaledReg);
        }
      }
      if (FMinRegNum > FRegNum ||
          (FMinRegNum == FRegNum && FMinARegNum > FARegNum)) {
        FMinRegNum = FRegNum;
        FMinARegNum = FARegNum;
        MinIdx = i;
      }
    }
    LLVM_DEBUG(dbgs() << "  The formula "; LU.Formulae[MinIdx].print(dbgs());
               dbgs() << " with min reg num " << FMinRegNum << '\n');
    if (MinIdx != 0)
      std::swap(LU.Formulae[MinIdx], LU.Formulae[0]);
    while (LU.Formulae.size() != 1) {
      LLVM_DEBUG(dbgs() << "  Deleting "; LU.Formulae.back().print(dbgs());
                 dbgs() << '\n');
      LU.Formulae.pop_back();
    }
    LU.RecomputeRegs(LUIdx, RegUses);
    assert(LU.Formulae.size() == 1 && "Should be exactly 1 min regs formula");
    Formula &F = LU.Formulae[0];
    LLVM_DEBUG(dbgs() << "  Leaving only "; F.print(dbgs()); dbgs() << '\n');
    // When we choose the formula, the regs become unique.
    UniqRegs.insert(F.BaseRegs.begin(), F.BaseRegs.end());
    if (F.ScaledReg)
      UniqRegs.insert(F.ScaledReg);
  }
  LLVM_DEBUG(dbgs() << "After pre-selection:\n"; print_uses(dbgs()));
}

// Check if Best and Reg are SCEVs separated by a constant amount C, and if so
// would the addressing offset +C would be legal where the negative offset -C is
// not.
static bool IsSimplerBaseSCEVForTarget(const TargetTransformInfo &TTI,
                                       ScalarEvolution &SE, const SCEV *Best,
                                       const SCEV *Reg,
                                       MemAccessTy AccessType) {
  if (Best->getType() != Reg->getType() ||
      (isa<SCEVAddRecExpr>(Best) && isa<SCEVAddRecExpr>(Reg) &&
       cast<SCEVAddRecExpr>(Best)->getLoop() !=
           cast<SCEVAddRecExpr>(Reg)->getLoop()))
    return false;
  const auto *Diff = dyn_cast<SCEVConstant>(SE.getMinusSCEV(Best, Reg));
  if (!Diff)
    return false;

  return TTI.isLegalAddressingMode(
             AccessType.MemTy, /*BaseGV=*/nullptr,
             /*BaseOffset=*/Diff->getAPInt().getSExtValue(),
             /*HasBaseReg=*/true, /*Scale=*/0, AccessType.AddrSpace) &&
         !TTI.isLegalAddressingMode(
             AccessType.MemTy, /*BaseGV=*/nullptr,
             /*BaseOffset=*/-Diff->getAPInt().getSExtValue(),
             /*HasBaseReg=*/true, /*Scale=*/0, AccessType.AddrSpace);
}

/// Pick a register which seems likely to be profitable, and then in any use
/// which has any reference to that register, delete all formulae which do not
/// reference that register.
void LSRInstance::NarrowSearchSpaceByPickingWinnerRegs() {
  // With all other options exhausted, loop until the system is simple
  // enough to handle.
  SmallPtrSet<const SCEV *, 4> Taken;
  while (EstimateSearchSpaceComplexity() >= ComplexityLimit) {
    // Ok, we have too many of formulae on our hands to conveniently handle.
    // Use a rough heuristic to thin out the list.
    LLVM_DEBUG(dbgs() << "The search space is too complex.\n");

    // Pick the register which is used by the most LSRUses, which is likely
    // to be a good reuse register candidate.
    const SCEV *Best = nullptr;
    unsigned BestNum = 0;
    for (const SCEV *Reg : RegUses) {
      if (Taken.count(Reg))
        continue;
      if (!Best) {
        Best = Reg;
        BestNum = RegUses.getUsedByIndices(Reg).count();
      } else {
        unsigned Count = RegUses.getUsedByIndices(Reg).count();
        if (Count > BestNum) {
          Best = Reg;
          BestNum = Count;
        }

        // If the scores are the same, but the Reg is simpler for the target
        // (for example {x,+,1} as opposed to {x+C,+,1}, where the target can
        // handle +C but not -C), opt for the simpler formula.
        if (Count == BestNum) {
          int LUIdx = RegUses.getUsedByIndices(Reg).find_first();
          if (LUIdx >= 0 && Uses[LUIdx].Kind == LSRUse::Address &&
              IsSimplerBaseSCEVForTarget(TTI, SE, Best, Reg,
                                         Uses[LUIdx].AccessTy)) {
            Best = Reg;
            BestNum = Count;
          }
        }
      }
    }
    assert(Best && "Failed to find best LSRUse candidate");

    LLVM_DEBUG(dbgs() << "Narrowing the search space by assuming " << *Best
                      << " will yield profitable reuse.\n");
    Taken.insert(Best);

    // In any use with formulae which references this register, delete formulae
    // which don't reference it.
    for (size_t LUIdx = 0, NumUses = Uses.size(); LUIdx != NumUses; ++LUIdx) {
      LSRUse &LU = Uses[LUIdx];
      if (!LU.Regs.count(Best)) continue;

      bool Any = false;
      for (size_t i = 0, e = LU.Formulae.size(); i != e; ++i) {
        Formula &F = LU.Formulae[i];
        if (!F.referencesReg(Best)) {
          LLVM_DEBUG(dbgs() << "  Deleting "; F.print(dbgs()); dbgs() << '\n');
          LU.DeleteFormula(F);
          --e;
          --i;
          Any = true;
          assert(e != 0 && "Use has no formulae left! Is Regs inconsistent?");
          continue;
        }
      }

      if (Any)
        LU.RecomputeRegs(LUIdx, RegUses);
    }

    LLVM_DEBUG(dbgs() << "After pre-selection:\n"; print_uses(dbgs()));
  }
}

/// If there are an extraordinary number of formulae to choose from, use some
/// rough heuristics to prune down the number of formulae. This keeps the main
/// solver from taking an extraordinary amount of time in some worst-case
/// scenarios.
void LSRInstance::NarrowSearchSpaceUsingHeuristics() {
  NarrowSearchSpaceByDetectingSupersets();
  NarrowSearchSpaceByCollapsingUnrolledCode();
  NarrowSearchSpaceByRefilteringUndesirableDedicatedRegisters();
  if (FilterSameScaledReg)
    NarrowSearchSpaceByFilterFormulaWithSameScaledReg();
  NarrowSearchSpaceByFilterPostInc();
  if (LSRExpNarrow)
    NarrowSearchSpaceByDeletingCostlyFormulas();
  else
    NarrowSearchSpaceByPickingWinnerRegs();
}

/// This is the recursive solver.
void LSRInstance::SolveRecurse(SmallVectorImpl<const Formula *> &Solution,
                               Cost &SolutionCost,
                               SmallVectorImpl<const Formula *> &Workspace,
                               const Cost &CurCost,
                               const SmallPtrSet<const SCEV *, 16> &CurRegs,
                               DenseSet<const SCEV *> &VisitedRegs) const {
  // Some ideas:
  //  - prune more:
  //    - use more aggressive filtering
  //    - sort the formula so that the most profitable solutions are found first
  //    - sort the uses too
  //  - search faster:
  //    - don't compute a cost, and then compare. compare while computing a cost
  //      and bail early.
  //    - track register sets with SmallBitVector

  const LSRUse &LU = Uses[Workspace.size()];

  // If this use references any register that's already a part of the
  // in-progress solution, consider it a requirement that a formula must
  // reference that register in order to be considered. This prunes out
  // unprofitable searching.
  SmallSetVector<const SCEV *, 4> ReqRegs;
  for (const SCEV *S : CurRegs)
    if (LU.Regs.count(S))
      ReqRegs.insert(S);

  SmallPtrSet<const SCEV *, 16> NewRegs;
  Cost NewCost(L, SE, TTI, AMK);
  for (const Formula &F : LU.Formulae) {
    // Ignore formulae which may not be ideal in terms of register reuse of
    // ReqRegs.  The formula should use all required registers before
    // introducing new ones.
    // This can sometimes (notably when trying to favour postinc) lead to
    // sub-optimial decisions. There it is best left to the cost modelling to
    // get correct.
    if (AMK != TTI::AMK_PostIndexed || LU.Kind != LSRUse::Address) {
      int NumReqRegsToFind = std::min(F.getNumRegs(), ReqRegs.size());
      for (const SCEV *Reg : ReqRegs) {
        if ((F.ScaledReg && F.ScaledReg == Reg) ||
            is_contained(F.BaseRegs, Reg)) {
          --NumReqRegsToFind;
          if (NumReqRegsToFind == 0)
            break;
        }
      }
      if (NumReqRegsToFind != 0) {
        // If none of the formulae satisfied the required registers, then we could
        // clear ReqRegs and try again. Currently, we simply give up in this case.
        continue;
      }
    }

    // Evaluate the cost of the current formula. If it's already worse than
    // the current best, prune the search at that point.
    NewCost = CurCost;
    NewRegs = CurRegs;
    NewCost.RateFormula(F, NewRegs, VisitedRegs, LU);
    if (NewCost.isLess(SolutionCost)) {
      Workspace.push_back(&F);
      if (Workspace.size() != Uses.size()) {
        SolveRecurse(Solution, SolutionCost, Workspace, NewCost,
                     NewRegs, VisitedRegs);
        if (F.getNumRegs() == 1 && Workspace.size() == 1)
          VisitedRegs.insert(F.ScaledReg ? F.ScaledReg : F.BaseRegs[0]);
      } else {
        LLVM_DEBUG(dbgs() << "New best at "; NewCost.print(dbgs());
                   dbgs() << ".\nRegs:\n";
                   for (const SCEV *S : NewRegs) dbgs()
                      << "- " << *S << "\n";
                   dbgs() << '\n');

        SolutionCost = NewCost;
        Solution = Workspace;
      }
      Workspace.pop_back();
    }
  }
}

/// Choose one formula from each use. Return the results in the given Solution
/// vector.
void LSRInstance::Solve(SmallVectorImpl<const Formula *> &Solution) const {
  SmallVector<const Formula *, 8> Workspace;
  Cost SolutionCost(L, SE, TTI, AMK);
  SolutionCost.Lose();
  Cost CurCost(L, SE, TTI, AMK);
  SmallPtrSet<const SCEV *, 16> CurRegs;
  DenseSet<const SCEV *> VisitedRegs;
  Workspace.reserve(Uses.size());

  // SolveRecurse does all the work.
  SolveRecurse(Solution, SolutionCost, Workspace, CurCost,
               CurRegs, VisitedRegs);
  if (Solution.empty()) {
    LLVM_DEBUG(dbgs() << "\nNo Satisfactory Solution\n");
    return;
  }

  // Ok, we've now made all our decisions.
  LLVM_DEBUG(dbgs() << "\n"
                       "The chosen solution requires ";
             SolutionCost.print(dbgs()); dbgs() << ":\n";
             for (size_t i = 0, e = Uses.size(); i != e; ++i) {
               dbgs() << "  ";
               Uses[i].print(dbgs());
               dbgs() << "\n"
                         "    ";
               Solution[i]->print(dbgs());
               dbgs() << '\n';
             });

  assert(Solution.size() == Uses.size() && "Malformed solution!");

  const bool EnableDropUnprofitableSolution = [&] {
    switch (AllowDropSolutionIfLessProfitable) {
    case cl::BOU_TRUE:
      return true;
    case cl::BOU_FALSE:
      return false;
    case cl::BOU_UNSET:
      return TTI.shouldDropLSRSolutionIfLessProfitable();
    }
    llvm_unreachable("Unhandled cl::boolOrDefault enum");
  }();

  if (BaselineCost.isLess(SolutionCost)) {
    if (!EnableDropUnprofitableSolution)
      LLVM_DEBUG(
          dbgs() << "Baseline is more profitable than chosen solution, "
                    "add option 'lsr-drop-solution' to drop LSR solution.\n");
    else {
      LLVM_DEBUG(dbgs() << "Baseline is more profitable than chosen "
                           "solution, dropping LSR solution.\n";);
      Solution.clear();
    }
  }
}

/// Helper for AdjustInsertPositionForExpand. Climb up the dominator tree far as
/// we can go while still being dominated by the input positions. This helps
/// canonicalize the insert position, which encourages sharing.
BasicBlock::iterator
LSRInstance::HoistInsertPosition(BasicBlock::iterator IP,
                                 const SmallVectorImpl<Instruction *> &Inputs)
                                                                         const {
  Instruction *Tentative = &*IP;
  while (true) {
    bool AllDominate = true;
    Instruction *BetterPos = nullptr;
    // Don't bother attempting to insert before a catchswitch, their basic block
    // cannot have other non-PHI instructions.
    if (isa<CatchSwitchInst>(Tentative))
      return IP;

    for (Instruction *Inst : Inputs) {
      if (Inst == Tentative || !DT.dominates(Inst, Tentative)) {
        AllDominate = false;
        break;
      }
      // Attempt to find an insert position in the middle of the block,
      // instead of at the end, so that it can be used for other expansions.
      if (Tentative->getParent() == Inst->getParent() &&
          (!BetterPos || !DT.dominates(Inst, BetterPos)))
        BetterPos = &*std::next(BasicBlock::iterator(Inst));
    }
    if (!AllDominate)
      break;
    if (BetterPos)
      IP = BetterPos->getIterator();
    else
      IP = Tentative->getIterator();

    const Loop *IPLoop = LI.getLoopFor(IP->getParent());
    unsigned IPLoopDepth = IPLoop ? IPLoop->getLoopDepth() : 0;

    BasicBlock *IDom;
    for (DomTreeNode *Rung = DT.getNode(IP->getParent()); ; ) {
      if (!Rung) return IP;
      Rung = Rung->getIDom();
      if (!Rung) return IP;
      IDom = Rung->getBlock();

      // Don't climb into a loop though.
      const Loop *IDomLoop = LI.getLoopFor(IDom);
      unsigned IDomDepth = IDomLoop ? IDomLoop->getLoopDepth() : 0;
      if (IDomDepth <= IPLoopDepth &&
          (IDomDepth != IPLoopDepth || IDomLoop == IPLoop))
        break;
    }

    Tentative = IDom->getTerminator();
  }

  return IP;
}

/// Determine an input position which will be dominated by the operands and
/// which will dominate the result.
BasicBlock::iterator LSRInstance::AdjustInsertPositionForExpand(
    BasicBlock::iterator LowestIP, const LSRFixup &LF, const LSRUse &LU) const {
  // Collect some instructions which must be dominated by the
  // expanding replacement. These must be dominated by any operands that
  // will be required in the expansion.
  SmallVector<Instruction *, 4> Inputs;
  if (Instruction *I = dyn_cast<Instruction>(LF.OperandValToReplace))
    Inputs.push_back(I);
  if (LU.Kind == LSRUse::ICmpZero)
    if (Instruction *I =
          dyn_cast<Instruction>(cast<ICmpInst>(LF.UserInst)->getOperand(1)))
      Inputs.push_back(I);
  if (LF.PostIncLoops.count(L)) {
    if (LF.isUseFullyOutsideLoop(L))
      Inputs.push_back(L->getLoopLatch()->getTerminator());
    else
      Inputs.push_back(IVIncInsertPos);
  }
  // The expansion must also be dominated by the increment positions of any
  // loops it for which it is using post-inc mode.
  for (const Loop *PIL : LF.PostIncLoops) {
    if (PIL == L) continue;

    // Be dominated by the loop exit.
    SmallVector<BasicBlock *, 4> ExitingBlocks;
    PIL->getExitingBlocks(ExitingBlocks);
    if (!ExitingBlocks.empty()) {
      BasicBlock *BB = ExitingBlocks[0];
      for (unsigned i = 1, e = ExitingBlocks.size(); i != e; ++i)
        BB = DT.findNearestCommonDominator(BB, ExitingBlocks[i]);
      Inputs.push_back(BB->getTerminator());
    }
  }

  assert(!isa<PHINode>(LowestIP) && !LowestIP->isEHPad()
         && !isa<DbgInfoIntrinsic>(LowestIP) &&
         "Insertion point must be a normal instruction");

  // Then, climb up the immediate dominator tree as far as we can go while
  // still being dominated by the input positions.
  BasicBlock::iterator IP = HoistInsertPosition(LowestIP, Inputs);

  // Don't insert instructions before PHI nodes.
  while (isa<PHINode>(IP)) ++IP;

  // Ignore landingpad instructions.
  while (IP->isEHPad()) ++IP;

  // Ignore debug intrinsics.
  while (isa<DbgInfoIntrinsic>(IP)) ++IP;

  // Set IP below instructions recently inserted by SCEVExpander. This keeps the
  // IP consistent across expansions and allows the previously inserted
  // instructions to be reused by subsequent expansion.
  while (Rewriter.isInsertedInstruction(&*IP) && IP != LowestIP)
    ++IP;

  return IP;
}

/// Emit instructions for the leading candidate expression for this LSRUse (this
/// is called "expanding").
Value *LSRInstance::Expand(const LSRUse &LU, const LSRFixup &LF,
                           const Formula &F, BasicBlock::iterator IP,
                           SmallVectorImpl<WeakTrackingVH> &DeadInsts) const {
  if (LU.RigidFormula)
    return LF.OperandValToReplace;

  // Determine an input position which will be dominated by the operands and
  // which will dominate the result.
  IP = AdjustInsertPositionForExpand(IP, LF, LU);
  Rewriter.setInsertPoint(&*IP);

  // Inform the Rewriter if we have a post-increment use, so that it can
  // perform an advantageous expansion.
  Rewriter.setPostInc(LF.PostIncLoops);

  // This is the type that the user actually needs.
  Type *OpTy = LF.OperandValToReplace->getType();
  // This will be the type that we'll initially expand to.
  Type *Ty = F.Ty;
  if (!Ty)
    // No type known; just expand directly to the ultimate type.
    Ty = OpTy;
  else if (SE.getEffectiveSCEVType(Ty) == SE.getEffectiveSCEVType(OpTy))
    // Expand directly to the ultimate type if it's the right size.
    Ty = OpTy;
  // This is the type to do integer arithmetic in.
  Type *IntTy = SE.getEffectiveSCEVType(Ty);

  // Build up a list of operands to add together to form the full base.
  SmallVector<const SCEV *, 8> Ops;

  // Expand the BaseRegs portion.
  for (const SCEV *Reg : F.BaseRegs) {
    assert(!Reg->isZero() && "Zero allocated in a base register!");

    // If we're expanding for a post-inc user, make the post-inc adjustment.
    Reg = denormalizeForPostIncUse(Reg, LF.PostIncLoops, SE);
    Ops.push_back(SE.getNoopOrZeroExtend(SE.getUnknown(Rewriter.expandCodeFor(Reg, nullptr)), IntTy));
  }

  // Expand the ScaledReg portion.
  Value *ICmpScaledV = nullptr;
  if (F.Scale != 0) {
    const SCEV *ScaledS = F.ScaledReg;

    // If we're expanding for a post-inc user, make the post-inc adjustment.
    PostIncLoopSet &Loops = const_cast<PostIncLoopSet &>(LF.PostIncLoops);
    ScaledS = denormalizeForPostIncUse(ScaledS, Loops, SE);

    if (LU.Kind == LSRUse::ICmpZero) {
      // Expand ScaleReg as if it was part of the base regs.
      if (F.Scale == 1)
        Ops.push_back(SE.getNoopOrZeroExtend(SE.getUnknown(
                          Rewriter.expandCodeFor(ScaledS, nullptr)),
                      IntTy));
      else {
        // An interesting way of "folding" with an icmp is to use a negated
        // scale, which we'll implement by inserting it into the other operand
        // of the icmp.
        assert(F.Scale == -1 &&
               "The only scale supported by ICmpZero uses is -1!");
        ICmpScaledV = Rewriter.expandCodeFor(ScaledS, nullptr);
      }
    } else {
      // Otherwise just expand the scaled register and an explicit scale,
      // which is expected to be matched as part of the address.

      // Flush the operand list to suppress SCEVExpander hoisting address modes.
      // Unless the addressing mode will not be folded.
      if (!Ops.empty() && LU.Kind == LSRUse::Address &&
          isAMCompletelyFolded(TTI, LU, F)) {
        Value *FullV = Rewriter.expandCodeFor(SE.getAddExpr(Ops), nullptr);
        Ops.clear();
        Ops.push_back(SE.getUnknown(FullV));
      }
      ScaledS = SE.getNoopOrZeroExtend(
          SE.getUnknown(Rewriter.expandCodeFor(ScaledS, nullptr)), IntTy);
      if (F.Scale != 1)
        ScaledS =
            SE.getMulExpr(ScaledS, SE.getConstant(ScaledS->getType(), F.Scale));
      Ops.push_back(ScaledS);
    }
  }

  // Expand the GV portion.
  if (F.BaseGV) {
    // Flush the operand list to suppress SCEVExpander hoisting.
    if (!Ops.empty()) {
      Value *FullV = Rewriter.expandCodeFor(SE.getAddExpr(Ops), IntTy);
      Ops.clear();
      Ops.push_back(SE.getUnknown(FullV));
    }
    Ops.push_back(SE.getUnknown(F.BaseGV));
  }

  // Flush the operand list to suppress SCEVExpander hoisting of both folded and
  // unfolded offsets. LSR assumes they both live next to their uses.
  if (!Ops.empty()) {
    Value *FullV = Rewriter.expandCodeFor(SE.getAddExpr(Ops), Ty);
    Ops.clear();
    Ops.push_back(SE.getUnknown(FullV));
  }

  // FIXME: Are we sure we won't get a mismatch here? Is there a way to bail
  // out at this point, or should we generate a SCEV adding together mixed
  // offsets?
  assert(F.BaseOffset.isCompatibleImmediate(LF.Offset) &&
         "Expanding mismatched offsets\n");
  // Expand the immediate portion.
  Immediate Offset = F.BaseOffset.addUnsigned(LF.Offset);
  if (Offset.isNonZero()) {
    if (LU.Kind == LSRUse::ICmpZero) {
      // The other interesting way of "folding" with an ICmpZero is to use a
      // negated immediate.
      if (!ICmpScaledV)
        ICmpScaledV =
            ConstantInt::get(IntTy, -(uint64_t)Offset.getFixedValue());
      else {
<<<<<<< HEAD
        Ops.push_back(SE.getNoopOrZeroExtend(SE.getUnknown(ICmpScaledV), IntTy));
        ICmpScaledV = ConstantInt::get(IntTy, Offset);
=======
        Ops.push_back(SE.getUnknown(ICmpScaledV));
        ICmpScaledV = ConstantInt::get(IntTy, Offset.getFixedValue());
>>>>>>> cd6750fa
      }
    } else {
      // Just add the immediate values. These again are expected to be matched
      // as part of the address.
      Ops.push_back(Offset.getUnknownSCEV(SE, IntTy));
    }
  }

  // Expand the unfolded offset portion.
  Immediate UnfoldedOffset = F.UnfoldedOffset;
  if (UnfoldedOffset.isNonZero()) {
    // Just add the immediate values.
    Ops.push_back(UnfoldedOffset.getUnknownSCEV(SE, IntTy));
  }

  // Emit instructions summing all the operands.
  const SCEV *FullS = Ops.empty() ?
                      SE.getConstant(IntTy, 0) :
                      SE.getAddExpr(Ops);
  Value *FullV = Rewriter.expandCodeFor(FullS, Ty);

  // We're done expanding now, so reset the rewriter.
  Rewriter.clearPostInc();

  // An ICmpZero Formula represents an ICmp which we're handling as a
  // comparison against zero. Now that we've expanded an expression for that
  // form, update the ICmp's other operand.
  if (LU.Kind == LSRUse::ICmpZero) {
    ICmpInst *CI = cast<ICmpInst>(LF.UserInst);
    if (auto *OperandIsInstr = dyn_cast<Instruction>(CI->getOperand(1)))
      DeadInsts.emplace_back(OperandIsInstr);
    assert(!F.BaseGV && "ICmp does not support folding a global value and "
                           "a scale at the same time!");
    if (F.Scale == -1) {
      if (ICmpScaledV->getType() != OpTy) {
        Instruction *Cast = CastInst::Create(
            CastInst::getCastOpcode(ICmpScaledV, false, OpTy, false),
            ICmpScaledV, OpTy, "tmp", CI->getIterator());
        ICmpScaledV = Cast;
      }
      CI->setOperand(1, ICmpScaledV);
    } else {
      // A scale of 1 means that the scale has been expanded as part of the
      // base regs.
      assert((F.Scale == 0 || F.Scale == 1) &&
             "ICmp does not support folding a global value and "
             "a scale at the same time!");
<<<<<<< HEAD
      Constant *C = ConstantInt::getSigned(SE.getEffectiveSCEVType(IntTy),
                                           -(uint64_t)Offset);
=======
      Constant *C = ConstantInt::getSigned(SE.getEffectiveSCEVType(OpTy),
                                           -(uint64_t)Offset.getFixedValue());
>>>>>>> cd6750fa
      if (C->getType() != OpTy) {
        C = ConstantFoldCastOperand(
            CastInst::getCastOpcode(C, false, OpTy, false), C, OpTy,
            CI->getDataLayout());
        assert(C && "Cast of ConstantInt should have folded");
      }

      CI->setOperand(1, C);
    }
  }

  return FullV;
}

/// Helper for Rewrite. PHI nodes are special because the use of their operands
/// effectively happens in their predecessor blocks, so the expression may need
/// to be expanded in multiple places.
void LSRInstance::RewriteForPHI(
    PHINode *PN, const LSRUse &LU, const LSRFixup &LF, const Formula &F,
    SmallVectorImpl<WeakTrackingVH> &DeadInsts) const {
  DenseMap<BasicBlock *, Value *> Inserted;

  // Inserting instructions in the loop and using them as PHI's input could
  // break LCSSA in case if PHI's parent block is not a loop exit (i.e. the
  // corresponding incoming block is not loop exiting). So collect all such
  // instructions to form LCSSA for them later.
  SmallVector<Instruction *, 4> InsertedNonLCSSAInsts;

  for (unsigned i = 0, e = PN->getNumIncomingValues(); i != e; ++i)
    if (PN->getIncomingValue(i) == LF.OperandValToReplace) {
      bool needUpdateFixups = false;
      BasicBlock *BB = PN->getIncomingBlock(i);

      // If this is a critical edge, split the edge so that we do not insert
      // the code on all predecessor/successor paths.  We do this unless this
      // is the canonical backedge for this loop, which complicates post-inc
      // users.
      if (e != 1 && BB->getTerminator()->getNumSuccessors() > 1 &&
          !isa<IndirectBrInst>(BB->getTerminator()) &&
          !isa<CatchSwitchInst>(BB->getTerminator())) {
        BasicBlock *Parent = PN->getParent();
        Loop *PNLoop = LI.getLoopFor(Parent);
        if (!PNLoop || Parent != PNLoop->getHeader()) {
          // Split the critical edge.
          BasicBlock *NewBB = nullptr;
          if (!Parent->isLandingPad()) {
            NewBB =
                SplitCriticalEdge(BB, Parent,
                                  CriticalEdgeSplittingOptions(&DT, &LI, MSSAU)
                                      .setMergeIdenticalEdges()
                                      .setKeepOneInputPHIs());
          } else {
            SmallVector<BasicBlock*, 2> NewBBs;
            DomTreeUpdater DTU(DT, DomTreeUpdater::UpdateStrategy::Eager);
            SplitLandingPadPredecessors(Parent, BB, "", "", NewBBs, &DTU, &LI);
            NewBB = NewBBs[0];
          }
          // If NewBB==NULL, then SplitCriticalEdge refused to split because all
          // phi predecessors are identical. The simple thing to do is skip
          // splitting in this case rather than complicate the API.
          if (NewBB) {
            // If PN is outside of the loop and BB is in the loop, we want to
            // move the block to be immediately before the PHI block, not
            // immediately after BB.
            if (L->contains(BB) && !L->contains(PN))
              NewBB->moveBefore(PN->getParent());

            // Splitting the edge can reduce the number of PHI entries we have.
            e = PN->getNumIncomingValues();
            BB = NewBB;
            i = PN->getBasicBlockIndex(BB);

            needUpdateFixups = true;
          }
        }
      }

      std::pair<DenseMap<BasicBlock *, Value *>::iterator, bool> Pair =
        Inserted.insert(std::make_pair(BB, static_cast<Value *>(nullptr)));
      if (!Pair.second)
        PN->setIncomingValue(i, Pair.first->second);
      else {
        Value *FullV =
            Expand(LU, LF, F, BB->getTerminator()->getIterator(), DeadInsts);

        // If this is reuse-by-noop-cast, insert the noop cast.
        Type *OpTy = LF.OperandValToReplace->getType();
        if (FullV->getType() != OpTy)
          FullV = CastInst::Create(
              CastInst::getCastOpcode(FullV, false, OpTy, false), FullV,
              LF.OperandValToReplace->getType(), "tmp",
              BB->getTerminator()->getIterator());

        // If the incoming block for this value is not in the loop, it means the
        // current PHI is not in a loop exit, so we must create a LCSSA PHI for
        // the inserted value.
        if (auto *I = dyn_cast<Instruction>(FullV))
          if (L->contains(I) && !L->contains(BB))
            InsertedNonLCSSAInsts.push_back(I);

        PN->setIncomingValue(i, FullV);
        Pair.first->second = FullV;
      }

      // If LSR splits critical edge and phi node has other pending
      // fixup operands, we need to update those pending fixups. Otherwise
      // formulae will not be implemented completely and some instructions
      // will not be eliminated.
      if (needUpdateFixups) {
        for (size_t LUIdx = 0, NumUses = Uses.size(); LUIdx != NumUses; ++LUIdx)
          for (LSRFixup &Fixup : Uses[LUIdx].Fixups)
            // If fixup is supposed to rewrite some operand in the phi
            // that was just updated, it may be already moved to
            // another phi node. Such fixup requires update.
            if (Fixup.UserInst == PN) {
              // Check if the operand we try to replace still exists in the
              // original phi.
              bool foundInOriginalPHI = false;
              for (const auto &val : PN->incoming_values())
                if (val == Fixup.OperandValToReplace) {
                  foundInOriginalPHI = true;
                  break;
                }

              // If fixup operand found in original PHI - nothing to do.
              if (foundInOriginalPHI)
                continue;

              // Otherwise it might be moved to another PHI and requires update.
              // If fixup operand not found in any of the incoming blocks that
              // means we have already rewritten it - nothing to do.
              for (const auto &Block : PN->blocks())
                for (BasicBlock::iterator I = Block->begin(); isa<PHINode>(I);
                     ++I) {
                  PHINode *NewPN = cast<PHINode>(I);
                  for (const auto &val : NewPN->incoming_values())
                    if (val == Fixup.OperandValToReplace)
                      Fixup.UserInst = NewPN;
                }
            }
      }
    }

  formLCSSAForInstructions(InsertedNonLCSSAInsts, DT, LI, &SE);
}

/// Emit instructions for the leading candidate expression for this LSRUse (this
/// is called "expanding"), and update the UserInst to reference the newly
/// expanded value.
void LSRInstance::Rewrite(const LSRUse &LU, const LSRFixup &LF,
                          const Formula &F,
                          SmallVectorImpl<WeakTrackingVH> &DeadInsts) const {
  // First, find an insertion point that dominates UserInst. For PHI nodes,
  // find the nearest block which dominates all the relevant uses.
  if (PHINode *PN = dyn_cast<PHINode>(LF.UserInst)) {
    RewriteForPHI(PN, LU, LF, F, DeadInsts);
  } else {
    Value *FullV = Expand(LU, LF, F, LF.UserInst->getIterator(), DeadInsts);

    // If this is reuse-by-noop-cast, insert the noop cast.
    Type *OpTy = LF.OperandValToReplace->getType();
    if (FullV->getType() != OpTy) {
      Instruction *Cast =
          CastInst::Create(CastInst::getCastOpcode(FullV, false, OpTy, false),
                           FullV, OpTy, "tmp", LF.UserInst->getIterator());
      FullV = Cast;
    }

    // Update the user. ICmpZero is handled specially here (for now) because
    // Expand may have updated one of the operands of the icmp already, and
    // its new value may happen to be equal to LF.OperandValToReplace, in
    // which case doing replaceUsesOfWith leads to replacing both operands
    // with the same value. TODO: Reorganize this.
    if (LU.Kind == LSRUse::ICmpZero)
      LF.UserInst->setOperand(0, FullV);
    else
      LF.UserInst->replaceUsesOfWith(LF.OperandValToReplace, FullV);
  }

  if (auto *OperandIsInstr = dyn_cast<Instruction>(LF.OperandValToReplace))
    DeadInsts.emplace_back(OperandIsInstr);
}

// Trying to hoist the IVInc to loop header if all IVInc users are in
// the loop header. It will help backend to generate post index load/store
// when the latch block is different from loop header block.
static bool canHoistIVInc(const TargetTransformInfo &TTI, const LSRFixup &Fixup,
                          const LSRUse &LU, Instruction *IVIncInsertPos,
                          Loop *L) {
  if (LU.Kind != LSRUse::Address)
    return false;

  // For now this code do the conservative optimization, only work for
  // the header block. Later we can hoist the IVInc to the block post
  // dominate all users.
  BasicBlock *LHeader = L->getHeader();
  if (IVIncInsertPos->getParent() == LHeader)
    return false;

  if (!Fixup.OperandValToReplace ||
      any_of(Fixup.OperandValToReplace->users(), [&LHeader](User *U) {
        Instruction *UI = cast<Instruction>(U);
        return UI->getParent() != LHeader;
      }))
    return false;

  Instruction *I = Fixup.UserInst;
  Type *Ty = I->getType();
  return Ty->isIntegerTy() &&
         ((isa<LoadInst>(I) && TTI.isIndexedLoadLegal(TTI.MIM_PostInc, Ty)) ||
          (isa<StoreInst>(I) && TTI.isIndexedStoreLegal(TTI.MIM_PostInc, Ty)));
}

/// Rewrite all the fixup locations with new values, following the chosen
/// solution.
void LSRInstance::ImplementSolution(
    const SmallVectorImpl<const Formula *> &Solution) {
  // Keep track of instructions we may have made dead, so that
  // we can remove them after we are done working.
  SmallVector<WeakTrackingVH, 16> DeadInsts;

  // Mark phi nodes that terminate chains so the expander tries to reuse them.
  for (const IVChain &Chain : IVChainVec) {
    if (PHINode *PN = dyn_cast<PHINode>(Chain.tailUserInst()))
      Rewriter.setChainedPhi(PN);
  }

  // Expand the new value definitions and update the users.
  for (size_t LUIdx = 0, NumUses = Uses.size(); LUIdx != NumUses; ++LUIdx)
    for (const LSRFixup &Fixup : Uses[LUIdx].Fixups) {
      Instruction *InsertPos =
          canHoistIVInc(TTI, Fixup, Uses[LUIdx], IVIncInsertPos, L)
              ? L->getHeader()->getTerminator()
              : IVIncInsertPos;
      Rewriter.setIVIncInsertPos(L, InsertPos);
      Rewrite(Uses[LUIdx], Fixup, *Solution[LUIdx], DeadInsts);
      Changed = true;
    }

  for (const IVChain &Chain : IVChainVec) {
    GenerateIVChain(Chain, DeadInsts);
    Changed = true;
  }

  for (const WeakVH &IV : Rewriter.getInsertedIVs())
    if (IV && dyn_cast<Instruction>(&*IV)->getParent())
      ScalarEvolutionIVs.push_back(IV);

  // Clean up after ourselves. This must be done before deleting any
  // instructions.
  Rewriter.clear();

  Changed |= RecursivelyDeleteTriviallyDeadInstructionsPermissive(DeadInsts,
                                                                  &TLI, MSSAU);

  // In our cost analysis above, we assume that each addrec consumes exactly
  // one register, and arrange to have increments inserted just before the
  // latch to maximimize the chance this is true.  However, if we reused
  // existing IVs, we now need to move the increments to match our
  // expectations.  Otherwise, our cost modeling results in us having a
  // chosen a non-optimal result for the actual schedule.  (And yes, this
  // scheduling decision does impact later codegen.)
  for (PHINode &PN : L->getHeader()->phis()) {
    BinaryOperator *BO = nullptr;
    Value *Start = nullptr, *Step = nullptr;
    if (!matchSimpleRecurrence(&PN, BO, Start, Step))
      continue;

    switch (BO->getOpcode()) {
    case Instruction::Sub:
      if (BO->getOperand(0) != &PN)
        // sub is non-commutative - match handling elsewhere in LSR
        continue;
      break;
    case Instruction::Add:
      break;
    default:
      continue;
    };

    if (!isa<Constant>(Step))
      // If not a constant step, might increase register pressure
      // (We assume constants have been canonicalized to RHS)
      continue;

    if (BO->getParent() == IVIncInsertPos->getParent())
      // Only bother moving across blocks.  Isel can handle block local case.
      continue;

    // Can we legally schedule inc at the desired point?
    if (!llvm::all_of(BO->uses(),
                      [&](Use &U) {return DT.dominates(IVIncInsertPos, U);}))
      continue;
    BO->moveBefore(IVIncInsertPos);
    Changed = true;
  }


}

LSRInstance::LSRInstance(Loop *L, IVUsers &IU, ScalarEvolution &SE,
                         DominatorTree &DT, LoopInfo &LI,
                         const TargetTransformInfo &TTI, AssumptionCache &AC,
                         TargetLibraryInfo &TLI, MemorySSAUpdater *MSSAU)
    : IU(IU), SE(SE), DT(DT), LI(LI), AC(AC), TLI(TLI), TTI(TTI), L(L),
      MSSAU(MSSAU), AMK(PreferredAddresingMode.getNumOccurrences() > 0
                            ? PreferredAddresingMode
                            : TTI.getPreferredAddressingMode(L, &SE)),
      Rewriter(SE, L->getHeader()->getDataLayout(), "lsr", false),
      BaselineCost(L, SE, TTI, AMK) {
  // If LoopSimplify form is not available, stay out of trouble.
  if (!L->isLoopSimplifyForm())
    return;

  // If there's no interesting work to be done, bail early.
  if (IU.empty()) return;

  // If there's too much analysis to be done, bail early. We won't be able to
  // model the problem anyway.
  unsigned NumUsers = 0;
  for (const IVStrideUse &U : IU) {
    if (++NumUsers > MaxIVUsers) {
      (void)U;
      LLVM_DEBUG(dbgs() << "LSR skipping loop, too many IV Users in " << U
                        << "\n");
      return;
    }
    // Bail out if we have a PHI on an EHPad that gets a value from a
    // CatchSwitchInst.  Because the CatchSwitchInst cannot be split, there is
    // no good place to stick any instructions.
    if (auto *PN = dyn_cast<PHINode>(U.getUser())) {
       auto *FirstNonPHI = PN->getParent()->getFirstNonPHI();
       if (isa<FuncletPadInst>(FirstNonPHI) ||
           isa<CatchSwitchInst>(FirstNonPHI))
         for (BasicBlock *PredBB : PN->blocks())
           if (isa<CatchSwitchInst>(PredBB->getFirstNonPHI()))
             return;
    }
  }

  LLVM_DEBUG(dbgs() << "\nLSR on loop ";
             L->getHeader()->printAsOperand(dbgs(), /*PrintType=*/false);
             dbgs() << ":\n");

  // Configure SCEVExpander already now, so the correct mode is used for
  // isSafeToExpand() checks.
#ifndef NDEBUG
  Rewriter.setDebugType(DEBUG_TYPE);
#endif
  Rewriter.disableCanonicalMode();
  Rewriter.enableLSRMode();

  // First, perform some low-level loop optimizations.
  OptimizeShadowIV();
  OptimizeLoopTermCond();

  // If loop preparation eliminates all interesting IV users, bail.
  if (IU.empty()) return;

  // Skip nested loops until we can model them better with formulae.
  if (!L->isInnermost()) {
    LLVM_DEBUG(dbgs() << "LSR skipping outer loop " << *L << "\n");
    return;
  }

  // Start collecting data and preparing for the solver.
  // If number of registers is not the major cost, we cannot benefit from the
  // current profitable chain optimization which is based on number of
  // registers.
  // FIXME: add profitable chain optimization for other kinds major cost, for
  // example number of instructions.
  if (TTI.isNumRegsMajorCostOfLSR() || StressIVChain)
    CollectChains();
  CollectInterestingTypesAndFactors();
  CollectFixupsAndInitialFormulae();
  CollectLoopInvariantFixupsAndFormulae();

  if (Uses.empty())
    return;

  LLVM_DEBUG(dbgs() << "LSR found " << Uses.size() << " uses:\n";
             print_uses(dbgs()));
  LLVM_DEBUG(dbgs() << "The baseline solution requires ";
             BaselineCost.print(dbgs()); dbgs() << "\n");

  // Now use the reuse data to generate a bunch of interesting ways
  // to formulate the values needed for the uses.
  GenerateAllReuseFormulae();

  FilterOutUndesirableDedicatedRegisters();
  NarrowSearchSpaceUsingHeuristics();

  SmallVector<const Formula *, 8> Solution;
  Solve(Solution);

  // Release memory that is no longer needed.
  Factors.clear();
  Types.clear();
  RegUses.clear();

  if (Solution.empty())
    return;

#ifndef NDEBUG
  // Formulae should be legal.
  for (const LSRUse &LU : Uses) {
    for (const Formula &F : LU.Formulae)
      assert(isLegalUse(TTI, LU.MinOffset, LU.MaxOffset, LU.Kind, LU.AccessTy,
                        F) && "Illegal formula generated!");
  };
#endif

  // Now that we've decided what we want, make it so.
  ImplementSolution(Solution);
}

#if !defined(NDEBUG) || defined(LLVM_ENABLE_DUMP)
void LSRInstance::print_factors_and_types(raw_ostream &OS) const {
  if (Factors.empty() && Types.empty()) return;

  OS << "LSR has identified the following interesting factors and types: ";
  bool First = true;

  for (int64_t Factor : Factors) {
    if (!First) OS << ", ";
    First = false;
    OS << '*' << Factor;
  }

  for (Type *Ty : Types) {
    if (!First) OS << ", ";
    First = false;
    OS << '(' << *Ty << ')';
  }
  OS << '\n';
}

void LSRInstance::print_fixups(raw_ostream &OS) const {
  OS << "LSR is examining the following fixup sites:\n";
  for (const LSRUse &LU : Uses)
    for (const LSRFixup &LF : LU.Fixups) {
      dbgs() << "  ";
      LF.print(OS);
      OS << '\n';
    }
}

void LSRInstance::print_uses(raw_ostream &OS) const {
  OS << "LSR is examining the following uses:\n";
  for (const LSRUse &LU : Uses) {
    dbgs() << "  ";
    LU.print(OS);
    OS << '\n';
    for (const Formula &F : LU.Formulae) {
      OS << "    ";
      F.print(OS);
      OS << '\n';
    }
  }
}

void LSRInstance::print(raw_ostream &OS) const {
  print_factors_and_types(OS);
  print_fixups(OS);
  print_uses(OS);
}

LLVM_DUMP_METHOD void LSRInstance::dump() const {
  print(errs()); errs() << '\n';
}
#endif

namespace {

class LoopStrengthReduce : public LoopPass {
public:
  static char ID; // Pass ID, replacement for typeid

  LoopStrengthReduce();

private:
  bool runOnLoop(Loop *L, LPPassManager &LPM) override;
  void getAnalysisUsage(AnalysisUsage &AU) const override;
};

} // end anonymous namespace

LoopStrengthReduce::LoopStrengthReduce() : LoopPass(ID) {
  initializeLoopStrengthReducePass(*PassRegistry::getPassRegistry());
}

void LoopStrengthReduce::getAnalysisUsage(AnalysisUsage &AU) const {
  // We split critical edges, so we change the CFG.  However, we do update
  // many analyses if they are around.
  AU.addPreservedID(LoopSimplifyID);

  AU.addRequired<LoopInfoWrapperPass>();
  AU.addPreserved<LoopInfoWrapperPass>();
  AU.addRequiredID(LoopSimplifyID);
  AU.addRequired<DominatorTreeWrapperPass>();
  AU.addPreserved<DominatorTreeWrapperPass>();
  AU.addRequired<ScalarEvolutionWrapperPass>();
  AU.addPreserved<ScalarEvolutionWrapperPass>();
  AU.addRequired<AssumptionCacheTracker>();
  AU.addRequired<TargetLibraryInfoWrapperPass>();
  // Requiring LoopSimplify a second time here prevents IVUsers from running
  // twice, since LoopSimplify was invalidated by running ScalarEvolution.
  AU.addRequiredID(LoopSimplifyID);
  AU.addRequired<IVUsersWrapperPass>();
  AU.addPreserved<IVUsersWrapperPass>();
  AU.addRequired<TargetTransformInfoWrapperPass>();
  AU.addPreserved<MemorySSAWrapperPass>();
}

namespace {

/// Enables more convenient iteration over a DWARF expression vector.
static iterator_range<llvm::DIExpression::expr_op_iterator>
ToDwarfOpIter(SmallVectorImpl<uint64_t> &Expr) {
  llvm::DIExpression::expr_op_iterator Begin =
      llvm::DIExpression::expr_op_iterator(Expr.begin());
  llvm::DIExpression::expr_op_iterator End =
      llvm::DIExpression::expr_op_iterator(Expr.end());
  return {Begin, End};
}

struct SCEVDbgValueBuilder {
  SCEVDbgValueBuilder() = default;
  SCEVDbgValueBuilder(const SCEVDbgValueBuilder &Base) { clone(Base); }

  void clone(const SCEVDbgValueBuilder &Base) {
    LocationOps = Base.LocationOps;
    Expr = Base.Expr;
  }

  void clear() {
    LocationOps.clear();
    Expr.clear();
  }

  /// The DIExpression as we translate the SCEV.
  SmallVector<uint64_t, 6> Expr;
  /// The location ops of the DIExpression.
  SmallVector<Value *, 2> LocationOps;

  void pushOperator(uint64_t Op) { Expr.push_back(Op); }
  void pushUInt(uint64_t Operand) { Expr.push_back(Operand); }

  /// Add a DW_OP_LLVM_arg to the expression, followed by the index of the value
  /// in the set of values referenced by the expression.
  void pushLocation(llvm::Value *V) {
    Expr.push_back(llvm::dwarf::DW_OP_LLVM_arg);
    auto *It = llvm::find(LocationOps, V);
    unsigned ArgIndex = 0;
    if (It != LocationOps.end()) {
      ArgIndex = std::distance(LocationOps.begin(), It);
    } else {
      ArgIndex = LocationOps.size();
      LocationOps.push_back(V);
    }
    Expr.push_back(ArgIndex);
  }

  void pushValue(const SCEVUnknown *U) {
    llvm::Value *V = cast<SCEVUnknown>(U)->getValue();
    pushLocation(V);
  }

  bool pushConst(const SCEVConstant *C) {
    if (C->getAPInt().getSignificantBits() > 64)
      return false;
    Expr.push_back(llvm::dwarf::DW_OP_consts);
    Expr.push_back(C->getAPInt().getSExtValue());
    return true;
  }

  // Iterating the expression as DWARF ops is convenient when updating
  // DWARF_OP_LLVM_args.
  iterator_range<llvm::DIExpression::expr_op_iterator> expr_ops() {
    return ToDwarfOpIter(Expr);
  }

  /// Several SCEV types are sequences of the same arithmetic operator applied
  /// to constants and values that may be extended or truncated.
  bool pushArithmeticExpr(const llvm::SCEVCommutativeExpr *CommExpr,
                          uint64_t DwarfOp) {
    assert((isa<llvm::SCEVAddExpr>(CommExpr) || isa<SCEVMulExpr>(CommExpr)) &&
           "Expected arithmetic SCEV type");
    bool Success = true;
    unsigned EmitOperator = 0;
    for (const auto &Op : CommExpr->operands()) {
      Success &= pushSCEV(Op);

      if (EmitOperator >= 1)
        pushOperator(DwarfOp);
      ++EmitOperator;
    }
    return Success;
  }

  // TODO: Identify and omit noop casts.
  bool pushCast(const llvm::SCEVCastExpr *C, bool IsSigned) {
    const llvm::SCEV *Inner = C->getOperand(0);
    const llvm::Type *Type = C->getType();
    uint64_t ToWidth = Type->getIntegerBitWidth();
    bool Success = pushSCEV(Inner);
    uint64_t CastOps[] = {dwarf::DW_OP_LLVM_convert, ToWidth,
                          IsSigned ? llvm::dwarf::DW_ATE_signed
                                   : llvm::dwarf::DW_ATE_unsigned};
    for (const auto &Op : CastOps)
      pushOperator(Op);
    return Success;
  }

  // TODO: MinMax - although these haven't been encountered in the test suite.
  bool pushSCEV(const llvm::SCEV *S) {
    bool Success = true;
    if (const SCEVConstant *StartInt = dyn_cast<SCEVConstant>(S)) {
      Success &= pushConst(StartInt);

    } else if (const SCEVUnknown *U = dyn_cast<SCEVUnknown>(S)) {
      if (!U->getValue())
        return false;
      pushLocation(U->getValue());

    } else if (const SCEVMulExpr *MulRec = dyn_cast<SCEVMulExpr>(S)) {
      Success &= pushArithmeticExpr(MulRec, llvm::dwarf::DW_OP_mul);

    } else if (const SCEVUDivExpr *UDiv = dyn_cast<SCEVUDivExpr>(S)) {
      Success &= pushSCEV(UDiv->getLHS());
      Success &= pushSCEV(UDiv->getRHS());
      pushOperator(llvm::dwarf::DW_OP_div);

    } else if (const SCEVCastExpr *Cast = dyn_cast<SCEVCastExpr>(S)) {
      // Assert if a new and unknown SCEVCastEXpr type is encountered.
      assert((isa<SCEVZeroExtendExpr>(Cast) || isa<SCEVTruncateExpr>(Cast) ||
              isa<SCEVPtrToIntExpr>(Cast) || isa<SCEVSignExtendExpr>(Cast)) &&
             "Unexpected cast type in SCEV.");
      Success &= pushCast(Cast, (isa<SCEVSignExtendExpr>(Cast)));

    } else if (const SCEVAddExpr *AddExpr = dyn_cast<SCEVAddExpr>(S)) {
      Success &= pushArithmeticExpr(AddExpr, llvm::dwarf::DW_OP_plus);

    } else if (isa<SCEVAddRecExpr>(S)) {
      // Nested SCEVAddRecExpr are generated by nested loops and are currently
      // unsupported.
      return false;

    } else {
      return false;
    }
    return Success;
  }

  /// Return true if the combination of arithmetic operator and underlying
  /// SCEV constant value is an identity function.
  bool isIdentityFunction(uint64_t Op, const SCEV *S) {
    if (const SCEVConstant *C = dyn_cast<SCEVConstant>(S)) {
      if (C->getAPInt().getSignificantBits() > 64)
        return false;
      int64_t I = C->getAPInt().getSExtValue();
      switch (Op) {
      case llvm::dwarf::DW_OP_plus:
      case llvm::dwarf::DW_OP_minus:
        return I == 0;
      case llvm::dwarf::DW_OP_mul:
      case llvm::dwarf::DW_OP_div:
        return I == 1;
      }
    }
    return false;
  }

  /// Convert a SCEV of a value to a DIExpression that is pushed onto the
  /// builder's expression stack. The stack should already contain an
  /// expression for the iteration count, so that it can be multiplied by
  /// the stride and added to the start.
  /// Components of the expression are omitted if they are an identity function.
  /// Chain (non-affine) SCEVs are not supported.
  bool SCEVToValueExpr(const llvm::SCEVAddRecExpr &SAR, ScalarEvolution &SE) {
    assert(SAR.isAffine() && "Expected affine SCEV");
    // TODO: Is this check needed?
    if (isa<SCEVAddRecExpr>(SAR.getStart()))
      return false;

    const SCEV *Start = SAR.getStart();
    const SCEV *Stride = SAR.getStepRecurrence(SE);

    // Skip pushing arithmetic noops.
    if (!isIdentityFunction(llvm::dwarf::DW_OP_mul, Stride)) {
      if (!pushSCEV(Stride))
        return false;
      pushOperator(llvm::dwarf::DW_OP_mul);
    }
    if (!isIdentityFunction(llvm::dwarf::DW_OP_plus, Start)) {
      if (!pushSCEV(Start))
        return false;
      pushOperator(llvm::dwarf::DW_OP_plus);
    }
    return true;
  }

  /// Create an expression that is an offset from a value (usually the IV).
  void createOffsetExpr(int64_t Offset, Value *OffsetValue) {
    pushLocation(OffsetValue);
    DIExpression::appendOffset(Expr, Offset);
    LLVM_DEBUG(
        dbgs() << "scev-salvage: Generated IV offset expression. Offset: "
               << std::to_string(Offset) << "\n");
  }

  /// Combine a translation of the SCEV and the IV to create an expression that
  /// recovers a location's value.
  /// returns true if an expression was created.
  bool createIterCountExpr(const SCEV *S,
                           const SCEVDbgValueBuilder &IterationCount,
                           ScalarEvolution &SE) {
    // SCEVs for SSA values are most frquently of the form
    // {start,+,stride}, but sometimes they are ({start,+,stride} + %a + ..).
    // This is because %a is a PHI node that is not the IV. However, these
    // SCEVs have not been observed to result in debuginfo-lossy optimisations,
    // so its not expected this point will be reached.
    if (!isa<SCEVAddRecExpr>(S))
      return false;

    LLVM_DEBUG(dbgs() << "scev-salvage: Location to salvage SCEV: " << *S
                      << '\n');

    const auto *Rec = cast<SCEVAddRecExpr>(S);
    if (!Rec->isAffine())
      return false;

    if (S->getExpressionSize() > MaxSCEVSalvageExpressionSize)
      return false;

    // Initialise a new builder with the iteration count expression. In
    // combination with the value's SCEV this enables recovery.
    clone(IterationCount);
    if (!SCEVToValueExpr(*Rec, SE))
      return false;

    return true;
  }

  /// Convert a SCEV of a value to a DIExpression that is pushed onto the
  /// builder's expression stack. The stack should already contain an
  /// expression for the iteration count, so that it can be multiplied by
  /// the stride and added to the start.
  /// Components of the expression are omitted if they are an identity function.
  bool SCEVToIterCountExpr(const llvm::SCEVAddRecExpr &SAR,
                           ScalarEvolution &SE) {
    assert(SAR.isAffine() && "Expected affine SCEV");
    if (isa<SCEVAddRecExpr>(SAR.getStart())) {
      LLVM_DEBUG(dbgs() << "scev-salvage: IV SCEV. Unsupported nested AddRec: "
                        << SAR << '\n');
      return false;
    }
    const SCEV *Start = SAR.getStart();
    const SCEV *Stride = SAR.getStepRecurrence(SE);

    // Skip pushing arithmetic noops.
    if (!isIdentityFunction(llvm::dwarf::DW_OP_minus, Start)) {
      if (!pushSCEV(Start))
        return false;
      pushOperator(llvm::dwarf::DW_OP_minus);
    }
    if (!isIdentityFunction(llvm::dwarf::DW_OP_div, Stride)) {
      if (!pushSCEV(Stride))
        return false;
      pushOperator(llvm::dwarf::DW_OP_div);
    }
    return true;
  }

  // Append the current expression and locations to a location list and an
  // expression list. Modify the DW_OP_LLVM_arg indexes to account for
  // the locations already present in the destination list.
  void appendToVectors(SmallVectorImpl<uint64_t> &DestExpr,
                       SmallVectorImpl<Value *> &DestLocations) {
    assert(!DestLocations.empty() &&
           "Expected the locations vector to contain the IV");
    // The DWARF_OP_LLVM_arg arguments of the expression being appended must be
    // modified to account for the locations already in the destination vector.
    // All builders contain the IV as the first location op.
    assert(!LocationOps.empty() &&
           "Expected the location ops to contain the IV.");
    // DestIndexMap[n] contains the index in DestLocations for the nth
    // location in this SCEVDbgValueBuilder.
    SmallVector<uint64_t, 2> DestIndexMap;
    for (const auto &Op : LocationOps) {
      auto It = find(DestLocations, Op);
      if (It != DestLocations.end()) {
        // Location already exists in DestLocations, reuse existing ArgIndex.
        DestIndexMap.push_back(std::distance(DestLocations.begin(), It));
        continue;
      }
      // Location is not in DestLocations, add it.
      DestIndexMap.push_back(DestLocations.size());
      DestLocations.push_back(Op);
    }

    for (const auto &Op : expr_ops()) {
      if (Op.getOp() != dwarf::DW_OP_LLVM_arg) {
        Op.appendToVector(DestExpr);
        continue;
      } 

      DestExpr.push_back(dwarf::DW_OP_LLVM_arg);
      // `DW_OP_LLVM_arg n` represents the nth LocationOp in this SCEV,
      // DestIndexMap[n] contains its new index in DestLocations.
      uint64_t NewIndex = DestIndexMap[Op.getArg(0)];
      DestExpr.push_back(NewIndex);
    }
  }
};

/// Holds all the required data to salvage a dbg.value using the pre-LSR SCEVs
/// and DIExpression.
struct DVIRecoveryRec {
  DVIRecoveryRec(DbgValueInst *DbgValue)
      : DbgRef(DbgValue), Expr(DbgValue->getExpression()),
        HadLocationArgList(false) {}
  DVIRecoveryRec(DbgVariableRecord *DVR)
      : DbgRef(DVR), Expr(DVR->getExpression()), HadLocationArgList(false) {}

  PointerUnion<DbgValueInst *, DbgVariableRecord *> DbgRef;
  DIExpression *Expr;
  bool HadLocationArgList;
  SmallVector<WeakVH, 2> LocationOps;
  SmallVector<const llvm::SCEV *, 2> SCEVs;
  SmallVector<std::unique_ptr<SCEVDbgValueBuilder>, 2> RecoveryExprs;

  void clear() {
    for (auto &RE : RecoveryExprs)
      RE.reset();
    RecoveryExprs.clear();
  }

  ~DVIRecoveryRec() { clear(); }
};
} // namespace

/// Returns the total number of DW_OP_llvm_arg operands in the expression.
/// This helps in determining if a DIArglist is necessary or can be omitted from
/// the dbg.value.
static unsigned numLLVMArgOps(SmallVectorImpl<uint64_t> &Expr) {
  auto expr_ops = ToDwarfOpIter(Expr);
  unsigned Count = 0;
  for (auto Op : expr_ops)
    if (Op.getOp() == dwarf::DW_OP_LLVM_arg)
      Count++;
  return Count;
}

/// Overwrites DVI with the location and Ops as the DIExpression. This will
/// create an invalid expression if Ops has any dwarf::DW_OP_llvm_arg operands,
/// because a DIArglist is not created for the first argument of the dbg.value.
template <typename T>
static void updateDVIWithLocation(T &DbgVal, Value *Location,
                                  SmallVectorImpl<uint64_t> &Ops) {
  assert(numLLVMArgOps(Ops) == 0 && "Expected expression that does not "
                                    "contain any DW_OP_llvm_arg operands.");
  DbgVal.setRawLocation(ValueAsMetadata::get(Location));
  DbgVal.setExpression(DIExpression::get(DbgVal.getContext(), Ops));
  DbgVal.setExpression(DIExpression::get(DbgVal.getContext(), Ops));
}

/// Overwrite DVI with locations placed into a DIArglist.
template <typename T>
static void updateDVIWithLocations(T &DbgVal,
                                   SmallVectorImpl<Value *> &Locations,
                                   SmallVectorImpl<uint64_t> &Ops) {
  assert(numLLVMArgOps(Ops) != 0 &&
         "Expected expression that references DIArglist locations using "
         "DW_OP_llvm_arg operands.");
  SmallVector<ValueAsMetadata *, 3> MetadataLocs;
  for (Value *V : Locations)
    MetadataLocs.push_back(ValueAsMetadata::get(V));
  auto ValArrayRef = llvm::ArrayRef<llvm::ValueAsMetadata *>(MetadataLocs);
  DbgVal.setRawLocation(llvm::DIArgList::get(DbgVal.getContext(), ValArrayRef));
  DbgVal.setExpression(DIExpression::get(DbgVal.getContext(), Ops));
}

/// Write the new expression and new location ops for the dbg.value. If possible
/// reduce the szie of the dbg.value intrinsic by omitting DIArglist. This
/// can be omitted if:
/// 1. There is only a single location, refenced by a single DW_OP_llvm_arg.
/// 2. The DW_OP_LLVM_arg is the first operand in the expression.
static void UpdateDbgValueInst(DVIRecoveryRec &DVIRec,
                               SmallVectorImpl<Value *> &NewLocationOps,
                               SmallVectorImpl<uint64_t> &NewExpr) {
  auto UpdateDbgValueInstImpl = [&](auto *DbgVal) {
    unsigned NumLLVMArgs = numLLVMArgOps(NewExpr);
    if (NumLLVMArgs == 0) {
      // Location assumed to be on the stack.
      updateDVIWithLocation(*DbgVal, NewLocationOps[0], NewExpr);
    } else if (NumLLVMArgs == 1 && NewExpr[0] == dwarf::DW_OP_LLVM_arg) {
      // There is only a single DW_OP_llvm_arg at the start of the expression,
      // so it can be omitted along with DIArglist.
      assert(NewExpr[1] == 0 &&
             "Lone LLVM_arg in a DIExpression should refer to location-op 0.");
      llvm::SmallVector<uint64_t, 6> ShortenedOps(llvm::drop_begin(NewExpr, 2));
      updateDVIWithLocation(*DbgVal, NewLocationOps[0], ShortenedOps);
    } else {
      // Multiple DW_OP_llvm_arg, so DIArgList is strictly necessary.
      updateDVIWithLocations(*DbgVal, NewLocationOps, NewExpr);
    }

    // If the DIExpression was previously empty then add the stack terminator.
    // Non-empty expressions have only had elements inserted into them and so
    // the terminator should already be present e.g. stack_value or fragment.
    DIExpression *SalvageExpr = DbgVal->getExpression();
    if (!DVIRec.Expr->isComplex() && SalvageExpr->isComplex()) {
      SalvageExpr =
          DIExpression::append(SalvageExpr, {dwarf::DW_OP_stack_value});
      DbgVal->setExpression(SalvageExpr);
    }
  };
  if (isa<DbgValueInst *>(DVIRec.DbgRef))
    UpdateDbgValueInstImpl(cast<DbgValueInst *>(DVIRec.DbgRef));
  else
    UpdateDbgValueInstImpl(cast<DbgVariableRecord *>(DVIRec.DbgRef));
}

/// Cached location ops may be erased during LSR, in which case a poison is
/// required when restoring from the cache. The type of that location is no
/// longer available, so just use int8. The poison will be replaced by one or
/// more locations later when a SCEVDbgValueBuilder selects alternative
/// locations to use for the salvage.
static Value *getValueOrPoison(WeakVH &VH, LLVMContext &C) {
  return (VH) ? VH : PoisonValue::get(llvm::Type::getInt8Ty(C));
}

/// Restore the DVI's pre-LSR arguments. Substitute undef for any erased values.
static void restorePreTransformState(DVIRecoveryRec &DVIRec) {
  auto RestorePreTransformStateImpl = [&](auto *DbgVal) {
    LLVM_DEBUG(dbgs() << "scev-salvage: restore dbg.value to pre-LSR state\n"
                      << "scev-salvage: post-LSR: " << *DbgVal << '\n');
    assert(DVIRec.Expr && "Expected an expression");
    DbgVal->setExpression(DVIRec.Expr);

    // Even a single location-op may be inside a DIArgList and referenced with
    // DW_OP_LLVM_arg, which is valid only with a DIArgList.
    if (!DVIRec.HadLocationArgList) {
      assert(DVIRec.LocationOps.size() == 1 &&
             "Unexpected number of location ops.");
      // LSR's unsuccessful salvage attempt may have added DIArgList, which in
      // this case was not present before, so force the location back to a
      // single uncontained Value.
      Value *CachedValue =
          getValueOrPoison(DVIRec.LocationOps[0], DbgVal->getContext());
      DbgVal->setRawLocation(ValueAsMetadata::get(CachedValue));
    } else {
      SmallVector<ValueAsMetadata *, 3> MetadataLocs;
      for (WeakVH VH : DVIRec.LocationOps) {
        Value *CachedValue = getValueOrPoison(VH, DbgVal->getContext());
        MetadataLocs.push_back(ValueAsMetadata::get(CachedValue));
      }
      auto ValArrayRef = llvm::ArrayRef<llvm::ValueAsMetadata *>(MetadataLocs);
      DbgVal->setRawLocation(
          llvm::DIArgList::get(DbgVal->getContext(), ValArrayRef));
    }
    LLVM_DEBUG(dbgs() << "scev-salvage: pre-LSR: " << *DbgVal << '\n');
  };
  if (isa<DbgValueInst *>(DVIRec.DbgRef))
    RestorePreTransformStateImpl(cast<DbgValueInst *>(DVIRec.DbgRef));
  else
    RestorePreTransformStateImpl(cast<DbgVariableRecord *>(DVIRec.DbgRef));
}

static bool SalvageDVI(llvm::Loop *L, ScalarEvolution &SE,
                       llvm::PHINode *LSRInductionVar, DVIRecoveryRec &DVIRec,
                       const SCEV *SCEVInductionVar,
                       SCEVDbgValueBuilder IterCountExpr) {

  if (isa<DbgValueInst *>(DVIRec.DbgRef)
          ? !cast<DbgValueInst *>(DVIRec.DbgRef)->isKillLocation()
          : !cast<DbgVariableRecord *>(DVIRec.DbgRef)->isKillLocation())
    return false;

  // LSR may have caused several changes to the dbg.value in the failed salvage
  // attempt. So restore the DIExpression, the location ops and also the
  // location ops format, which is always DIArglist for multiple ops, but only
  // sometimes for a single op.
  restorePreTransformState(DVIRec);

  // LocationOpIndexMap[i] will store the post-LSR location index of
  // the non-optimised out location at pre-LSR index i.
  SmallVector<int64_t, 2> LocationOpIndexMap;
  LocationOpIndexMap.assign(DVIRec.LocationOps.size(), -1);
  SmallVector<Value *, 2> NewLocationOps;
  NewLocationOps.push_back(LSRInductionVar);

  for (unsigned i = 0; i < DVIRec.LocationOps.size(); i++) {
    WeakVH VH = DVIRec.LocationOps[i];
    // Place the locations not optimised out in the list first, avoiding
    // inserts later. The map is used to update the DIExpression's
    // DW_OP_LLVM_arg arguments as the expression is updated.
    if (VH && !isa<UndefValue>(VH)) {
      NewLocationOps.push_back(VH);
      LocationOpIndexMap[i] = NewLocationOps.size() - 1;
      LLVM_DEBUG(dbgs() << "scev-salvage: Location index " << i
                        << " now at index " << LocationOpIndexMap[i] << "\n");
      continue;
    }

    // It's possible that a value referred to in the SCEV may have been
    // optimised out by LSR.
    if (SE.containsErasedValue(DVIRec.SCEVs[i]) ||
        SE.containsUndefs(DVIRec.SCEVs[i])) {
      LLVM_DEBUG(dbgs() << "scev-salvage: SCEV for location at index: " << i
                        << " refers to a location that is now undef or erased. "
                           "Salvage abandoned.\n");
      return false;
    }

    LLVM_DEBUG(dbgs() << "scev-salvage: salvaging location at index " << i
                      << " with SCEV: " << *DVIRec.SCEVs[i] << "\n");

    DVIRec.RecoveryExprs[i] = std::make_unique<SCEVDbgValueBuilder>();
    SCEVDbgValueBuilder *SalvageExpr = DVIRec.RecoveryExprs[i].get();

    // Create an offset-based salvage expression if possible, as it requires
    // less DWARF ops than an iteration count-based expression.
    if (std::optional<APInt> Offset =
            SE.computeConstantDifference(DVIRec.SCEVs[i], SCEVInductionVar)) {
      if (Offset->getSignificantBits() <= 64)
        SalvageExpr->createOffsetExpr(Offset->getSExtValue(), LSRInductionVar);
    } else if (!SalvageExpr->createIterCountExpr(DVIRec.SCEVs[i], IterCountExpr,
                                                 SE))
      return false;
  }

  // Merge the DbgValueBuilder generated expressions and the original
  // DIExpression, place the result into an new vector.
  SmallVector<uint64_t, 3> NewExpr;
  if (DVIRec.Expr->getNumElements() == 0) {
    assert(DVIRec.RecoveryExprs.size() == 1 &&
           "Expected only a single recovery expression for an empty "
           "DIExpression.");
    assert(DVIRec.RecoveryExprs[0] &&
           "Expected a SCEVDbgSalvageBuilder for location 0");
    SCEVDbgValueBuilder *B = DVIRec.RecoveryExprs[0].get();
    B->appendToVectors(NewExpr, NewLocationOps);
  }
  for (const auto &Op : DVIRec.Expr->expr_ops()) {
    // Most Ops needn't be updated.
    if (Op.getOp() != dwarf::DW_OP_LLVM_arg) {
      Op.appendToVector(NewExpr);
      continue;
    }

    uint64_t LocationArgIndex = Op.getArg(0);
    SCEVDbgValueBuilder *DbgBuilder =
        DVIRec.RecoveryExprs[LocationArgIndex].get();
    // The location doesn't have s SCEVDbgValueBuilder, so LSR did not
    // optimise it away. So just translate the argument to the updated
    // location index.
    if (!DbgBuilder) {
      NewExpr.push_back(dwarf::DW_OP_LLVM_arg);
      assert(LocationOpIndexMap[Op.getArg(0)] != -1 &&
             "Expected a positive index for the location-op position.");
      NewExpr.push_back(LocationOpIndexMap[Op.getArg(0)]);
      continue;
    }
    // The location has a recovery expression.
    DbgBuilder->appendToVectors(NewExpr, NewLocationOps);
  }

  UpdateDbgValueInst(DVIRec, NewLocationOps, NewExpr);
  if (isa<DbgValueInst *>(DVIRec.DbgRef))
    LLVM_DEBUG(dbgs() << "scev-salvage: Updated DVI: "
                      << *cast<DbgValueInst *>(DVIRec.DbgRef) << "\n");
  else
    LLVM_DEBUG(dbgs() << "scev-salvage: Updated DVI: "
                      << *cast<DbgVariableRecord *>(DVIRec.DbgRef) << "\n");
  return true;
}

/// Obtain an expression for the iteration count, then attempt to salvage the
/// dbg.value intrinsics.
static void DbgRewriteSalvageableDVIs(
    llvm::Loop *L, ScalarEvolution &SE, llvm::PHINode *LSRInductionVar,
    SmallVector<std::unique_ptr<DVIRecoveryRec>, 2> &DVIToUpdate) {
  if (DVIToUpdate.empty())
    return;

  const llvm::SCEV *SCEVInductionVar = SE.getSCEV(LSRInductionVar);
  assert(SCEVInductionVar &&
         "Anticipated a SCEV for the post-LSR induction variable");

  if (const SCEVAddRecExpr *IVAddRec =
          dyn_cast<SCEVAddRecExpr>(SCEVInductionVar)) {
    if (!IVAddRec->isAffine())
      return;

    // Prevent translation using excessive resources.
    if (IVAddRec->getExpressionSize() > MaxSCEVSalvageExpressionSize)
      return;

    // The iteration count is required to recover location values.
    SCEVDbgValueBuilder IterCountExpr;
    IterCountExpr.pushLocation(LSRInductionVar);
    if (!IterCountExpr.SCEVToIterCountExpr(*IVAddRec, SE))
      return;

    LLVM_DEBUG(dbgs() << "scev-salvage: IV SCEV: " << *SCEVInductionVar
                      << '\n');

    for (auto &DVIRec : DVIToUpdate) {
      SalvageDVI(L, SE, LSRInductionVar, *DVIRec, SCEVInductionVar,
                 IterCountExpr);
    }
  }
}

/// Identify and cache salvageable DVI locations and expressions along with the
/// corresponding SCEV(s). Also ensure that the DVI is not deleted between
/// cacheing and salvaging.
static void DbgGatherSalvagableDVI(
    Loop *L, ScalarEvolution &SE,
    SmallVector<std::unique_ptr<DVIRecoveryRec>, 2> &SalvageableDVISCEVs,
    SmallSet<AssertingVH<DbgValueInst>, 2> &DVIHandles) {
  for (const auto &B : L->getBlocks()) {
    for (auto &I : *B) {
      auto ProcessDbgValue = [&](auto *DbgVal) -> bool {
        // Ensure that if any location op is undef that the dbg.vlue is not
        // cached.
        if (DbgVal->isKillLocation())
          return false;

        // Check that the location op SCEVs are suitable for translation to
        // DIExpression.
        const auto &HasTranslatableLocationOps =
            [&](const auto *DbgValToTranslate) -> bool {
          for (const auto LocOp : DbgValToTranslate->location_ops()) {
            if (!LocOp)
              return false;

            if (!SE.isSCEVable(LocOp->getType()))
              return false;

            const SCEV *S = SE.getSCEV(LocOp);
            if (SE.containsUndefs(S))
              return false;
          }
          return true;
        };

        if (!HasTranslatableLocationOps(DbgVal))
          return false;

        std::unique_ptr<DVIRecoveryRec> NewRec =
            std::make_unique<DVIRecoveryRec>(DbgVal);
        // Each location Op may need a SCEVDbgValueBuilder in order to recover
        // it. Pre-allocating a vector will enable quick lookups of the builder
        // later during the salvage.
        NewRec->RecoveryExprs.resize(DbgVal->getNumVariableLocationOps());
        for (const auto LocOp : DbgVal->location_ops()) {
          NewRec->SCEVs.push_back(SE.getSCEV(LocOp));
          NewRec->LocationOps.push_back(LocOp);
          NewRec->HadLocationArgList = DbgVal->hasArgList();
        }
        SalvageableDVISCEVs.push_back(std::move(NewRec));
        return true;
      };
      for (DbgVariableRecord &DVR : filterDbgVars(I.getDbgRecordRange())) {
        if (DVR.isDbgValue() || DVR.isDbgAssign())
          ProcessDbgValue(&DVR);
      }
      auto DVI = dyn_cast<DbgValueInst>(&I);
      if (!DVI)
        continue;
      if (ProcessDbgValue(DVI))
        DVIHandles.insert(DVI);
    }
  }
}

/// Ideally pick the PHI IV inserted by ScalarEvolutionExpander. As a fallback
/// any PHi from the loop header is usable, but may have less chance of
/// surviving subsequent transforms.
static llvm::PHINode *GetInductionVariable(const Loop &L, ScalarEvolution &SE,
                                           const LSRInstance &LSR) {

  auto IsSuitableIV = [&](PHINode *P) {
    if (!SE.isSCEVable(P->getType()))
      return false;
    if (const SCEVAddRecExpr *Rec = dyn_cast<SCEVAddRecExpr>(SE.getSCEV(P)))
      return Rec->isAffine() && !SE.containsUndefs(SE.getSCEV(P));
    return false;
  };

  // For now, just pick the first IV that was generated and inserted by
  // ScalarEvolution. Ideally pick an IV that is unlikely to be optimised away
  // by subsequent transforms.
  for (const WeakVH &IV : LSR.getScalarEvolutionIVs()) {
    if (!IV)
      continue;

    // There should only be PHI node IVs.
    PHINode *P = cast<PHINode>(&*IV);

    if (IsSuitableIV(P))
      return P;
  }

  for (PHINode &P : L.getHeader()->phis()) {
    if (IsSuitableIV(&P))
      return &P;
  }
  return nullptr;
}

static std::optional<std::tuple<PHINode *, PHINode *, const SCEV *, bool>>
canFoldTermCondOfLoop(Loop *L, ScalarEvolution &SE, DominatorTree &DT,
                      const LoopInfo &LI, const TargetTransformInfo &TTI) {
  if (!L->isInnermost()) {
    LLVM_DEBUG(dbgs() << "Cannot fold on non-innermost loop\n");
    return std::nullopt;
  }
  // Only inspect on simple loop structure
  if (!L->isLoopSimplifyForm()) {
    LLVM_DEBUG(dbgs() << "Cannot fold on non-simple loop\n");
    return std::nullopt;
  }

  if (!SE.hasLoopInvariantBackedgeTakenCount(L)) {
    LLVM_DEBUG(dbgs() << "Cannot fold on backedge that is loop variant\n");
    return std::nullopt;
  }

  BasicBlock *LoopLatch = L->getLoopLatch();
  BranchInst *BI = dyn_cast<BranchInst>(LoopLatch->getTerminator());
  if (!BI || BI->isUnconditional())
    return std::nullopt;
  auto *TermCond = dyn_cast<ICmpInst>(BI->getCondition());
  if (!TermCond) {
    LLVM_DEBUG(
        dbgs() << "Cannot fold on branching condition that is not an ICmpInst");
    return std::nullopt;
  }
  if (!TermCond->hasOneUse()) {
    LLVM_DEBUG(
        dbgs()
        << "Cannot replace terminating condition with more than one use\n");
    return std::nullopt;
  }

  BinaryOperator *LHS = dyn_cast<BinaryOperator>(TermCond->getOperand(0));
  Value *RHS = TermCond->getOperand(1);
  if (!LHS || !L->isLoopInvariant(RHS))
    // We could pattern match the inverse form of the icmp, but that is
    // non-canonical, and this pass is running *very* late in the pipeline.
    return std::nullopt;

  // Find the IV used by the current exit condition.
  PHINode *ToFold;
  Value *ToFoldStart, *ToFoldStep;
  if (!matchSimpleRecurrence(LHS, ToFold, ToFoldStart, ToFoldStep))
    return std::nullopt;

  // Ensure the simple recurrence is a part of the current loop.
  if (ToFold->getParent() != L->getHeader())
    return std::nullopt;

  // If that IV isn't dead after we rewrite the exit condition in terms of
  // another IV, there's no point in doing the transform.
  if (!isAlmostDeadIV(ToFold, LoopLatch, TermCond))
    return std::nullopt;

  // Inserting instructions in the preheader has a runtime cost, scale
  // the allowed cost with the loops trip count as best we can.
  const unsigned ExpansionBudget = [&]() {
    unsigned Budget = 2 * SCEVCheapExpansionBudget;
    if (unsigned SmallTC = SE.getSmallConstantMaxTripCount(L))
      return std::min(Budget, SmallTC);
    if (std::optional<unsigned> SmallTC = getLoopEstimatedTripCount(L))
      return std::min(Budget, *SmallTC);
    // Unknown trip count, assume long running by default.
    return Budget;
  }();

  const SCEV *BECount = SE.getBackedgeTakenCount(L);
  const DataLayout &DL = L->getHeader()->getDataLayout();
  SCEVExpander Expander(SE, DL, "lsr_fold_term_cond");

  PHINode *ToHelpFold = nullptr;
  const SCEV *TermValueS = nullptr;
  bool MustDropPoison = false;
  auto InsertPt = L->getLoopPreheader()->getTerminator();
  for (PHINode &PN : L->getHeader()->phis()) {
    if (ToFold == &PN)
      continue;

    if (!SE.isSCEVable(PN.getType())) {
      LLVM_DEBUG(dbgs() << "IV of phi '" << PN
                        << "' is not SCEV-able, not qualified for the "
                           "terminating condition folding.\n");
      continue;
    }
    const SCEVAddRecExpr *AddRec = dyn_cast<SCEVAddRecExpr>(SE.getSCEV(&PN));
    // Only speculate on affine AddRec
    if (!AddRec || !AddRec->isAffine()) {
      LLVM_DEBUG(dbgs() << "SCEV of phi '" << PN
                        << "' is not an affine add recursion, not qualified "
                           "for the terminating condition folding.\n");
      continue;
    }

    // Check that we can compute the value of AddRec on the exiting iteration
    // without soundness problems.  evaluateAtIteration internally needs
    // to multiply the stride of the iteration number - which may wrap around.
    // The issue here is subtle because computing the result accounting for
    // wrap is insufficient. In order to use the result in an exit test, we
    // must also know that AddRec doesn't take the same value on any previous
    // iteration. The simplest case to consider is a candidate IV which is
    // narrower than the trip count (and thus original IV), but this can
    // also happen due to non-unit strides on the candidate IVs.
    if (!AddRec->hasNoSelfWrap() ||
        !SE.isKnownNonZero(AddRec->getStepRecurrence(SE)))
      continue;

    const SCEVAddRecExpr *PostInc = AddRec->getPostIncExpr(SE);
    const SCEV *TermValueSLocal = PostInc->evaluateAtIteration(BECount, SE);
    if (!Expander.isSafeToExpand(TermValueSLocal)) {
      LLVM_DEBUG(
          dbgs() << "Is not safe to expand terminating value for phi node" << PN
                 << "\n");
      continue;
    }

    if (Expander.isHighCostExpansion(TermValueSLocal, L, ExpansionBudget,
                                     &TTI, InsertPt)) {
      LLVM_DEBUG(
          dbgs() << "Is too expensive to expand terminating value for phi node"
                 << PN << "\n");
      continue;
    }

    // The candidate IV may have been otherwise dead and poison from the
    // very first iteration.  If we can't disprove that, we can't use the IV.
    if (!mustExecuteUBIfPoisonOnPathTo(&PN, LoopLatch->getTerminator(), &DT)) {
      LLVM_DEBUG(dbgs() << "Can not prove poison safety for IV "
                        << PN << "\n");
      continue;
    }

    // The candidate IV may become poison on the last iteration.  If this
    // value is not branched on, this is a well defined program.  We're
    // about to add a new use to this IV, and we have to ensure we don't
    // insert UB which didn't previously exist.
    bool MustDropPoisonLocal = false;
    Instruction *PostIncV =
      cast<Instruction>(PN.getIncomingValueForBlock(LoopLatch));
    if (!mustExecuteUBIfPoisonOnPathTo(PostIncV, LoopLatch->getTerminator(),
                                       &DT)) {
      LLVM_DEBUG(dbgs() << "Can not prove poison safety to insert use"
                        << PN << "\n");

      // If this is a complex recurrance with multiple instructions computing
      // the backedge value, we might need to strip poison flags from all of
      // them.
      if (PostIncV->getOperand(0) != &PN)
        continue;

      // In order to perform the transform, we need to drop the poison generating
      // flags on this instruction (if any).
      MustDropPoisonLocal = PostIncV->hasPoisonGeneratingFlags();
    }

    // We pick the last legal alternate IV.  We could expore choosing an optimal
    // alternate IV if we had a decent heuristic to do so.
    ToHelpFold = &PN;
    TermValueS = TermValueSLocal;
    MustDropPoison = MustDropPoisonLocal;
  }

  LLVM_DEBUG(if (ToFold && !ToHelpFold) dbgs()
                 << "Cannot find other AddRec IV to help folding\n";);

  LLVM_DEBUG(if (ToFold && ToHelpFold) dbgs()
             << "\nFound loop that can fold terminating condition\n"
             << "  BECount (SCEV): " << *SE.getBackedgeTakenCount(L) << "\n"
             << "  TermCond: " << *TermCond << "\n"
             << "  BrandInst: " << *BI << "\n"
             << "  ToFold: " << *ToFold << "\n"
             << "  ToHelpFold: " << *ToHelpFold << "\n");

  if (!ToFold || !ToHelpFold)
    return std::nullopt;
  return std::make_tuple(ToFold, ToHelpFold, TermValueS, MustDropPoison);
}

static bool ReduceLoopStrength(Loop *L, IVUsers &IU, ScalarEvolution &SE,
                               DominatorTree &DT, LoopInfo &LI,
                               const TargetTransformInfo &TTI,
                               AssumptionCache &AC, TargetLibraryInfo &TLI,
                               MemorySSA *MSSA) {

  // Debug preservation - before we start removing anything identify which DVI
  // meet the salvageable criteria and store their DIExpression and SCEVs.
  SmallVector<std::unique_ptr<DVIRecoveryRec>, 2> SalvageableDVIRecords;
  SmallSet<AssertingVH<DbgValueInst>, 2> DVIHandles;
  DbgGatherSalvagableDVI(L, SE, SalvageableDVIRecords, DVIHandles);

  bool Changed = false;
  std::unique_ptr<MemorySSAUpdater> MSSAU;
  if (MSSA)
    MSSAU = std::make_unique<MemorySSAUpdater>(MSSA);

  // Run the main LSR transformation.
  const LSRInstance &Reducer =
      LSRInstance(L, IU, SE, DT, LI, TTI, AC, TLI, MSSAU.get());
  Changed |= Reducer.getChanged();

  // Remove any extra phis created by processing inner loops.
  Changed |= DeleteDeadPHIs(L->getHeader(), &TLI, MSSAU.get());
  if (EnablePhiElim && L->isLoopSimplifyForm()) {
    SmallVector<WeakTrackingVH, 16> DeadInsts;
    const DataLayout &DL = L->getHeader()->getDataLayout();
    SCEVExpander Rewriter(SE, DL, "lsr", false);
#ifndef NDEBUG
    Rewriter.setDebugType(DEBUG_TYPE);
#endif
    unsigned numFolded = Rewriter.replaceCongruentIVs(L, &DT, DeadInsts, &TTI);
    Rewriter.clear();
    if (numFolded) {
      Changed = true;
      RecursivelyDeleteTriviallyDeadInstructionsPermissive(DeadInsts, &TLI,
                                                           MSSAU.get());
      DeleteDeadPHIs(L->getHeader(), &TLI, MSSAU.get());
    }
  }
  // LSR may at times remove all uses of an induction variable from a loop.
  // The only remaining use is the PHI in the exit block.
  // When this is the case, if the exit value of the IV can be calculated using
  // SCEV, we can replace the exit block PHI with the final value of the IV and
  // skip the updates in each loop iteration.
  if (L->isRecursivelyLCSSAForm(DT, LI) && L->getExitBlock()) {
    SmallVector<WeakTrackingVH, 16> DeadInsts;
    const DataLayout &DL = L->getHeader()->getDataLayout();
    SCEVExpander Rewriter(SE, DL, "lsr", true);
    int Rewrites = rewriteLoopExitValues(L, &LI, &TLI, &SE, &TTI, Rewriter, &DT,
                                         UnusedIndVarInLoop, DeadInsts);
    Rewriter.clear();
    if (Rewrites) {
      Changed = true;
      RecursivelyDeleteTriviallyDeadInstructionsPermissive(DeadInsts, &TLI,
                                                           MSSAU.get());
      DeleteDeadPHIs(L->getHeader(), &TLI, MSSAU.get());
    }
  }

  const bool EnableFormTerm = [&] {
    switch (AllowTerminatingConditionFoldingAfterLSR) {
    case cl::BOU_TRUE:
      return true;
    case cl::BOU_FALSE:
      return false;
    case cl::BOU_UNSET:
      return TTI.shouldFoldTerminatingConditionAfterLSR();
    }
    llvm_unreachable("Unhandled cl::boolOrDefault enum");
  }();

  if (EnableFormTerm) {
    if (auto Opt = canFoldTermCondOfLoop(L, SE, DT, LI, TTI)) {
      auto [ToFold, ToHelpFold, TermValueS, MustDrop] = *Opt;

      Changed = true;
      NumTermFold++;

      BasicBlock *LoopPreheader = L->getLoopPreheader();
      BasicBlock *LoopLatch = L->getLoopLatch();

      (void)ToFold;
      LLVM_DEBUG(dbgs() << "To fold phi-node:\n"
                        << *ToFold << "\n"
                        << "New term-cond phi-node:\n"
                        << *ToHelpFold << "\n");

      Value *StartValue = ToHelpFold->getIncomingValueForBlock(LoopPreheader);
      (void)StartValue;
      Value *LoopValue = ToHelpFold->getIncomingValueForBlock(LoopLatch);

      // See comment in canFoldTermCondOfLoop on why this is sufficient.
      if (MustDrop)
        cast<Instruction>(LoopValue)->dropPoisonGeneratingFlags();

      // SCEVExpander for both use in preheader and latch
      const DataLayout &DL = L->getHeader()->getDataLayout();
      SCEVExpander Expander(SE, DL, "lsr_fold_term_cond");

      assert(Expander.isSafeToExpand(TermValueS) &&
             "Terminating value was checked safe in canFoldTerminatingCondition");

      // Create new terminating value at loop preheader
      Value *TermValue = Expander.expandCodeFor(TermValueS, ToHelpFold->getType(),
                                                LoopPreheader->getTerminator());

      LLVM_DEBUG(dbgs() << "Start value of new term-cond phi-node:\n"
                        << *StartValue << "\n"
                        << "Terminating value of new term-cond phi-node:\n"
                        << *TermValue << "\n");

      // Create new terminating condition at loop latch
      BranchInst *BI = cast<BranchInst>(LoopLatch->getTerminator());
      ICmpInst *OldTermCond = cast<ICmpInst>(BI->getCondition());
      IRBuilder<> LatchBuilder(LoopLatch->getTerminator());
      Value *NewTermCond =
          LatchBuilder.CreateICmp(CmpInst::ICMP_EQ, LoopValue, TermValue,
                                  "lsr_fold_term_cond.replaced_term_cond");
      // Swap successors to exit loop body if IV equals to new TermValue
      if (BI->getSuccessor(0) == L->getHeader())
        BI->swapSuccessors();

      LLVM_DEBUG(dbgs() << "Old term-cond:\n"
                        << *OldTermCond << "\n"
                        << "New term-cond:\n" << *NewTermCond << "\n");

      BI->setCondition(NewTermCond);

      Expander.clear();
      OldTermCond->eraseFromParent();
      DeleteDeadPHIs(L->getHeader(), &TLI, MSSAU.get());
    }
  }

  if (SalvageableDVIRecords.empty())
    return Changed;

  // Obtain relevant IVs and attempt to rewrite the salvageable DVIs with
  // expressions composed using the derived iteration count.
  // TODO: Allow for multiple IV references for nested AddRecSCEVs
  for (const auto &L : LI) {
    if (llvm::PHINode *IV = GetInductionVariable(*L, SE, Reducer))
      DbgRewriteSalvageableDVIs(L, SE, IV, SalvageableDVIRecords);
    else {
      LLVM_DEBUG(dbgs() << "scev-salvage: SCEV salvaging not possible. An IV "
                           "could not be identified.\n");
    }
  }

  for (auto &Rec : SalvageableDVIRecords)
    Rec->clear();
  SalvageableDVIRecords.clear();
  DVIHandles.clear();
  return Changed;
}

bool LoopStrengthReduce::runOnLoop(Loop *L, LPPassManager & /*LPM*/) {
  if (skipLoop(L))
    return false;

  auto &IU = getAnalysis<IVUsersWrapperPass>().getIU();
  auto &SE = getAnalysis<ScalarEvolutionWrapperPass>().getSE();
  auto &DT = getAnalysis<DominatorTreeWrapperPass>().getDomTree();
  auto &LI = getAnalysis<LoopInfoWrapperPass>().getLoopInfo();
  const auto &TTI = getAnalysis<TargetTransformInfoWrapperPass>().getTTI(
      *L->getHeader()->getParent());
  auto &AC = getAnalysis<AssumptionCacheTracker>().getAssumptionCache(
      *L->getHeader()->getParent());
  auto &TLI = getAnalysis<TargetLibraryInfoWrapperPass>().getTLI(
      *L->getHeader()->getParent());
  auto *MSSAAnalysis = getAnalysisIfAvailable<MemorySSAWrapperPass>();
  MemorySSA *MSSA = nullptr;
  if (MSSAAnalysis)
    MSSA = &MSSAAnalysis->getMSSA();
  return ReduceLoopStrength(L, IU, SE, DT, LI, TTI, AC, TLI, MSSA);
}

PreservedAnalyses LoopStrengthReducePass::run(Loop &L, LoopAnalysisManager &AM,
                                              LoopStandardAnalysisResults &AR,
                                              LPMUpdater &) {
  if (!ReduceLoopStrength(&L, AM.getResult<IVUsersAnalysis>(L, AR), AR.SE,
                          AR.DT, AR.LI, AR.TTI, AR.AC, AR.TLI, AR.MSSA))
    return PreservedAnalyses::all();

  auto PA = getLoopPassPreservedAnalyses();
  if (AR.MSSA)
    PA.preserve<MemorySSAAnalysis>();
  return PA;
}

char LoopStrengthReduce::ID = 0;

INITIALIZE_PASS_BEGIN(LoopStrengthReduce, "loop-reduce",
                      "Loop Strength Reduction", false, false)
INITIALIZE_PASS_DEPENDENCY(TargetTransformInfoWrapperPass)
INITIALIZE_PASS_DEPENDENCY(DominatorTreeWrapperPass)
INITIALIZE_PASS_DEPENDENCY(ScalarEvolutionWrapperPass)
INITIALIZE_PASS_DEPENDENCY(IVUsersWrapperPass)
INITIALIZE_PASS_DEPENDENCY(LoopInfoWrapperPass)
INITIALIZE_PASS_DEPENDENCY(LoopSimplify)
INITIALIZE_PASS_END(LoopStrengthReduce, "loop-reduce",
                    "Loop Strength Reduction", false, false)

Pass *llvm::createLoopStrengthReducePass() { return new LoopStrengthReduce(); }<|MERGE_RESOLUTION|>--- conflicted
+++ resolved
@@ -1402,16 +1402,9 @@
 
 static bool isAMCompletelyFolded(const TargetTransformInfo &TTI,
                                  LSRUse::KindType Kind, MemAccessTy AccessTy,
-<<<<<<< HEAD
-                                 GlobalValue *BaseGV, int64_t BaseOffset,
+                                 GlobalValue *BaseGV, Immediate BaseOffset,
                                  bool HasBaseReg, Type *BaseType, int64_t Scale,
-                                 Type *ScaleType, Instruction *Fixup = nullptr,
-                                 int64_t ScalableOffset = 0);
-=======
-                                 GlobalValue *BaseGV, Immediate BaseOffset,
-                                 bool HasBaseReg, int64_t Scale,
-                                 Instruction *Fixup = nullptr);
->>>>>>> cd6750fa
+                                 Type *ScaleType, Instruction *Fixup = nullptr);
 
 static unsigned getSetupCost(const SCEV *Reg, unsigned Depth) {
   if (isa<SCEVUnknown>(Reg) || isa<SCEVConstant>(Reg))
@@ -1559,34 +1552,13 @@
     // allows to fold 2 registers.
     NumBaseAdds +=
         NumBaseParts - (1 + (F.Scale && isAMCompletelyFolded(*TTI, LU, F)));
-<<<<<<< HEAD
-  NumBaseAdds += (F.UnfoldedOffset != 0);
-=======
-  C.NumBaseAdds += (F.UnfoldedOffset.isNonZero());
->>>>>>> cd6750fa
+  NumBaseAdds += (F.UnfoldedOffset.isNonZero());
 
   // Accumulate non-free scaling amounts.
   C.ScaleCost += *getScalingFactorCost(*TTI, LU, F, *L).getValue();
 
   // Tally up the non-zero immediates.
   for (const LSRFixup &Fixup : LU.Fixups) {
-<<<<<<< HEAD
-    int64_t O = Fixup.Offset;
-    int64_t Offset = (uint64_t)O + F.BaseOffset;
-    if (F.BaseGV)
-      C.ImmCost += 64; // Handle symbolic values conservatively.
-                     // TODO: This should probably be the pointer size.
-    else if (Offset != 0)
-      C.ImmCost += APInt(64, Offset, true).getSignificantBits();
-
-    // Check with target if this offset with this instruction is
-    // specifically not supported.
-    if (LU.Kind == LSRUse::Address && Offset != 0 &&
-        !isAMCompletelyFolded(*TTI, LSRUse::Address, LU.AccessTy, F.BaseGV,
-                              Offset, F.HasBaseReg, F.baseType(), F.Scale,
-                              F.scaleType(), Fixup.UserInst))
-      NumBaseAdds++;
-=======
     if (Fixup.Offset.isCompatibleImmediate(F.BaseOffset)) {
       Immediate Offset = Fixup.Offset.addUnsigned(F.BaseOffset);
       if (F.BaseGV)
@@ -1600,13 +1572,13 @@
       // specifically not supported.
       if (LU.Kind == LSRUse::Address && Offset.isNonZero() &&
           !isAMCompletelyFolded(*TTI, LSRUse::Address, LU.AccessTy, F.BaseGV,
-                                Offset, F.HasBaseReg, F.Scale, Fixup.UserInst))
+                                Offset, F.HasBaseReg, F.baseType(), F.Scale,
+                                F.scaleType(), Fixup.UserInst))
         C.NumBaseAdds++;
     } else {
       // Incompatible immediate type, increase cost to avoid using
       C.ImmCost += 2048;
     }
->>>>>>> cd6750fa
   }
 
   const DataLayout &DL = L->getHeader()->getModule()->getDataLayout();
@@ -1863,21 +1835,9 @@
 
 static bool isAMCompletelyFolded(const TargetTransformInfo &TTI,
                                  LSRUse::KindType Kind, MemAccessTy AccessTy,
-<<<<<<< HEAD
-                                 GlobalValue *BaseGV, int64_t BaseOffset,
+                                 GlobalValue *BaseGV, Immediate BaseOffset,
                                  bool HasBaseReg, Type *BaseType, int64_t Scale,
                                  Type *ScaleType,
-                                 Instruction *Fixup /*= nullptr*/,
-                                 int64_t ScalableOffset) {
-  switch (Kind) {
-  case LSRUse::Address:
-    return TTI.isLegalAddressingMode(AccessTy.MemTy, BaseGV, BaseOffset,
-                                     HasBaseReg, BaseType, Scale, ScaleType,
-                                     AccessTy.AddrSpace, Fixup, ScalableOffset);
-
-=======
-                                 GlobalValue *BaseGV, Immediate BaseOffset,
-                                 bool HasBaseReg, int64_t Scale,
                                  Instruction *Fixup /* = nullptr */) {
   switch (Kind) {
   case LSRUse::Address: {
@@ -1886,10 +1846,9 @@
     int64_t ScalableOffset =
         BaseOffset.isScalable() ? BaseOffset.getKnownMinValue() : 0;
     return TTI.isLegalAddressingMode(AccessTy.MemTy, BaseGV, FixedOffset,
-                                     HasBaseReg, Scale, AccessTy.AddrSpace,
-                                     Fixup, ScalableOffset);
-  }
->>>>>>> cd6750fa
+                                     HasBaseReg, BaseType, Scale, ScaleType,
+                                     AccessTy.AddrSpace, Fixup, ScalableOffset);
+  }
   case LSRUse::ICmpZero:
     // There's not even a target hook for querying whether it would be legal to
     // fold a GV into an ICmp.
@@ -1942,18 +1901,13 @@
 static bool isAMCompletelyFolded(const TargetTransformInfo &TTI,
                                  Immediate MinOffset, Immediate MaxOffset,
                                  LSRUse::KindType Kind, MemAccessTy AccessTy,
-<<<<<<< HEAD
-                                 GlobalValue *BaseGV, int64_t BaseOffset,
+                                 GlobalValue *BaseGV, Immediate BaseOffset,
                                  bool HasBaseReg, Type *BaseType, int64_t Scale,
                                  Type *ScaleType) {
-=======
-                                 GlobalValue *BaseGV, Immediate BaseOffset,
-                                 bool HasBaseReg, int64_t Scale) {
   if (BaseOffset.isNonZero() &&
       (BaseOffset.isScalable() != MinOffset.isScalable() ||
        BaseOffset.isScalable() != MaxOffset.isScalable()))
     return false;
->>>>>>> cd6750fa
   // Check for overflow.
   int64_t Base = BaseOffset.getKnownMinValue();
   int64_t Min = MinOffset.getKnownMinValue();
@@ -1992,12 +1946,8 @@
 static bool isLegalUse(const TargetTransformInfo &TTI, Immediate MinOffset,
                        Immediate MaxOffset, LSRUse::KindType Kind,
                        MemAccessTy AccessTy, GlobalValue *BaseGV,
-<<<<<<< HEAD
-                       int64_t BaseOffset, bool HasBaseReg, Type *BaseType,
+                       Immediate BaseOffset, bool HasBaseReg, Type *BaseType,
                        int64_t Scale, Type *ScaleType) {
-=======
-                       Immediate BaseOffset, bool HasBaseReg, int64_t Scale) {
->>>>>>> cd6750fa
   // We know how to expand completely foldable formulae.
   return isAMCompletelyFolded(TTI, MinOffset, MaxOffset, Kind, AccessTy, BaseGV,
                               BaseOffset, HasBaseReg, BaseType, Scale, ScaleType) ||
@@ -2065,21 +2015,13 @@
       FixedMax = (F.BaseOffset + LU.MaxOffset).getFixedValue();
     }
     InstructionCost ScaleCostMinOffset = TTI.getScalingFactorCost(
-<<<<<<< HEAD
-        LU.AccessTy.MemTy, F.BaseGV,
-        StackOffset::getFixed(F.BaseOffset + LU.MinOffset), F.HasBaseReg,
-        F.baseType(), F.Scale, F.scaleType(), LU.AccessTy.AddrSpace);
-    InstructionCost ScaleCostMaxOffset = TTI.getScalingFactorCost(
-        LU.AccessTy.MemTy, F.BaseGV,
-        StackOffset::getFixed(F.BaseOffset + LU.MaxOffset), F.HasBaseReg,
-        F.baseType(), F.Scale, F.scaleType(), LU.AccessTy.AddrSpace);
-=======
         LU.AccessTy.MemTy, F.BaseGV, StackOffset::get(FixedMin, ScalableMin),
-        F.HasBaseReg, F.Scale, LU.AccessTy.AddrSpace);
+        F.HasBaseReg, F.baseType(), F.Scale, F.scaleType(),
+        LU.AccessTy.AddrSpace);
     InstructionCost ScaleCostMaxOffset = TTI.getScalingFactorCost(
         LU.AccessTy.MemTy, F.BaseGV, StackOffset::get(FixedMax, ScalableMax),
-        F.HasBaseReg, F.Scale, LU.AccessTy.AddrSpace);
->>>>>>> cd6750fa
+        F.HasBaseReg, F.baseType(), F.Scale, F.scaleType(),
+        LU.AccessTy.AddrSpace);
 
     assert(ScaleCostMinOffset.isValid() && ScaleCostMaxOffset.isValid() &&
            "Legal addressing mode has an illegal cost!");
@@ -2098,14 +2040,8 @@
 
 static bool isAlwaysFoldable(const TargetTransformInfo &TTI,
                              LSRUse::KindType Kind, MemAccessTy AccessTy,
-<<<<<<< HEAD
-                             GlobalValue *BaseGV, int64_t BaseOffset,
-                             bool HasBaseReg, Type *BaseType,
-                             int64_t ScalableOffset = 0) {
-=======
                              GlobalValue *BaseGV, Immediate BaseOffset,
-                             bool HasBaseReg) {
->>>>>>> cd6750fa
+                             bool HasBaseReg, Type *BaseType) {
   // Fast-path: zero is always foldable.
   if (BaseOffset.isZero() && !BaseGV)
     return true;
@@ -2131,12 +2067,8 @@
     Scale = 0;
 
   return isAMCompletelyFolded(TTI, Kind, AccessTy, BaseGV, BaseOffset,
-<<<<<<< HEAD
                               HasBaseReg, BaseType, Scale,
-                              /*ScaleType=*/nullptr, nullptr, ScalableOffset);
-=======
-                              HasBaseReg, Scale);
->>>>>>> cd6750fa
+                              /*ScaleType=*/nullptr);
 }
 
 static bool isAlwaysFoldable(const TargetTransformInfo &TTI,
@@ -2310,14 +2242,9 @@
   using UseMapTy = DenseMap<LSRUse::SCEVUseKindPair, size_t>;
   UseMapTy UseMap;
 
-<<<<<<< HEAD
-  bool reconcileNewOffset(LSRUse &LU, int64_t NewOffset, bool HasBaseReg,
+  bool reconcileNewOffset(LSRUse &LU, Immediate NewOffset, bool HasBaseReg,
                           Type *BaseType, LSRUse::KindType Kind,
                           MemAccessTy AccessTy);
-=======
-  bool reconcileNewOffset(LSRUse &LU, Immediate NewOffset, bool HasBaseReg,
-                          LSRUse::KindType Kind, MemAccessTy AccessTy);
->>>>>>> cd6750fa
 
   std::pair<size_t, Immediate> getUse(const SCEV *&Expr, LSRUse::KindType Kind,
                                       MemAccessTy AccessTy);
@@ -2855,14 +2782,9 @@
 
 /// Determine if the given use can accommodate a fixup at the given offset and
 /// other details. If so, update the use and return true.
-<<<<<<< HEAD
-bool LSRInstance::reconcileNewOffset(LSRUse &LU, int64_t NewOffset,
+bool LSRInstance::reconcileNewOffset(LSRUse &LU, Immediate NewOffset,
                                      bool HasBaseReg, Type *BaseType,
                                      LSRUse::KindType Kind,
-=======
-bool LSRInstance::reconcileNewOffset(LSRUse &LU, Immediate NewOffset,
-                                     bool HasBaseReg, LSRUse::KindType Kind,
->>>>>>> cd6750fa
                                      MemAccessTy AccessTy) {
   Immediate NewMinOffset = LU.MinOffset;
   Immediate NewMaxOffset = LU.MaxOffset;
@@ -3491,12 +3413,7 @@
 
   MemAccessTy AccessTy = getAccessType(TTI, UserInst, Operand);
   if (!isAlwaysFoldable(TTI, LSRUse::Address, AccessTy, /*BaseGV=*/nullptr,
-<<<<<<< HEAD
-                        IncOffset, /*HasBaseReg=*/false, /*BaseType=*/nullptr,
-                        ScalableOffset))
-=======
-                        IncOffset, /*HasBaseReg=*/false))
->>>>>>> cd6750fa
+                        IncOffset, /*HasBaseReg=*/false, /*BaseType=*/nullptr))
     return false;
 
   return true;
@@ -4259,31 +4176,12 @@
       return;
     F.BaseOffset = Base.BaseOffset.subUnsigned(Offset);
 
-<<<<<<< HEAD
     // Add the offset to the base register.
     const SCEV *NewG = SE.getAddExpr(SE.getConstant(G->getType(), Offset), G);
     if (SE.getTypeSizeInBits(G->getType()) < SE.getTypeSizeInBits(F.Ty)) {
       // LLVM-MOS: Todo.
       return;
     }
-=======
-    if (isLegalUse(TTI, LU.MinOffset, LU.MaxOffset, LU.Kind, LU.AccessTy, F)) {
-      // Add the offset to the base register.
-      const SCEV *NewOffset = Offset.getSCEV(SE, G->getType());
-      const SCEV *NewG = SE.getAddExpr(NewOffset, G);
-      // If it cancelled out, drop the base register, otherwise update it.
-      if (NewG->isZero()) {
-        if (IsScaledReg) {
-          F.Scale = 0;
-          F.ScaledReg = nullptr;
-        } else
-          F.deleteBaseReg(F.BaseRegs[Idx]);
-        F.canonicalize(*L);
-      } else if (IsScaledReg)
-        F.ScaledReg = NewG;
-      else
-        F.BaseRegs[Idx] = NewG;
->>>>>>> cd6750fa
 
     // If it cancelled out, drop the base register, otherwise update it.
     if (NewG->isZero()) {
@@ -4332,27 +4230,17 @@
   for (Immediate Offset : Worklist)
     GenerateOffset(G, Offset);
 
-<<<<<<< HEAD
   if (SE.getTypeSizeInBits(G->getType()) < SE.getTypeSizeInBits(Base.Ty)) {
     // LLVM-MOS: Todo.
     return;
   }
 
-  int64_t Imm = ExtractImmediate(G, SE);
-  if (G->isZero() || Imm == 0)
-    return;
-  Formula F = Base;
-  F.BaseOffset = (uint64_t)F.BaseOffset + Imm;
-=======
   Immediate Imm = ExtractImmediate(G, SE);
   if (G->isZero() || Imm.isZero() ||
       !Base.BaseOffset.isCompatibleImmediate(Imm))
     return;
   Formula F = Base;
-  F.BaseOffset = F.BaseOffset.addUnsigned(Imm);
-  if (!isLegalUse(TTI, LU.MinOffset, LU.MaxOffset, LU.Kind, LU.AccessTy, F))
-    return;
->>>>>>> cd6750fa
+  F.BaseOffset = (uint64_t)F.BaseOffset + Imm;
   if (IsScaledReg) {
     F.ScaledReg = G;
   } else {
@@ -6057,13 +5945,8 @@
         ICmpScaledV =
             ConstantInt::get(IntTy, -(uint64_t)Offset.getFixedValue());
       else {
-<<<<<<< HEAD
         Ops.push_back(SE.getNoopOrZeroExtend(SE.getUnknown(ICmpScaledV), IntTy));
-        ICmpScaledV = ConstantInt::get(IntTy, Offset);
-=======
-        Ops.push_back(SE.getUnknown(ICmpScaledV));
         ICmpScaledV = ConstantInt::get(IntTy, Offset.getFixedValue());
->>>>>>> cd6750fa
       }
     } else {
       // Just add the immediate values. These again are expected to be matched
@@ -6111,13 +5994,8 @@
       assert((F.Scale == 0 || F.Scale == 1) &&
              "ICmp does not support folding a global value and "
              "a scale at the same time!");
-<<<<<<< HEAD
       Constant *C = ConstantInt::getSigned(SE.getEffectiveSCEVType(IntTy),
-                                           -(uint64_t)Offset);
-=======
-      Constant *C = ConstantInt::getSigned(SE.getEffectiveSCEVType(OpTy),
                                            -(uint64_t)Offset.getFixedValue());
->>>>>>> cd6750fa
       if (C->getType() != OpTy) {
         C = ConstantFoldCastOperand(
             CastInst::getCastOpcode(C, false, OpTy, false), C, OpTy,
