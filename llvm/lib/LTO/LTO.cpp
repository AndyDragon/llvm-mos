--- conflicted
+++ resolved
@@ -1369,34 +1369,12 @@
   return finalizeOptimizationRemarks(std::move(DiagnosticOutputFile));
 }
 
-<<<<<<< HEAD
-static const char *libcallRoutineNames[] = {
-#define HANDLE_LIBCALL(code, name) name,
-#include "llvm/IR/RuntimeLibcalls.def"
-#undef HANDLE_LIBCALL
-  // Needed by MOS target.
-  "__memset",
-  "__udivmodqi4",
-  "__udivmodhi4",
-  "__udivmodsi4",
-  "__udivmoddi4",
-  "__divmodqi4",
-  "__divmodhi4",
-  "__divmodsi4",
-  "__divmoddi4",
-  "abort",
-};
-
-ArrayRef<const char*> LTO::getRuntimeLibcallSymbols() {
-  return ArrayRef(libcallRoutineNames);
-=======
 SmallVector<const char *> LTO::getRuntimeLibcallSymbols(const Triple &TT) {
   RTLIB::RuntimeLibcallsInfo Libcalls(TT);
   SmallVector<const char *> LibcallSymbols;
   copy_if(Libcalls.getLibcallNames(), std::back_inserter(LibcallSymbols),
           [](const char *Name) { return Name; });
   return LibcallSymbols;
->>>>>>> 7c1ddcd9
 }
 
 /// This class defines the interface to the ThinLTO backend.
