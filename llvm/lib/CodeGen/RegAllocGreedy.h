//==- RegAllocGreedy.h ------- greedy register allocator  ----------*-C++-*-==//
//
// Part of the LLVM Project, under the Apache License v2.0 with LLVM Exceptions.
// See https://llvm.org/LICENSE.txt for license information.
// SPDX-License-Identifier: Apache-2.0 WITH LLVM-exception
//
//===----------------------------------------------------------------------===//
// This file defines the RAGreedy function pass for register allocation in
// optimized builds.
//===----------------------------------------------------------------------===//

#ifndef LLVM_CODEGEN_REGALLOCGREEDY_H_
#define LLVM_CODEGEN_REGALLOCGREEDY_H_

#include "AllocationOrder.h"
#include "InterferenceCache.h"
#include "LiveDebugVariables.h"
#include "RegAllocBase.h"
#include "RegAllocEvictionAdvisor.h"
#include "SpillPlacement.h"
#include "SplitKit.h"
#include "llvm/ADT/ArrayRef.h"
#include "llvm/ADT/BitVector.h"
#include "llvm/ADT/DenseMap.h"
#include "llvm/ADT/IndexedMap.h"
#include "llvm/ADT/MapVector.h"
#include "llvm/ADT/SetVector.h"
#include "llvm/ADT/SmallPtrSet.h"
#include "llvm/ADT/SmallSet.h"
#include "llvm/ADT/SmallVector.h"
#include "llvm/ADT/StringRef.h"
#include "llvm/Analysis/AliasAnalysis.h"
#include "llvm/CodeGen/CalcSpillWeights.h"
#include "llvm/CodeGen/EdgeBundles.h"
#include "llvm/CodeGen/LiveInterval.h"
#include "llvm/CodeGen/LiveIntervalUnion.h"
#include "llvm/CodeGen/LiveIntervals.h"
#include "llvm/CodeGen/LiveRangeEdit.h"
#include "llvm/CodeGen/LiveRegMatrix.h"
#include "llvm/CodeGen/LiveStacks.h"
#include "llvm/CodeGen/MachineBasicBlock.h"
#include "llvm/CodeGen/MachineBlockFrequencyInfo.h"
#include "llvm/CodeGen/MachineDominators.h"
#include "llvm/CodeGen/MachineFrameInfo.h"
#include "llvm/CodeGen/MachineFunction.h"
#include "llvm/CodeGen/MachineFunctionPass.h"
#include "llvm/CodeGen/MachineLoopInfo.h"
#include "llvm/CodeGen/MachineRegisterInfo.h"
#include "llvm/CodeGen/RegisterClassInfo.h"
#include "llvm/CodeGen/SlotIndexes.h"
#include "llvm/CodeGen/Spiller.h"
#include "llvm/CodeGen/TargetInstrInfo.h"
#include "llvm/CodeGen/TargetRegisterInfo.h"
#include "llvm/CodeGen/TargetSubtargetInfo.h"
#include "llvm/CodeGen/VirtRegMap.h"
#include "llvm/IR/DebugInfoMetadata.h"
#include "llvm/IR/Function.h"
#include "llvm/IR/LLVMContext.h"
#include "llvm/MC/MCRegisterInfo.h"
#include "llvm/Pass.h"
#include "llvm/Support/BranchProbability.h"
#include "llvm/Target/TargetMachine.h"
#include <algorithm>
#include <cassert>
#include <cstdint>
#include <memory>
#include <queue>
#include <tuple>
#include <utility>

namespace llvm {
class LLVM_LIBRARY_VISIBILITY RAGreedy : public MachineFunctionPass,
                                         public RegAllocBase,
                                         private LiveRangeEdit::Delegate {
  // Interface to eviction advisers
public:
  /// Track allocation stage and eviction loop prevention during allocation.
  class ExtraRegInfo final {
    // RegInfo - Keep additional information about each live range.
    struct RegInfo {
      LiveRangeStage Stage = RS_New;

      // Cascade - Eviction loop prevention. See
      // canEvictInterferenceBasedOnCost().
      unsigned Cascade = 0;

      RegInfo() = default;
    };

    IndexedMap<RegInfo, VirtReg2IndexFunctor> Info;
    unsigned NextCascade = 1;

  public:
    ExtraRegInfo() = default;
    ExtraRegInfo(const ExtraRegInfo &) = delete;

    LiveRangeStage getStage(Register Reg) const { return Info[Reg].Stage; }

    LiveRangeStage getStage(const LiveInterval &VirtReg) const {
      return getStage(VirtReg.reg());
    }

    void setStage(Register Reg, LiveRangeStage Stage) {
      Info.grow(Reg.id());
      Info[Reg].Stage = Stage;
    }

    void setStage(const LiveInterval &VirtReg, LiveRangeStage Stage) {
      setStage(VirtReg.reg(), Stage);
    }

    /// Return the current stage of the register, if present, otherwise
    /// initialize it and return that.
    LiveRangeStage getOrInitStage(Register Reg) {
      Info.grow(Reg.id());
      return getStage(Reg);
    }

    unsigned getCascade(Register Reg) const { return Info[Reg].Cascade; }

    void setCascade(Register Reg, unsigned Cascade) {
      Info.grow(Reg.id());
      Info[Reg].Cascade = Cascade;
    }

    unsigned getOrAssignNewCascade(Register Reg) {
      unsigned Cascade = getCascade(Reg);
      if (!Cascade) {
        Cascade = NextCascade++;
        setCascade(Reg, Cascade);
      }
      return Cascade;
    }

    unsigned getCascadeOrCurrentNext(Register Reg) const {
      unsigned Cascade = getCascade(Reg);
      if (!Cascade)
        Cascade = NextCascade;
      return Cascade;
    }

    template <typename Iterator>
    void setStage(Iterator Begin, Iterator End, LiveRangeStage NewStage) {
      for (; Begin != End; ++Begin) {
        Register Reg = *Begin;
        Info.grow(Reg.id());
        if (Info[Reg].Stage == RS_New)
          Info[Reg].Stage = NewStage;
      }
    }
    void LRE_DidCloneVirtReg(Register New, Register Old);
  };

  LiveRegMatrix *getInterferenceMatrix() const { return Matrix; }
  LiveIntervals *getLiveIntervals() const { return LIS; }
  VirtRegMap *getVirtRegMap() const { return VRM; }
  const RegisterClassInfo &getRegClassInfo() const { return RegClassInfo; }
  const ExtraRegInfo &getExtraInfo() const { return *ExtraInfo; }
  size_t getQueueSize() const { return Queue.size(); }
  // end (interface to eviction advisers)

private:
  // Convenient shortcuts.
  using PQueue = std::priority_queue<std::pair<unsigned, unsigned>>;
  using SmallLISet = SmallPtrSet<const LiveInterval *, 4>;

  // context
  MachineFunction *MF;

  // Shortcuts to some useful interface.
  const TargetInstrInfo *TII;
  const TargetRegisterInfo *TRI;
  RegisterClassInfo RCI;

  // analyses
  SlotIndexes *Indexes;
  MachineBlockFrequencyInfo *MBFI;
  MachineDominatorTree *DomTree;
  MachineLoopInfo *Loops;
  MachineOptimizationRemarkEmitter *ORE;
  EdgeBundles *Bundles;
  SpillPlacement *SpillPlacer;
  LiveDebugVariables *DebugVars;
  AliasAnalysis *AA;

  // state
  std::unique_ptr<Spiller> SpillerInstance;
  PQueue Queue;
  std::unique_ptr<VirtRegAuxInfo> VRAI;
  Optional<ExtraRegInfo> ExtraInfo;
  std::unique_ptr<RegAllocEvictionAdvisor> EvictAdvisor;

  // Enum CutOffStage to keep a track whether the register allocation failed
  // because of the cutoffs encountered in last chance recoloring.
  // Note: This is used as bitmask. New value should be next power of 2.
  enum CutOffStage {
    // No cutoffs encountered
    CO_None = 0,

    // lcr-max-depth cutoff encountered
    CO_Depth = 1,

    // lcr-max-interf cutoff encountered
    CO_Interf = 2
  };

  uint8_t CutOffInfo;

#ifndef NDEBUG
  static const char *const StageName[];
#endif

  /// EvictionTrack - Keeps track of past evictions in order to optimize region
  /// split decision.
  class EvictionTrack {

  public:
    using EvictorInfo =
        std::pair<Register /* evictor */, MCRegister /* physreg */>;
    using EvicteeInfo = llvm::DenseMap<Register /* evictee */, EvictorInfo>;

  private:
    /// Each Vreg that has been evicted in the last stage of selectOrSplit will
    /// be mapped to the evictor Vreg and the PhysReg it was evicted from.
    EvicteeInfo Evictees;

  public:
    /// Clear all eviction information.
    void clear() { Evictees.clear(); }

    ///  Clear eviction information for the given evictee Vreg.
    /// E.g. when Vreg get's a new allocation, the old eviction info is no
    /// longer relevant.
    /// \param Evictee The evictee Vreg for whom we want to clear collected
    /// eviction info.
    void clearEvicteeInfo(Register Evictee) { Evictees.erase(Evictee); }

    /// Track new eviction.
    /// The Evictor vreg has evicted the Evictee vreg from Physreg.
    /// \param PhysReg The physical register Evictee was evicted from.
    /// \param Evictor The evictor Vreg that evicted Evictee.
    /// \param Evictee The evictee Vreg.
    void addEviction(MCRegister PhysReg, Register Evictor, Register Evictee) {
      Evictees[Evictee].first = Evictor;
      Evictees[Evictee].second = PhysReg;
    }

    /// Return the Evictor Vreg which evicted Evictee Vreg from PhysReg.
    /// \param Evictee The evictee vreg.
    /// \return The Evictor vreg which evicted Evictee vreg from PhysReg. 0 if
    /// nobody has evicted Evictee from PhysReg.
    EvictorInfo getEvictor(Register Evictee) {
      if (Evictees.count(Evictee)) {
        return Evictees[Evictee];
      }

      return EvictorInfo(0, 0);
    }
  };

  // Keeps track of past evictions in order to optimize region split decision.
  EvictionTrack LastEvicted;

  // splitting state.
  std::unique_ptr<SplitAnalysis> SA;
  std::unique_ptr<SplitEditor> SE;

  /// Cached per-block interference maps
  InterferenceCache IntfCache;

  /// All basic blocks where the current register has uses.
  SmallVector<SpillPlacement::BlockConstraint, 8> SplitConstraints;

  /// Global live range splitting candidate info.
  struct GlobalSplitCandidate {
    // Register intended for assignment, or 0.
    MCRegister PhysReg;

    // SplitKit interval index for this candidate.
    unsigned IntvIdx;

    // Interference for PhysReg.
    InterferenceCache::Cursor Intf;

    // Bundles where this candidate should be live.
    BitVector LiveBundles;
    SmallVector<unsigned, 8> ActiveBlocks;

    void reset(InterferenceCache &Cache, MCRegister Reg) {
      PhysReg = Reg;
      IntvIdx = 0;
      Intf.setPhysReg(Cache, Reg);
      LiveBundles.clear();
      ActiveBlocks.clear();
    }

    // Set B[I] = C for every live bundle where B[I] was NoCand.
    unsigned getBundles(SmallVectorImpl<unsigned> &B, unsigned C) {
      unsigned Count = 0;
      for (unsigned I : LiveBundles.set_bits())
        if (B[I] == NoCand) {
          B[I] = C;
          Count++;
        }
      return Count;
    }
  };

  /// Candidate info for each PhysReg in AllocationOrder.
  /// This vector never shrinks, but grows to the size of the largest register
  /// class.
  SmallVector<GlobalSplitCandidate, 32> GlobalCand;

  enum : unsigned { NoCand = ~0u };

  /// Candidate map. Each edge bundle is assigned to a GlobalCand entry, or to
  /// NoCand which indicates the stack interval.
  SmallVector<unsigned, 32> BundleCand;

  /// Callee-save register cost, calculated once per machine function.
  BlockFrequency CSRCost;

  /// Enable or not the consideration of the cost of local intervals created
  /// by a split candidate when choosing the best split candidate.
  bool EnableAdvancedRASplitCost;

  /// Set of broken hints that may be reconciled later because of eviction.
  SmallSetVector<const LiveInterval *, 8> SetOfBrokenHints;

  /// The register cost values. This list will be recreated for each Machine
  /// Function
  ArrayRef<uint8_t> RegCosts;

public:
  RAGreedy(const RegClassFilterFunc F = allocateAllRegClasses);

  /// Return the pass name.
  StringRef getPassName() const override { return "Greedy Register Allocator"; }

  /// RAGreedy analysis usage.
  void getAnalysisUsage(AnalysisUsage &AU) const override;
  void releaseMemory() override;
  Spiller &spiller() override { return *SpillerInstance; }
  void enqueueImpl(const LiveInterval *LI) override;
  const LiveInterval *dequeue() override;
  MCRegister selectOrSplit(const LiveInterval &,
                           SmallVectorImpl<Register> &) override;
  void aboutToRemoveInterval(const LiveInterval &) override;

  /// Perform register allocation.
  bool runOnMachineFunction(MachineFunction &mf) override;

  MachineFunctionProperties getRequiredProperties() const override {
    return MachineFunctionProperties().set(
        MachineFunctionProperties::Property::NoPHIs);
  }

  MachineFunctionProperties getClearedProperties() const override {
    return MachineFunctionProperties().set(
        MachineFunctionProperties::Property::IsSSA);
  }

  static char ID;

private:
  MCRegister selectOrSplitImpl(const LiveInterval &,
                               SmallVectorImpl<Register> &, SmallVirtRegSet &,
                               unsigned = 0);

  bool LRE_CanEraseVirtReg(Register) override;
  void LRE_WillShrinkVirtReg(Register) override;
  void LRE_DidCloneVirtReg(Register, Register) override;
  void enqueue(PQueue &CurQueue, const LiveInterval *LI);
  const LiveInterval *dequeue(PQueue &CurQueue);

  BlockFrequency calcSpillCost();
  bool addSplitConstraints(InterferenceCache::Cursor, BlockFrequency &);
  bool addThroughConstraints(InterferenceCache::Cursor, ArrayRef<unsigned>);
  bool growRegion(GlobalSplitCandidate &Cand);
  bool splitCanCauseEvictionChain(Register Evictee, GlobalSplitCandidate &Cand,
                                  unsigned BBNumber,
                                  const AllocationOrder &Order);
  bool splitCanCauseLocalSpill(unsigned VirtRegToSplit,
                               GlobalSplitCandidate &Cand, unsigned BBNumber,
                               const AllocationOrder &Order);
  BlockFrequency calcGlobalSplitCost(GlobalSplitCandidate &,
                                     const AllocationOrder &Order,
                                     bool *CanCauseEvictionChain);
  bool calcCompactRegion(GlobalSplitCandidate &);
  void splitAroundRegion(LiveRangeEdit &, ArrayRef<unsigned>);
  void calcGapWeights(MCRegister, SmallVectorImpl<float> &);
  bool canEvictInterferenceInRange(const LiveInterval &VirtReg,
                                   MCRegister PhysReg, SlotIndex Start,
                                   SlotIndex End, EvictionCost &MaxCost) const;
  MCRegister getCheapestEvicteeWeight(const AllocationOrder &Order,
                                      const LiveInterval &VirtReg,
                                      SlotIndex Start, SlotIndex End,
                                      float *BestEvictWeight) const;
  void evictInterference(const LiveInterval &, MCRegister,
                         SmallVectorImpl<Register> &);
  bool mayRecolorAllInterferences(MCRegister PhysReg,
                                  const LiveInterval &VirtReg,
                                  SmallLISet &RecoloringCandidates,
                                  const SmallVirtRegSet &FixedRegisters);

  MCRegister tryAssign(const LiveInterval &, AllocationOrder &,
                       SmallVectorImpl<Register> &, const SmallVirtRegSet &);
  MCRegister tryEvict(const LiveInterval &, AllocationOrder &,
                      SmallVectorImpl<Register> &, uint8_t,
                      const SmallVirtRegSet &);
  MCRegister tryRegionSplit(const LiveInterval &, AllocationOrder &,
                            SmallVectorImpl<Register> &);
  /// Calculate cost of region splitting.
  unsigned calculateRegionSplitCost(const LiveInterval &VirtReg,
                                    AllocationOrder &Order,
                                    BlockFrequency &BestCost,
                                    unsigned &NumCands, bool IgnoreCSR,
                                    bool *CanCauseEvictionChain = nullptr);
  /// Perform region splitting.
  unsigned doRegionSplit(const LiveInterval &VirtReg, unsigned BestCand,
                         bool HasCompact, SmallVectorImpl<Register> &NewVRegs);
  /// Check other options before using a callee-saved register for the first
  /// time.
  MCRegister tryAssignCSRFirstTime(const LiveInterval &VirtReg,
                                   AllocationOrder &Order, MCRegister PhysReg,
                                   uint8_t &CostPerUseLimit,
                                   SmallVectorImpl<Register> &NewVRegs);
  void initializeCSRCost();
  unsigned tryBlockSplit(const LiveInterval &, AllocationOrder &,
                         SmallVectorImpl<Register> &);
<<<<<<< HEAD
  unsigned tryInstructionSplit(LiveInterval &, AllocationOrder &,
                               SmallVectorImpl<Register> &, bool LightSpill);
  unsigned tryLocalSplit(LiveInterval &, AllocationOrder &,
=======
  unsigned tryInstructionSplit(const LiveInterval &, AllocationOrder &,
                               SmallVectorImpl<Register> &);
  unsigned tryLocalSplit(const LiveInterval &, AllocationOrder &,
>>>>>>> a3beb340
                         SmallVectorImpl<Register> &);
  unsigned trySplit(const LiveInterval &, AllocationOrder &,
                    SmallVectorImpl<Register> &, const SmallVirtRegSet &);
  unsigned tryLastChanceRecoloring(const LiveInterval &, AllocationOrder &,
                                   SmallVectorImpl<Register> &,
                                   SmallVirtRegSet &, unsigned);
  bool tryRecoloringCandidates(PQueue &, SmallVectorImpl<Register> &,
                               SmallVirtRegSet &, unsigned);
  void tryHintRecoloring(const LiveInterval &);
  void tryHintsRecoloring();

  /// Model the information carried by one end of a copy.
  struct HintInfo {
    /// The frequency of the copy.
    BlockFrequency Freq;
    /// The virtual register or physical register.
    Register Reg;
    /// Its currently assigned register.
    /// In case of a physical register Reg == PhysReg.
    MCRegister PhysReg;

    HintInfo(BlockFrequency Freq, Register Reg, MCRegister PhysReg)
        : Freq(Freq), Reg(Reg), PhysReg(PhysReg) {}
  };
  using HintsInfo = SmallVector<HintInfo, 4>;

  BlockFrequency getBrokenHintFreq(const HintsInfo &, MCRegister);
  void collectHintInfo(Register, HintsInfo &);

  /// Greedy RA statistic to remark.
  struct RAGreedyStats {
    unsigned Reloads = 0;
    unsigned FoldedReloads = 0;
    unsigned ZeroCostFoldedReloads = 0;
    unsigned Spills = 0;
    unsigned FoldedSpills = 0;
    unsigned Copies = 0;
    float ReloadsCost = 0.0f;
    float FoldedReloadsCost = 0.0f;
    float SpillsCost = 0.0f;
    float FoldedSpillsCost = 0.0f;
    float CopiesCost = 0.0f;

    bool isEmpty() {
      return !(Reloads || FoldedReloads || Spills || FoldedSpills ||
               ZeroCostFoldedReloads || Copies);
    }

    void add(RAGreedyStats other) {
      Reloads += other.Reloads;
      FoldedReloads += other.FoldedReloads;
      ZeroCostFoldedReloads += other.ZeroCostFoldedReloads;
      Spills += other.Spills;
      FoldedSpills += other.FoldedSpills;
      Copies += other.Copies;
      ReloadsCost += other.ReloadsCost;
      FoldedReloadsCost += other.FoldedReloadsCost;
      SpillsCost += other.SpillsCost;
      FoldedSpillsCost += other.FoldedSpillsCost;
      CopiesCost += other.CopiesCost;
    }

    void report(MachineOptimizationRemarkMissed &R);
  };

  /// Compute statistic for a basic block.
  RAGreedyStats computeStats(MachineBasicBlock &MBB);

  /// Compute and report statistic through a remark.
  RAGreedyStats reportStats(MachineLoop *L);

  /// Report the statistic for each loop.
  void reportStats();
};
} // namespace llvm
#endif // #ifndef LLVM_CODEGEN_REGALLOCGREEDY_H_<|MERGE_RESOLUTION|>--- conflicted
+++ resolved
@@ -428,15 +428,9 @@
   void initializeCSRCost();
   unsigned tryBlockSplit(const LiveInterval &, AllocationOrder &,
                          SmallVectorImpl<Register> &);
-<<<<<<< HEAD
-  unsigned tryInstructionSplit(LiveInterval &, AllocationOrder &,
+  unsigned tryInstructionSplit(const LiveInterval &, AllocationOrder &,
                                SmallVectorImpl<Register> &, bool LightSpill);
-  unsigned tryLocalSplit(LiveInterval &, AllocationOrder &,
-=======
-  unsigned tryInstructionSplit(const LiveInterval &, AllocationOrder &,
-                               SmallVectorImpl<Register> &);
   unsigned tryLocalSplit(const LiveInterval &, AllocationOrder &,
->>>>>>> a3beb340
                          SmallVectorImpl<Register> &);
   unsigned trySplit(const LiveInterval &, AllocationOrder &,
                     SmallVectorImpl<Register> &, const SmallVirtRegSet &);
