//===--- SelectOptimize.cpp - Convert select to branches if profitable ---===//
//
// Part of the LLVM Project, under the Apache License v2.0 with LLVM Exceptions.
// See https://llvm.org/LICENSE.txt for license information.
// SPDX-License-Identifier: Apache-2.0 WITH LLVM-exception
//
//===----------------------------------------------------------------------===//
//
// This pass converts selects to conditional jumps when profitable.
//
//===----------------------------------------------------------------------===//

#include "llvm/CodeGen/SelectOptimize.h"
#include "llvm/ADT/SmallVector.h"
#include "llvm/ADT/Statistic.h"
#include "llvm/Analysis/BlockFrequencyInfo.h"
#include "llvm/Analysis/BranchProbabilityInfo.h"
#include "llvm/Analysis/LoopInfo.h"
#include "llvm/Analysis/OptimizationRemarkEmitter.h"
#include "llvm/Analysis/ProfileSummaryInfo.h"
#include "llvm/Analysis/TargetTransformInfo.h"
#include "llvm/CodeGen/Passes.h"
#include "llvm/CodeGen/TargetLowering.h"
#include "llvm/CodeGen/TargetPassConfig.h"
#include "llvm/CodeGen/TargetSchedule.h"
#include "llvm/CodeGen/TargetSubtargetInfo.h"
#include "llvm/IR/BasicBlock.h"
#include "llvm/IR/Dominators.h"
#include "llvm/IR/Function.h"
#include "llvm/IR/IRBuilder.h"
#include "llvm/IR/Instruction.h"
#include "llvm/IR/PatternMatch.h"
#include "llvm/IR/ProfDataUtils.h"
#include "llvm/InitializePasses.h"
#include "llvm/Pass.h"
#include "llvm/Support/ScaledNumber.h"
#include "llvm/Target/TargetMachine.h"
#include "llvm/Transforms/Utils/SizeOpts.h"
#include <algorithm>
#include <memory>
#include <queue>
#include <stack>

using namespace llvm;
using namespace llvm::PatternMatch;

#define DEBUG_TYPE "select-optimize"

STATISTIC(NumSelectOptAnalyzed,
          "Number of select groups considered for conversion to branch");
STATISTIC(NumSelectConvertedExpColdOperand,
          "Number of select groups converted due to expensive cold operand");
STATISTIC(NumSelectConvertedHighPred,
          "Number of select groups converted due to high-predictability");
STATISTIC(NumSelectUnPred,
          "Number of select groups not converted due to unpredictability");
STATISTIC(NumSelectColdBB,
          "Number of select groups not converted due to cold basic block");
STATISTIC(NumSelectConvertedLoop,
          "Number of select groups converted due to loop-level analysis");
STATISTIC(NumSelectsConverted, "Number of selects converted");

static cl::opt<unsigned> ColdOperandThreshold(
    "cold-operand-threshold",
    cl::desc("Maximum frequency of path for an operand to be considered cold."),
    cl::init(20), cl::Hidden);

static cl::opt<unsigned> ColdOperandMaxCostMultiplier(
    "cold-operand-max-cost-multiplier",
    cl::desc("Maximum cost multiplier of TCC_expensive for the dependence "
             "slice of a cold operand to be considered inexpensive."),
    cl::init(1), cl::Hidden);

static cl::opt<unsigned>
    GainGradientThreshold("select-opti-loop-gradient-gain-threshold",
                          cl::desc("Gradient gain threshold (%)."),
                          cl::init(25), cl::Hidden);

static cl::opt<unsigned>
    GainCycleThreshold("select-opti-loop-cycle-gain-threshold",
                       cl::desc("Minimum gain per loop (in cycles) threshold."),
                       cl::init(4), cl::Hidden);

static cl::opt<unsigned> GainRelativeThreshold(
    "select-opti-loop-relative-gain-threshold",
    cl::desc(
        "Minimum relative gain per loop threshold (1/X). Defaults to 12.5%"),
    cl::init(8), cl::Hidden);

static cl::opt<unsigned> MispredictDefaultRate(
    "mispredict-default-rate", cl::Hidden, cl::init(25),
    cl::desc("Default mispredict rate (initialized to 25%)."));

static cl::opt<bool>
    DisableLoopLevelHeuristics("disable-loop-level-heuristics", cl::Hidden,
                               cl::init(false),
                               cl::desc("Disable loop-level heuristics."));

namespace {

class SelectOptimizeImpl {
  const TargetMachine *TM = nullptr;
  const TargetSubtargetInfo *TSI = nullptr;
  const TargetLowering *TLI = nullptr;
  const TargetTransformInfo *TTI = nullptr;
  const LoopInfo *LI = nullptr;
  BlockFrequencyInfo *BFI;
  ProfileSummaryInfo *PSI = nullptr;
  OptimizationRemarkEmitter *ORE = nullptr;
  TargetSchedModel TSchedModel;

public:
  SelectOptimizeImpl() = default;
  SelectOptimizeImpl(const TargetMachine *TM) : TM(TM){};
  PreservedAnalyses run(Function &F, FunctionAnalysisManager &FAM);
  bool runOnFunction(Function &F, Pass &P);

  using Scaled64 = ScaledNumber<uint64_t>;

  struct CostInfo {
    /// Predicated cost (with selects as conditional moves).
    Scaled64 PredCost;
    /// Non-predicated cost (with selects converted to branches).
    Scaled64 NonPredCost;
  };

  /// SelectLike is an abstraction over SelectInst and other operations that can
  /// act like selects. For example Or(Zext(icmp), X) can be treated like
  /// select(icmp, X|1, X).
  class SelectLike {
    SelectLike(Instruction *I) : I(I) {}

    Instruction *I;

  public:
    /// Match a select or select-like instruction, returning a SelectLike.
    static SelectLike match(Instruction *I) {
      // Select instruction are what we are usually looking for.
      if (isa<SelectInst>(I))
        return SelectLike(I);

      // An Or(zext(i1 X), Y) can also be treated like a select, with condition
      // C and values Y|1 and Y.
      Value *X;
      if (PatternMatch::match(
              I, m_c_Or(m_OneUse(m_ZExt(m_Value(X))), m_Value())) &&
          X->getType()->isIntegerTy(1))
        return SelectLike(I);

      return SelectLike(nullptr);
    }

    bool isValid() { return I; }
    operator bool() { return isValid(); }

    Instruction *getI() { return I; }
    const Instruction *getI() const { return I; }

    Type *getType() const { return I->getType(); }

    /// Return the condition for the SelectLike instruction. For example the
    /// condition of a select or c in `or(zext(c), x)`
    Value *getCondition() const {
      if (auto *Sel = dyn_cast<SelectInst>(I))
        return Sel->getCondition();
      // Or(zext) case
      if (auto *BO = dyn_cast<BinaryOperator>(I)) {
        Value *X;
        if (PatternMatch::match(BO->getOperand(0),
                                m_OneUse(m_ZExt(m_Value(X)))))
          return X;
        if (PatternMatch::match(BO->getOperand(1),
                                m_OneUse(m_ZExt(m_Value(X)))))
          return X;
      }

      llvm_unreachable("Unhandled case in getCondition");
    }

    /// Return the true value for the SelectLike instruction. Note this may not
    /// exist for all SelectLike instructions. For example, for `or(zext(c), x)`
    /// the true value would be `or(x,1)`. As this value does not exist, nullptr
    /// is returned.
    Value *getTrueValue() const {
      if (auto *Sel = dyn_cast<SelectInst>(I))
        return Sel->getTrueValue();
      // Or(zext) case - The true value is Or(X), so return nullptr as the value
      // does not yet exist.
      if (isa<BinaryOperator>(I))
        return nullptr;

      llvm_unreachable("Unhandled case in getTrueValue");
    }

    /// Return the false value for the SelectLike instruction. For example the
    /// getFalseValue of a select or `x` in `or(zext(c), x)` (which is
    /// `select(c, x|1, x)`)
    Value *getFalseValue() const {
      if (auto *Sel = dyn_cast<SelectInst>(I))
        return Sel->getFalseValue();
      // Or(zext) case - return the operand which is not the zext.
      if (auto *BO = dyn_cast<BinaryOperator>(I)) {
        Value *X;
        if (PatternMatch::match(BO->getOperand(0),
                                m_OneUse(m_ZExt(m_Value(X)))))
          return BO->getOperand(1);
        if (PatternMatch::match(BO->getOperand(1),
                                m_OneUse(m_ZExt(m_Value(X)))))
          return BO->getOperand(0);
      }

      llvm_unreachable("Unhandled case in getFalseValue");
    }

    /// Return the NonPredCost cost of the true op, given the costs in
    /// InstCostMap. This may need to be generated for select-like instructions.
    Scaled64 getTrueOpCost(DenseMap<const Instruction *, CostInfo> &InstCostMap,
                           const TargetTransformInfo *TTI) {
      if (auto *Sel = dyn_cast<SelectInst>(I))
        if (auto *I = dyn_cast<Instruction>(Sel->getTrueValue()))
          return InstCostMap.contains(I) ? InstCostMap[I].NonPredCost
                                         : Scaled64::getZero();

      // Or case - add the cost of an extra Or to the cost of the False case.
      if (isa<BinaryOperator>(I))
        if (auto I = dyn_cast<Instruction>(getFalseValue()))
          if (InstCostMap.contains(I)) {
            InstructionCost OrCost = TTI->getArithmeticInstrCost(
                Instruction::Or, I->getType(), TargetTransformInfo::TCK_Latency,
                {TargetTransformInfo::OK_AnyValue,
                 TargetTransformInfo::OP_None},
                {TTI::OK_UniformConstantValue, TTI::OP_PowerOf2});
            return InstCostMap[I].NonPredCost +
                   Scaled64::get(*OrCost.getValue());
          }

      return Scaled64::getZero();
    }

    /// Return the NonPredCost cost of the false op, given the costs in
    /// InstCostMap. This may need to be generated for select-like instructions.
    Scaled64
    getFalseOpCost(DenseMap<const Instruction *, CostInfo> &InstCostMap,
                   const TargetTransformInfo *TTI) {
      if (auto *Sel = dyn_cast<SelectInst>(I))
        if (auto *I = dyn_cast<Instruction>(Sel->getFalseValue()))
          return InstCostMap.contains(I) ? InstCostMap[I].NonPredCost
                                         : Scaled64::getZero();

      // Or case - return the cost of the false case
      if (isa<BinaryOperator>(I))
        if (auto I = dyn_cast<Instruction>(getFalseValue()))
          if (InstCostMap.contains(I))
            return InstCostMap[I].NonPredCost;

      return Scaled64::getZero();
    }
  };

private:
  // Select groups consist of consecutive select instructions with the same
  // condition.
  using SelectGroup = SmallVector<SelectLike, 2>;
  using SelectGroups = SmallVector<SelectGroup, 2>;

  // Converts select instructions of a function to conditional jumps when deemed
  // profitable. Returns true if at least one select was converted.
  bool optimizeSelects(Function &F);

  // Heuristics for determining which select instructions can be profitably
  // conveted to branches. Separate heuristics for selects in inner-most loops
  // and the rest of code regions (base heuristics for non-inner-most loop
  // regions).
  void optimizeSelectsBase(Function &F, SelectGroups &ProfSIGroups);
  void optimizeSelectsInnerLoops(Function &F, SelectGroups &ProfSIGroups);

  // Converts to branches the select groups that were deemed
  // profitable-to-convert.
  void convertProfitableSIGroups(SelectGroups &ProfSIGroups);

  // Splits selects of a given basic block into select groups.
  void collectSelectGroups(BasicBlock &BB, SelectGroups &SIGroups);

  // Determines for which select groups it is profitable converting to branches
  // (base and inner-most-loop heuristics).
  void findProfitableSIGroupsBase(SelectGroups &SIGroups,
                                  SelectGroups &ProfSIGroups);
  void findProfitableSIGroupsInnerLoops(const Loop *L, SelectGroups &SIGroups,
                                        SelectGroups &ProfSIGroups);

  // Determines if a select group should be converted to a branch (base
  // heuristics).
  bool isConvertToBranchProfitableBase(const SelectGroup &ASI);

  // Returns true if there are expensive instructions in the cold value
  // operand's (if any) dependence slice of any of the selects of the given
  // group.
  bool hasExpensiveColdOperand(const SelectGroup &ASI);

  // For a given source instruction, collect its backwards dependence slice
  // consisting of instructions exclusively computed for producing the operands
  // of the source instruction.
  void getExclBackwardsSlice(Instruction *I, std::stack<Instruction *> &Slice,
                             Instruction *SI, bool ForSinking = false);

  // Returns true if the condition of the select is highly predictable.
  bool isSelectHighlyPredictable(const SelectLike SI);

  // Loop-level checks to determine if a non-predicated version (with branches)
  // of the given loop is more profitable than its predicated version.
  bool checkLoopHeuristics(const Loop *L, const CostInfo LoopDepth[2]);

  // Computes instruction and loop-critical-path costs for both the predicated
  // and non-predicated version of the given loop.
  bool computeLoopCosts(const Loop *L, const SelectGroups &SIGroups,
                        DenseMap<const Instruction *, CostInfo> &InstCostMap,
                        CostInfo *LoopCost);

  // Returns a set of all the select instructions in the given select groups.
  SmallDenseMap<const Instruction *, SelectLike, 2>
  getSImap(const SelectGroups &SIGroups);

  // Returns the latency cost of a given instruction.
  std::optional<uint64_t> computeInstCost(const Instruction *I);

  // Returns the misprediction cost of a given select when converted to branch.
  Scaled64 getMispredictionCost(const SelectLike SI, const Scaled64 CondCost);

  // Returns the cost of a branch when the prediction is correct.
  Scaled64 getPredictedPathCost(Scaled64 TrueCost, Scaled64 FalseCost,
                                const SelectLike SI);

  // Returns true if the target architecture supports lowering a given select.
  bool isSelectKindSupported(const SelectLike SI);
};

class SelectOptimize : public FunctionPass {
  SelectOptimizeImpl Impl;

public:
  static char ID;

  SelectOptimize() : FunctionPass(ID) {
    initializeSelectOptimizePass(*PassRegistry::getPassRegistry());
  }

  bool runOnFunction(Function &F) override {
    return Impl.runOnFunction(F, *this);
  }

  void getAnalysisUsage(AnalysisUsage &AU) const override {
    AU.addRequired<ProfileSummaryInfoWrapperPass>();
    AU.addRequired<TargetPassConfig>();
    AU.addRequired<TargetTransformInfoWrapperPass>();
    AU.addRequired<LoopInfoWrapperPass>();
    AU.addRequired<BlockFrequencyInfoWrapperPass>();
    AU.addRequired<OptimizationRemarkEmitterWrapperPass>();
  }
};

} // namespace

PreservedAnalyses SelectOptimizePass::run(Function &F,
                                          FunctionAnalysisManager &FAM) {
  SelectOptimizeImpl Impl(TM);
  return Impl.run(F, FAM);
}

char SelectOptimize::ID = 0;

INITIALIZE_PASS_BEGIN(SelectOptimize, DEBUG_TYPE, "Optimize selects", false,
                      false)
INITIALIZE_PASS_DEPENDENCY(LoopInfoWrapperPass)
INITIALIZE_PASS_DEPENDENCY(ProfileSummaryInfoWrapperPass)
INITIALIZE_PASS_DEPENDENCY(TargetPassConfig)
INITIALIZE_PASS_DEPENDENCY(TargetTransformInfoWrapperPass)
INITIALIZE_PASS_DEPENDENCY(BlockFrequencyInfoWrapperPass)
INITIALIZE_PASS_DEPENDENCY(OptimizationRemarkEmitterWrapperPass)
INITIALIZE_PASS_END(SelectOptimize, DEBUG_TYPE, "Optimize selects", false,
                    false)

FunctionPass *llvm::createSelectOptimizePass() { return new SelectOptimize(); }

PreservedAnalyses SelectOptimizeImpl::run(Function &F,
                                          FunctionAnalysisManager &FAM) {
  TSI = TM->getSubtargetImpl(F);
  TLI = TSI->getTargetLowering();

  // If none of the select types are supported then skip this pass.
  // This is an optimization pass. Legality issues will be handled by
  // instruction selection.
  if (!TLI->isSelectSupported(TargetLowering::ScalarValSelect) &&
      !TLI->isSelectSupported(TargetLowering::ScalarCondVectorVal) &&
      !TLI->isSelectSupported(TargetLowering::VectorMaskSelect))
    return PreservedAnalyses::all();

  TTI = &FAM.getResult<TargetIRAnalysis>(F);
  if (!TTI->enableSelectOptimize())
    return PreservedAnalyses::all();

  PSI = FAM.getResult<ModuleAnalysisManagerFunctionProxy>(F)
            .getCachedResult<ProfileSummaryAnalysis>(*F.getParent());
  assert(PSI && "This pass requires module analysis pass `profile-summary`!");
  BFI = &FAM.getResult<BlockFrequencyAnalysis>(F);

  // When optimizing for size, selects are preferable over branches.
  if (F.hasOptSize() || llvm::shouldOptimizeForSize(&F, PSI, BFI))
    return PreservedAnalyses::all();

  LI = &FAM.getResult<LoopAnalysis>(F);
  ORE = &FAM.getResult<OptimizationRemarkEmitterAnalysis>(F);
  TSchedModel.init(TSI);

  bool Changed = optimizeSelects(F);
  return Changed ? PreservedAnalyses::none() : PreservedAnalyses::all();
}

bool SelectOptimizeImpl::runOnFunction(Function &F, Pass &P) {
  TM = &P.getAnalysis<TargetPassConfig>().getTM<TargetMachine>();
  TSI = TM->getSubtargetImpl(F);
  TLI = TSI->getTargetLowering();

  // If none of the select types are supported then skip this pass.
  // This is an optimization pass. Legality issues will be handled by
  // instruction selection.
  if (!TLI->isSelectSupported(TargetLowering::ScalarValSelect) &&
      !TLI->isSelectSupported(TargetLowering::ScalarCondVectorVal) &&
      !TLI->isSelectSupported(TargetLowering::VectorMaskSelect))
    return false;

  TTI = &P.getAnalysis<TargetTransformInfoWrapperPass>().getTTI(F);

  if (!TTI->enableSelectOptimize())
    return false;

  LI = &P.getAnalysis<LoopInfoWrapperPass>().getLoopInfo();
  BFI = &P.getAnalysis<BlockFrequencyInfoWrapperPass>().getBFI();
  PSI = &P.getAnalysis<ProfileSummaryInfoWrapperPass>().getPSI();
  ORE = &P.getAnalysis<OptimizationRemarkEmitterWrapperPass>().getORE();
  TSchedModel.init(TSI);

  // When optimizing for size, selects are preferable over branches.
  if (F.hasOptSize() || llvm::shouldOptimizeForSize(&F, PSI, BFI))
    return false;

  return optimizeSelects(F);
}

bool SelectOptimizeImpl::optimizeSelects(Function &F) {
  // Determine for which select groups it is profitable converting to branches.
  SelectGroups ProfSIGroups;
  // Base heuristics apply only to non-loops and outer loops.
  optimizeSelectsBase(F, ProfSIGroups);
  // Separate heuristics for inner-most loops.
  optimizeSelectsInnerLoops(F, ProfSIGroups);

  // Convert to branches the select groups that were deemed
  // profitable-to-convert.
  convertProfitableSIGroups(ProfSIGroups);

  // Code modified if at least one select group was converted.
  return !ProfSIGroups.empty();
}

void SelectOptimizeImpl::optimizeSelectsBase(Function &F,
                                             SelectGroups &ProfSIGroups) {
  // Collect all the select groups.
  SelectGroups SIGroups;
  for (BasicBlock &BB : F) {
    // Base heuristics apply only to non-loops and outer loops.
    Loop *L = LI->getLoopFor(&BB);
    if (L && L->isInnermost())
      continue;
    collectSelectGroups(BB, SIGroups);
  }

  // Determine for which select groups it is profitable converting to branches.
  findProfitableSIGroupsBase(SIGroups, ProfSIGroups);
}

void SelectOptimizeImpl::optimizeSelectsInnerLoops(Function &F,
                                                   SelectGroups &ProfSIGroups) {
  SmallVector<Loop *, 4> Loops(LI->begin(), LI->end());
  // Need to check size on each iteration as we accumulate child loops.
  for (unsigned long i = 0; i < Loops.size(); ++i)
    for (Loop *ChildL : Loops[i]->getSubLoops())
      Loops.push_back(ChildL);

  for (Loop *L : Loops) {
    if (!L->isInnermost())
      continue;

    SelectGroups SIGroups;
    for (BasicBlock *BB : L->getBlocks())
      collectSelectGroups(*BB, SIGroups);

    findProfitableSIGroupsInnerLoops(L, SIGroups, ProfSIGroups);
  }
}

/// If \p isTrue is true, return the true value of \p SI, otherwise return
/// false value of \p SI. If the true/false value of \p SI is defined by any
/// select instructions in \p Selects, look through the defining select
/// instruction until the true/false value is not defined in \p Selects.
static Value *
getTrueOrFalseValue(SelectOptimizeImpl::SelectLike SI, bool isTrue,
                    const SmallPtrSet<const Instruction *, 2> &Selects,
                    IRBuilder<> &IB) {
  Value *V = nullptr;
  for (SelectInst *DefSI = dyn_cast<SelectInst>(SI.getI());
       DefSI != nullptr && Selects.count(DefSI);
       DefSI = dyn_cast<SelectInst>(V)) {
    assert(DefSI->getCondition() == SI.getCondition() &&
           "The condition of DefSI does not match with SI");
    V = (isTrue ? DefSI->getTrueValue() : DefSI->getFalseValue());
  }

  if (isa<BinaryOperator>(SI.getI())) {
    assert(SI.getI()->getOpcode() == Instruction::Or &&
           "Only currently handling Or instructions.");
    V = SI.getFalseValue();
    if (isTrue)
      V = IB.CreateOr(V, ConstantInt::get(V->getType(), 1));
  }

  assert(V && "Failed to get select true/false value");
  return V;
}

void SelectOptimizeImpl::convertProfitableSIGroups(SelectGroups &ProfSIGroups) {
  for (SelectGroup &ASI : ProfSIGroups) {
    // The code transformation here is a modified version of the sinking
    // transformation in CodeGenPrepare::optimizeSelectInst with a more
    // aggressive strategy of which instructions to sink.
    //
    // TODO: eliminate the redundancy of logic transforming selects to branches
    // by removing CodeGenPrepare::optimizeSelectInst and optimizing here
    // selects for all cases (with and without profile information).

    // Transform a sequence like this:
    //    start:
    //       %cmp = cmp uge i32 %a, %b
    //       %sel = select i1 %cmp, i32 %c, i32 %d
    //
    // Into:
    //    start:
    //       %cmp = cmp uge i32 %a, %b
    //       %cmp.frozen = freeze %cmp
    //       br i1 %cmp.frozen, label %select.true, label %select.false
    //    select.true:
    //       br label %select.end
    //    select.false:
    //       br label %select.end
    //    select.end:
    //       %sel = phi i32 [ %c, %select.true ], [ %d, %select.false ]
    //
    // %cmp should be frozen, otherwise it may introduce undefined behavior.
    // In addition, we may sink instructions that produce %c or %d into the
    // destination(s) of the new branch.
    // If the true or false blocks do not contain a sunken instruction, that
    // block and its branch may be optimized away. In that case, one side of the
    // first branch will point directly to select.end, and the corresponding PHI
    // predecessor block will be the start block.

    // Find all the instructions that can be soundly sunk to the true/false
    // blocks. These are instructions that are computed solely for producing the
    // operands of the select instructions in the group and can be sunk without
    // breaking the semantics of the LLVM IR (e.g., cannot sink instructions
    // with side effects).
    SmallVector<std::stack<Instruction *>, 2> TrueSlices, FalseSlices;
    typedef std::stack<Instruction *>::size_type StackSizeType;
    StackSizeType maxTrueSliceLen = 0, maxFalseSliceLen = 0;
    for (SelectLike SI : ASI) {
      // For each select, compute the sinkable dependence chains of the true and
      // false operands.
      if (auto *TI = dyn_cast_or_null<Instruction>(SI.getTrueValue())) {
        std::stack<Instruction *> TrueSlice;
        getExclBackwardsSlice(TI, TrueSlice, SI.getI(), true);
        maxTrueSliceLen = std::max(maxTrueSliceLen, TrueSlice.size());
        TrueSlices.push_back(TrueSlice);
      }
      if (auto *FI = dyn_cast_or_null<Instruction>(SI.getFalseValue())) {
        if (isa<SelectInst>(SI.getI()) || !FI->hasOneUse()) {
          std::stack<Instruction *> FalseSlice;
          getExclBackwardsSlice(FI, FalseSlice, SI.getI(), true);
          maxFalseSliceLen = std::max(maxFalseSliceLen, FalseSlice.size());
          FalseSlices.push_back(FalseSlice);
        }
      }
    }
    // In the case of multiple select instructions in the same group, the order
    // of non-dependent instructions (instructions of different dependence
    // slices) in the true/false blocks appears to affect performance.
    // Interleaving the slices seems to experimentally be the optimal approach.
    // This interleaving scheduling allows for more ILP (with a natural downside
    // of increasing a bit register pressure) compared to a simple ordering of
    // one whole chain after another. One would expect that this ordering would
    // not matter since the scheduling in the backend of the compiler  would
    // take care of it, but apparently the scheduler fails to deliver optimal
    // ILP with a naive ordering here.
    SmallVector<Instruction *, 2> TrueSlicesInterleaved, FalseSlicesInterleaved;
    for (StackSizeType IS = 0; IS < maxTrueSliceLen; ++IS) {
      for (auto &S : TrueSlices) {
        if (!S.empty()) {
          TrueSlicesInterleaved.push_back(S.top());
          S.pop();
        }
      }
    }
    for (StackSizeType IS = 0; IS < maxFalseSliceLen; ++IS) {
      for (auto &S : FalseSlices) {
        if (!S.empty()) {
          FalseSlicesInterleaved.push_back(S.top());
          S.pop();
        }
      }
    }

    // We split the block containing the select(s) into two blocks.
    SelectLike SI = ASI.front();
    SelectLike LastSI = ASI.back();
    BasicBlock *StartBlock = SI.getI()->getParent();
    BasicBlock::iterator SplitPt = ++(BasicBlock::iterator(LastSI.getI()));
    BasicBlock *EndBlock = StartBlock->splitBasicBlock(SplitPt, "select.end");
    BFI->setBlockFreq(EndBlock, BFI->getBlockFreq(StartBlock));
    // Delete the unconditional branch that was just created by the split.
    StartBlock->getTerminator()->eraseFromParent();

    // Move any debug/pseudo instructions that were in-between the select
    // group to the newly-created end block.
    SmallVector<Instruction *, 2> DebugPseudoINS;
    auto DIt = SI.getI()->getIterator();
    while (&*DIt != LastSI.getI()) {
      if (DIt->isDebugOrPseudoInst())
        DebugPseudoINS.push_back(&*DIt);
      DIt++;
    }
    for (auto *DI : DebugPseudoINS) {
      DI->moveBeforePreserving(&*EndBlock->getFirstInsertionPt());
    }

    // Duplicate implementation for DPValues, the non-instruction debug-info
    // record. Helper lambda for moving DPValues to the end block.
    auto TransferDPValues = [&](Instruction &I) {
      for (auto &DPValue : llvm::make_early_inc_range(I.getDbgValueRange())) {
        DPValue.removeFromParent();
        EndBlock->insertDPValueBefore(&DPValue,
                                      EndBlock->getFirstInsertionPt());
      }
    };

    // Iterate over all instructions in between SI and LastSI, not including
    // SI itself. These are all the variable assignments that happen "in the
    // middle" of the select group.
    auto R = make_range(std::next(SI.getI()->getIterator()),
                        std::next(LastSI.getI()->getIterator()));
    llvm::for_each(R, TransferDPValues);

    // These are the new basic blocks for the conditional branch.
    // At least one will become an actual new basic block.
    BasicBlock *TrueBlock = nullptr, *FalseBlock = nullptr;
    BranchInst *TrueBranch = nullptr, *FalseBranch = nullptr;
    if (!TrueSlicesInterleaved.empty()) {
      TrueBlock = BasicBlock::Create(EndBlock->getContext(), "select.true.sink",
                                     EndBlock->getParent(), EndBlock);
      TrueBranch = BranchInst::Create(EndBlock, TrueBlock);
      TrueBranch->setDebugLoc(LastSI.getI()->getDebugLoc());
      for (Instruction *TrueInst : TrueSlicesInterleaved)
        TrueInst->moveBefore(TrueBranch);
    }
    if (!FalseSlicesInterleaved.empty()) {
      FalseBlock =
          BasicBlock::Create(EndBlock->getContext(), "select.false.sink",
                             EndBlock->getParent(), EndBlock);
      FalseBranch = BranchInst::Create(EndBlock, FalseBlock);
      FalseBranch->setDebugLoc(LastSI.getI()->getDebugLoc());
      for (Instruction *FalseInst : FalseSlicesInterleaved)
        FalseInst->moveBefore(FalseBranch);
    }
    // If there was nothing to sink, then arbitrarily choose the 'false' side
    // for a new input value to the PHI.
    if (TrueBlock == FalseBlock) {
      assert(TrueBlock == nullptr &&
             "Unexpected basic block transform while optimizing select");

      FalseBlock = BasicBlock::Create(StartBlock->getContext(), "select.false",
                                      EndBlock->getParent(), EndBlock);
      auto *FalseBranch = BranchInst::Create(EndBlock, FalseBlock);
      FalseBranch->setDebugLoc(SI.getI()->getDebugLoc());
    }

    // Insert the real conditional branch based on the original condition.
    // If we did not create a new block for one of the 'true' or 'false' paths
    // of the condition, it means that side of the branch goes to the end block
    // directly and the path originates from the start block from the point of
    // view of the new PHI.
    BasicBlock *TT, *FT;
    if (TrueBlock == nullptr) {
      TT = EndBlock;
      FT = FalseBlock;
      TrueBlock = StartBlock;
    } else if (FalseBlock == nullptr) {
      TT = TrueBlock;
      FT = EndBlock;
      FalseBlock = StartBlock;
    } else {
      TT = TrueBlock;
      FT = FalseBlock;
    }
    IRBuilder<> IB(SI.getI());
    auto *CondFr = IB.CreateFreeze(SI.getCondition(),
                                   SI.getCondition()->getName() + ".frozen");

    SmallPtrSet<const Instruction *, 2> INS;
    for (auto SI : ASI)
      INS.insert(SI.getI());

    // Use reverse iterator because later select may use the value of the
    // earlier select, and we need to propagate value through earlier select
    // to get the PHI operand.
    for (auto It = ASI.rbegin(); It != ASI.rend(); ++It) {
      SelectLike SI = *It;
      // The select itself is replaced with a PHI Node.
      PHINode *PN = PHINode::Create(SI.getType(), 2, "");
      PN->insertBefore(EndBlock->begin());
      PN->takeName(SI.getI());
      PN->addIncoming(getTrueOrFalseValue(SI, true, INS, IB), TrueBlock);
      PN->addIncoming(getTrueOrFalseValue(SI, false, INS, IB), FalseBlock);
      PN->setDebugLoc(SI.getI()->getDebugLoc());
      SI.getI()->replaceAllUsesWith(PN);
      INS.erase(SI.getI());
      ++NumSelectsConverted;
    }
    IB.CreateCondBr(CondFr, TT, FT, SI.getI());

    // Remove the old select instructions, now that they are not longer used.
    for (auto SI : ASI)
      SI.getI()->eraseFromParent();
  }
}

void SelectOptimizeImpl::collectSelectGroups(BasicBlock &BB,
                                             SelectGroups &SIGroups) {
  BasicBlock::iterator BBIt = BB.begin();
  while (BBIt != BB.end()) {
    Instruction *I = &*BBIt++;
    if (SelectLike SI = SelectLike::match(I)) {
      if (!TTI->shouldTreatInstructionLikeSelect(I))
        continue;

      SelectGroup SIGroup;
      SIGroup.push_back(SI);
      while (BBIt != BB.end()) {
        Instruction *NI = &*BBIt;
        // Debug/pseudo instructions should be skipped and not prevent the
        // formation of a select group.
        if (NI->isDebugOrPseudoInst()) {
          ++BBIt;
          continue;
        }
        // We only allow selects in the same group, not other select-like
        // instructions.
        if (!isa<SelectInst>(NI))
          break;

        SelectLike NSI = SelectLike::match(NI);
        if (NSI && SI.getCondition() == NSI.getCondition()) {
          SIGroup.push_back(NSI);
        } else
          break;
        ++BBIt;
      }

      // If the select type is not supported, no point optimizing it.
      // Instruction selection will take care of it.
      if (!isSelectKindSupported(SI))
        continue;

      SIGroups.push_back(SIGroup);
    }
  }
}

void SelectOptimizeImpl::findProfitableSIGroupsBase(
    SelectGroups &SIGroups, SelectGroups &ProfSIGroups) {
  for (SelectGroup &ASI : SIGroups) {
    ++NumSelectOptAnalyzed;
    if (isConvertToBranchProfitableBase(ASI))
      ProfSIGroups.push_back(ASI);
  }
}

static void EmitAndPrintRemark(OptimizationRemarkEmitter *ORE,
                               DiagnosticInfoOptimizationBase &Rem) {
  LLVM_DEBUG(dbgs() << Rem.getMsg() << "\n");
  ORE->emit(Rem);
}

void SelectOptimizeImpl::findProfitableSIGroupsInnerLoops(
    const Loop *L, SelectGroups &SIGroups, SelectGroups &ProfSIGroups) {
  NumSelectOptAnalyzed += SIGroups.size();
  // For each select group in an inner-most loop,
  // a branch is more preferable than a select/conditional-move if:
  // i) conversion to branches for all the select groups of the loop satisfies
  //    loop-level heuristics including reducing the loop's critical path by
  //    some threshold (see SelectOptimizeImpl::checkLoopHeuristics); and
  // ii) the total cost of the select group is cheaper with a branch compared
  //     to its predicated version. The cost is in terms of latency and the cost
  //     of a select group is the cost of its most expensive select instruction
  //     (assuming infinite resources and thus fully leveraging available ILP).

  DenseMap<const Instruction *, CostInfo> InstCostMap;
  CostInfo LoopCost[2] = {{Scaled64::getZero(), Scaled64::getZero()},
                          {Scaled64::getZero(), Scaled64::getZero()}};
  if (!computeLoopCosts(L, SIGroups, InstCostMap, LoopCost) ||
      !checkLoopHeuristics(L, LoopCost)) {
    return;
  }

  for (SelectGroup &ASI : SIGroups) {
    // Assuming infinite resources, the cost of a group of instructions is the
    // cost of the most expensive instruction of the group.
    Scaled64 SelectCost = Scaled64::getZero(), BranchCost = Scaled64::getZero();
    for (SelectLike SI : ASI) {
      SelectCost = std::max(SelectCost, InstCostMap[SI.getI()].PredCost);
      BranchCost = std::max(BranchCost, InstCostMap[SI.getI()].NonPredCost);
    }
    if (BranchCost < SelectCost) {
      OptimizationRemark OR(DEBUG_TYPE, "SelectOpti", ASI.front().getI());
      OR << "Profitable to convert to branch (loop analysis). BranchCost="
         << BranchCost.toString() << ", SelectCost=" << SelectCost.toString()
         << ". ";
      EmitAndPrintRemark(ORE, OR);
      ++NumSelectConvertedLoop;
      ProfSIGroups.push_back(ASI);
    } else {
      OptimizationRemarkMissed ORmiss(DEBUG_TYPE, "SelectOpti",
                                      ASI.front().getI());
      ORmiss << "Select is more profitable (loop analysis). BranchCost="
             << BranchCost.toString()
             << ", SelectCost=" << SelectCost.toString() << ". ";
      EmitAndPrintRemark(ORE, ORmiss);
    }
  }
}

bool SelectOptimizeImpl::isConvertToBranchProfitableBase(
    const SelectGroup &ASI) {
  SelectLike SI = ASI.front();
  LLVM_DEBUG(dbgs() << "Analyzing select group containing " << SI.getI()
                    << "\n");
  OptimizationRemark OR(DEBUG_TYPE, "SelectOpti", SI.getI());
  OptimizationRemarkMissed ORmiss(DEBUG_TYPE, "SelectOpti", SI.getI());

  // Skip cold basic blocks. Better to optimize for size for cold blocks.
  if (PSI->isColdBlock(SI.getI()->getParent(), BFI)) {
    ++NumSelectColdBB;
    ORmiss << "Not converted to branch because of cold basic block. ";
    EmitAndPrintRemark(ORE, ORmiss);
    return false;
  }

  // If unpredictable, branch form is less profitable.
  if (SI.getI()->getMetadata(LLVMContext::MD_unpredictable)) {
    ++NumSelectUnPred;
    ORmiss << "Not converted to branch because of unpredictable branch. ";
    EmitAndPrintRemark(ORE, ORmiss);
    return false;
  }

  // If highly predictable, branch form is more profitable, unless a
  // predictable select is inexpensive in the target architecture.
  if (isSelectHighlyPredictable(SI) && TLI->isPredictableSelectExpensive()) {
    ++NumSelectConvertedHighPred;
    OR << "Converted to branch because of highly predictable branch. ";
    EmitAndPrintRemark(ORE, OR);
    return true;
  }

  // Look for expensive instructions in the cold operand's (if any) dependence
  // slice of any of the selects in the group.
  if (hasExpensiveColdOperand(ASI)) {
    ++NumSelectConvertedExpColdOperand;
    OR << "Converted to branch because of expensive cold operand.";
    EmitAndPrintRemark(ORE, OR);
    return true;
  }

  ORmiss << "Not profitable to convert to branch (base heuristic).";
  EmitAndPrintRemark(ORE, ORmiss);
  return false;
}

static InstructionCost divideNearest(InstructionCost Numerator,
                                     uint64_t Denominator) {
  return (Numerator + (Denominator / 2)) / Denominator;
}

static bool extractBranchWeights(const SelectOptimizeImpl::SelectLike SI,
                                 uint64_t &TrueVal, uint64_t &FalseVal) {
  if (isa<SelectInst>(SI.getI()))
    return extractBranchWeights(*SI.getI(), TrueVal, FalseVal);
  return false;
}

bool SelectOptimizeImpl::hasExpensiveColdOperand(const SelectGroup &ASI) {
  bool ColdOperand = false;
  uint64_t TrueWeight, FalseWeight, TotalWeight;
  if (extractBranchWeights(ASI.front(), TrueWeight, FalseWeight)) {
    uint64_t MinWeight = std::min(TrueWeight, FalseWeight);
    TotalWeight = TrueWeight + FalseWeight;
    // Is there a path with frequency <ColdOperandThreshold% (default:20%) ?
    ColdOperand = TotalWeight * ColdOperandThreshold > 100 * MinWeight;
  } else if (PSI->hasProfileSummary()) {
    OptimizationRemarkMissed ORmiss(DEBUG_TYPE, "SelectOpti",
                                    ASI.front().getI());
    ORmiss << "Profile data available but missing branch-weights metadata for "
              "select instruction. ";
    EmitAndPrintRemark(ORE, ORmiss);
  }
  if (!ColdOperand)
    return false;
  // Check if the cold path's dependence slice is expensive for any of the
  // selects of the group.
  for (SelectLike SI : ASI) {
    Instruction *ColdI = nullptr;
    uint64_t HotWeight;
    if (TrueWeight < FalseWeight) {
      ColdI = dyn_cast_or_null<Instruction>(SI.getTrueValue());
      HotWeight = FalseWeight;
    } else {
      ColdI = dyn_cast_or_null<Instruction>(SI.getFalseValue());
      HotWeight = TrueWeight;
    }
    if (ColdI) {
      std::stack<Instruction *> ColdSlice;
      getExclBackwardsSlice(ColdI, ColdSlice, SI.getI());
      InstructionCost SliceCost = 0;
      while (!ColdSlice.empty()) {
        SliceCost += TTI->getInstructionCost(ColdSlice.top(),
                                             TargetTransformInfo::TCK_Latency);
        ColdSlice.pop();
      }
      // The colder the cold value operand of the select is the more expensive
      // the cmov becomes for computing the cold value operand every time. Thus,
      // the colder the cold operand is the more its cost counts.
      // Get nearest integer cost adjusted for coldness.
      InstructionCost AdjSliceCost =
          divideNearest(SliceCost * HotWeight, TotalWeight);
      if (AdjSliceCost >=
          ColdOperandMaxCostMultiplier * TargetTransformInfo::TCC_Expensive)
        return true;
    }
  }
  return false;
}

// Check if it is safe to move LoadI next to the SI.
// Conservatively assume it is safe only if there is no instruction
// modifying memory in-between the load and the select instruction.
static bool isSafeToSinkLoad(Instruction *LoadI, Instruction *SI) {
  // Assume loads from different basic blocks are unsafe to move.
  if (LoadI->getParent() != SI->getParent())
    return false;
  auto It = LoadI->getIterator();
  while (&*It != SI) {
    if (It->mayWriteToMemory())
      return false;
    It++;
  }
  return true;
}

// For a given source instruction, collect its backwards dependence slice
// consisting of instructions exclusively computed for the purpose of producing
// the operands of the source instruction. As an approximation
// (sufficiently-accurate in practice), we populate this set with the
// instructions of the backwards dependence slice that only have one-use and
// form an one-use chain that leads to the source instruction.
void SelectOptimizeImpl::getExclBackwardsSlice(Instruction *I,
                                               std::stack<Instruction *> &Slice,
                                               Instruction *SI,
                                               bool ForSinking) {
  SmallPtrSet<Instruction *, 2> Visited;
  std::queue<Instruction *> Worklist;
  Worklist.push(I);
  while (!Worklist.empty()) {
    Instruction *II = Worklist.front();
    Worklist.pop();

    // Avoid cycles.
    if (!Visited.insert(II).second)
      continue;

    if (!II->hasOneUse())
      continue;

    // Cannot soundly sink instructions with side-effects.
    // Terminator or phi instructions cannot be sunk.
    // Avoid sinking other select instructions (should be handled separetely).
    if (ForSinking && (II->isTerminator() || II->mayHaveSideEffects() ||
                       isa<SelectInst>(II) || isa<PHINode>(II)))
      continue;

    // Avoid sinking loads in order not to skip state-modifying instructions,
    // that may alias with the loaded address.
    // Only allow sinking of loads within the same basic block that are
    // conservatively proven to be safe.
    if (ForSinking && II->mayReadFromMemory() && !isSafeToSinkLoad(II, SI))
      continue;

    // Avoid considering instructions with less frequency than the source
    // instruction (i.e., avoid colder code regions of the dependence slice).
    if (BFI->getBlockFreq(II->getParent()) < BFI->getBlockFreq(I->getParent()))
      continue;

    // Eligible one-use instruction added to the dependence slice.
    Slice.push(II);

    // Explore all the operands of the current instruction to expand the slice.
    for (unsigned k = 0; k < II->getNumOperands(); ++k)
      if (auto *OpI = dyn_cast<Instruction>(II->getOperand(k)))
        Worklist.push(OpI);
  }
}

<<<<<<< HEAD
bool SelectOptimizeImpl::isSelectHighlyPredictable(const SelectInst *SI) {
  if (TTI->getPredictableBranchThreshold().isZero())
    return true;

=======
bool SelectOptimizeImpl::isSelectHighlyPredictable(const SelectLike SI) {
>>>>>>> 29505940
  uint64_t TrueWeight, FalseWeight;
  if (extractBranchWeights(SI, TrueWeight, FalseWeight)) {
    uint64_t Max = std::max(TrueWeight, FalseWeight);
    uint64_t Sum = TrueWeight + FalseWeight;
    if (Sum != 0) {
      auto Probability = BranchProbability::getBranchProbability(Max, Sum);
      if (Probability > TTI->getPredictableBranchThreshold())
        return true;
    }
  }
  return false;
}

bool SelectOptimizeImpl::checkLoopHeuristics(const Loop *L,
                                             const CostInfo LoopCost[2]) {
  // Loop-level checks to determine if a non-predicated version (with branches)
  // of the loop is more profitable than its predicated version.

  if (DisableLoopLevelHeuristics)
    return true;

  OptimizationRemarkMissed ORmissL(DEBUG_TYPE, "SelectOpti",
                                   L->getHeader()->getFirstNonPHI());

  if (LoopCost[0].NonPredCost > LoopCost[0].PredCost ||
      LoopCost[1].NonPredCost >= LoopCost[1].PredCost) {
    ORmissL << "No select conversion in the loop due to no reduction of loop's "
               "critical path. ";
    EmitAndPrintRemark(ORE, ORmissL);
    return false;
  }

  Scaled64 Gain[2] = {LoopCost[0].PredCost - LoopCost[0].NonPredCost,
                      LoopCost[1].PredCost - LoopCost[1].NonPredCost};

  // Profitably converting to branches need to reduce the loop's critical path
  // by at least some threshold (absolute gain of GainCycleThreshold cycles and
  // relative gain of 12.5%).
  if (Gain[1] < Scaled64::get(GainCycleThreshold) ||
      Gain[1] * Scaled64::get(GainRelativeThreshold) < LoopCost[1].PredCost) {
    Scaled64 RelativeGain = Scaled64::get(100) * Gain[1] / LoopCost[1].PredCost;
    ORmissL << "No select conversion in the loop due to small reduction of "
               "loop's critical path. Gain="
            << Gain[1].toString()
            << ", RelativeGain=" << RelativeGain.toString() << "%. ";
    EmitAndPrintRemark(ORE, ORmissL);
    return false;
  }

  // If the loop's critical path involves loop-carried dependences, the gradient
  // of the gain needs to be at least GainGradientThreshold% (defaults to 25%).
  // This check ensures that the latency reduction for the loop's critical path
  // keeps decreasing with sufficient rate beyond the two analyzed loop
  // iterations.
  if (Gain[1] > Gain[0]) {
    Scaled64 GradientGain = Scaled64::get(100) * (Gain[1] - Gain[0]) /
                            (LoopCost[1].PredCost - LoopCost[0].PredCost);
    if (GradientGain < Scaled64::get(GainGradientThreshold)) {
      ORmissL << "No select conversion in the loop due to small gradient gain. "
                 "GradientGain="
              << GradientGain.toString() << "%. ";
      EmitAndPrintRemark(ORE, ORmissL);
      return false;
    }
  }
  // If the gain decreases it is not profitable to convert.
  else if (Gain[1] < Gain[0]) {
    ORmissL
        << "No select conversion in the loop due to negative gradient gain. ";
    EmitAndPrintRemark(ORE, ORmissL);
    return false;
  }

  // Non-predicated version of the loop is more profitable than its
  // predicated version.
  return true;
}

// Computes instruction and loop-critical-path costs for both the predicated
// and non-predicated version of the given loop.
// Returns false if unable to compute these costs due to invalid cost of loop
// instruction(s).
bool SelectOptimizeImpl::computeLoopCosts(
    const Loop *L, const SelectGroups &SIGroups,
    DenseMap<const Instruction *, CostInfo> &InstCostMap, CostInfo *LoopCost) {
  LLVM_DEBUG(dbgs() << "Calculating Latency / IPredCost / INonPredCost of loop "
                    << L->getHeader()->getName() << "\n");
  const auto &SImap = getSImap(SIGroups);
  // Compute instruction and loop-critical-path costs across two iterations for
  // both predicated and non-predicated version.
  const unsigned Iterations = 2;
  for (unsigned Iter = 0; Iter < Iterations; ++Iter) {
    // Cost of the loop's critical path.
    CostInfo &MaxCost = LoopCost[Iter];
    for (BasicBlock *BB : L->getBlocks()) {
      for (const Instruction &I : *BB) {
        if (I.isDebugOrPseudoInst())
          continue;
        // Compute the predicated and non-predicated cost of the instruction.
        Scaled64 IPredCost = Scaled64::getZero(),
                 INonPredCost = Scaled64::getZero();

        // Assume infinite resources that allow to fully exploit the available
        // instruction-level parallelism.
        // InstCost = InstLatency + max(Op1Cost, Op2Cost, … OpNCost)
        for (const Use &U : I.operands()) {
          auto UI = dyn_cast<Instruction>(U.get());
          if (!UI)
            continue;
          if (InstCostMap.count(UI)) {
            IPredCost = std::max(IPredCost, InstCostMap[UI].PredCost);
            INonPredCost = std::max(INonPredCost, InstCostMap[UI].NonPredCost);
          }
        }
        auto ILatency = computeInstCost(&I);
        if (!ILatency) {
          OptimizationRemarkMissed ORmissL(DEBUG_TYPE, "SelectOpti", &I);
          ORmissL << "Invalid instruction cost preventing analysis and "
                     "optimization of the inner-most loop containing this "
                     "instruction. ";
          EmitAndPrintRemark(ORE, ORmissL);
          return false;
        }
        IPredCost += Scaled64::get(*ILatency);
        INonPredCost += Scaled64::get(*ILatency);

        // For a select that can be converted to branch,
        // compute its cost as a branch (non-predicated cost).
        //
        // BranchCost = PredictedPathCost + MispredictCost
        // PredictedPathCost = TrueOpCost * TrueProb + FalseOpCost * FalseProb
        // MispredictCost = max(MispredictPenalty, CondCost) * MispredictRate
        if (SImap.contains(&I)) {
          auto SI = SImap.at(&I);
          Scaled64 TrueOpCost = SI.getTrueOpCost(InstCostMap, TTI);
          Scaled64 FalseOpCost = SI.getFalseOpCost(InstCostMap, TTI);
          Scaled64 PredictedPathCost =
              getPredictedPathCost(TrueOpCost, FalseOpCost, SI);

          Scaled64 CondCost = Scaled64::getZero();
          if (auto *CI = dyn_cast<Instruction>(SI.getCondition()))
            if (InstCostMap.count(CI))
              CondCost = InstCostMap[CI].NonPredCost;
          Scaled64 MispredictCost = getMispredictionCost(SI, CondCost);

          INonPredCost = PredictedPathCost + MispredictCost;
        }
        LLVM_DEBUG(dbgs() << " " << ILatency << "/" << IPredCost << "/"
                          << INonPredCost << " for " << I << "\n");

        InstCostMap[&I] = {IPredCost, INonPredCost};
        MaxCost.PredCost = std::max(MaxCost.PredCost, IPredCost);
        MaxCost.NonPredCost = std::max(MaxCost.NonPredCost, INonPredCost);
      }
    }
    LLVM_DEBUG(dbgs() << "Iteration " << Iter + 1
                      << " MaxCost = " << MaxCost.PredCost << " "
                      << MaxCost.NonPredCost << "\n");
  }
  return true;
}

SmallDenseMap<const Instruction *, SelectOptimizeImpl::SelectLike, 2>
SelectOptimizeImpl::getSImap(const SelectGroups &SIGroups) {
  SmallDenseMap<const Instruction *, SelectLike, 2> SImap;
  for (const SelectGroup &ASI : SIGroups)
    for (SelectLike SI : ASI)
      SImap.try_emplace(SI.getI(), SI);
  return SImap;
}

std::optional<uint64_t>
SelectOptimizeImpl::computeInstCost(const Instruction *I) {
  InstructionCost ICost =
      TTI->getInstructionCost(I, TargetTransformInfo::TCK_Latency);
  if (auto OC = ICost.getValue())
    return std::optional<uint64_t>(*OC);
  return std::nullopt;
}

ScaledNumber<uint64_t>
SelectOptimizeImpl::getMispredictionCost(const SelectLike SI,
                                         const Scaled64 CondCost) {
  uint64_t MispredictPenalty = TSchedModel.getMCSchedModel()->MispredictPenalty;

  // Account for the default misprediction rate when using a branch
  // (conservatively set to 25% by default).
  uint64_t MispredictRate = MispredictDefaultRate;
  // If the select condition is obviously predictable, then the misprediction
  // rate is zero.
  if (isSelectHighlyPredictable(SI))
    MispredictRate = 0;

  // CondCost is included to account for cases where the computation of the
  // condition is part of a long dependence chain (potentially loop-carried)
  // that would delay detection of a misprediction and increase its cost.
  Scaled64 MispredictCost =
      std::max(Scaled64::get(MispredictPenalty), CondCost) *
      Scaled64::get(MispredictRate);
  MispredictCost /= Scaled64::get(100);

  return MispredictCost;
}

// Returns the cost of a branch when the prediction is correct.
// TrueCost * TrueProbability + FalseCost * FalseProbability.
ScaledNumber<uint64_t>
SelectOptimizeImpl::getPredictedPathCost(Scaled64 TrueCost, Scaled64 FalseCost,
                                         const SelectLike SI) {
  Scaled64 PredPathCost;
  uint64_t TrueWeight, FalseWeight;
  if (extractBranchWeights(SI, TrueWeight, FalseWeight)) {
    uint64_t SumWeight = TrueWeight + FalseWeight;
    if (SumWeight != 0) {
      PredPathCost = TrueCost * Scaled64::get(TrueWeight) +
                     FalseCost * Scaled64::get(FalseWeight);
      PredPathCost /= Scaled64::get(SumWeight);
      return PredPathCost;
    }
  }
  // Without branch weight metadata, we assume 75% for the one path and 25% for
  // the other, and pick the result with the biggest cost.
  PredPathCost = std::max(TrueCost * Scaled64::get(3) + FalseCost,
                          FalseCost * Scaled64::get(3) + TrueCost);
  PredPathCost /= Scaled64::get(4);
  return PredPathCost;
}

bool SelectOptimizeImpl::isSelectKindSupported(const SelectLike SI) {
  bool VectorCond = !SI.getCondition()->getType()->isIntegerTy(1);
  if (VectorCond)
    return false;
  TargetLowering::SelectSupportKind SelectKind;
  if (SI.getType()->isVectorTy())
    SelectKind = TargetLowering::ScalarCondVectorVal;
  else
    SelectKind = TargetLowering::ScalarValSelect;
  return TLI->isSelectSupported(SelectKind);
}<|MERGE_RESOLUTION|>--- conflicted
+++ resolved
@@ -1024,14 +1024,10 @@
   }
 }
 
-<<<<<<< HEAD
-bool SelectOptimizeImpl::isSelectHighlyPredictable(const SelectInst *SI) {
+bool SelectOptimizeImpl::isSelectHighlyPredictable(const SelectLike SI) {
   if (TTI->getPredictableBranchThreshold().isZero())
     return true;
 
-=======
-bool SelectOptimizeImpl::isSelectHighlyPredictable(const SelectLike SI) {
->>>>>>> 29505940
   uint64_t TrueWeight, FalseWeight;
   if (extractBranchWeights(SI, TrueWeight, FalseWeight)) {
     uint64_t Max = std::max(TrueWeight, FalseWeight);
