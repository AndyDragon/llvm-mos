--- conflicted
+++ resolved
@@ -407,20 +407,11 @@
 MachineInstr *MachineRegisterInfo::getVRegDef(Register Reg) const {
   // Since we are in SSA form, we can use the first definition.
   def_instr_iterator I = def_instr_begin(Reg);
-<<<<<<< HEAD
-  if(!I.atEnd() && std::next(I) != def_instr_end())
-      dbgs() << *I << *std::next(I);
-
-  assert((I.atEnd() || std::next(I) == def_instr_end()) &&
-         "getVRegDef assumes a single definition or no definition");
-  return !I.atEnd() ? &*I : nullptr;
-=======
   if (I == def_instr_end())
     return nullptr;
   assert(std::next(I) == def_instr_end() &&
          "getVRegDef assumes at most one definition");
   return &*I;
->>>>>>> 2f7ade4b
 }
 
 /// getUniqueVRegDef - Return the unique machine instr that defines the
