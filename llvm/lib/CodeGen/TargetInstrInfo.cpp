--- conflicted
+++ resolved
@@ -438,18 +438,12 @@
   return MF.cloneMachineInstrBundle(MBB, InsertBefore, Orig);
 }
 
-<<<<<<< HEAD
-const TargetRegisterClass *
-TargetInstrInfo::canFoldCopy(const MachineInstr &MI, unsigned FoldIdx) const {
-  assert(MI.isCopy() && "MI must be a COPY instruction");
-=======
 // If the COPY instruction in MI can be folded to a stack operation, return
 // the register class to use.
-static const TargetRegisterClass *canFoldCopy(const MachineInstr &MI,
-                                              const TargetInstrInfo &TII,
-                                              unsigned FoldIdx) {
+const TargetRegisterClass *
+TargetInstrInfo::canFoldCopy(const MachineInstr &MI, const TargetInstrInfo &TII,
+                             unsigned FoldIdx) {
   assert(TII.isCopyInstr(MI) && "MI must be a COPY instruction");
->>>>>>> ebb2e5eb
   if (MI.getNumOperands() != 2)
     return nullptr;
   assert(FoldIdx<2 && "FoldIdx refers no nonexistent operand");
