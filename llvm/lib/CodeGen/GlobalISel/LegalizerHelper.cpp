--- conflicted
+++ resolved
@@ -955,15 +955,10 @@
   case TargetOpcode::G_UDIV:
   case TargetOpcode::G_SREM:
   case TargetOpcode::G_UREM:
-<<<<<<< HEAD
-  case TargetOpcode::G_CTLZ_ZERO_UNDEF:
   case TargetOpcode::G_BSWAP:
-   {
-=======
   case TargetOpcode::G_CTLZ_ZERO_UNDEF: {
     LLT LLTy = MRI.getType(MI.getOperand(0).getReg());
     unsigned Size = LLTy.getSizeInBits();
->>>>>>> f4c6947a
     Type *HLTy = IntegerType::get(Ctx, Size);
     auto Status = simpleLibcall(MI, MIRBuilder, Size, HLTy);
     if (Status != Legalized)
