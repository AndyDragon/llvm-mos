--- conflicted
+++ resolved
@@ -110,11 +110,7 @@
 
   CodeGenCoverage CoverageInfo;
   assert(ISel && "Cannot work without InstructionSelector");
-<<<<<<< HEAD
-  ISel->setupMF(MF, KB, CoverageInfo, PSI, BFI, AA);
-=======
-  ISel->setupMF(MF, KB, &CoverageInfo, PSI, BFI);
->>>>>>> ebb2e5eb
+  ISel->setupMF(MF, KB, &CoverageInfo, PSI, BFI, AA);
 
   // An optimization remark emitter. Used to report failures.
   MachineOptimizationRemarkEmitter MORE(MF, /*MBFI=*/nullptr);
