--- conflicted
+++ resolved
@@ -87,12 +87,9 @@
   case file_magic::cuda_fatbinary:
   case file_magic::coff_cl_gl_object:
   case file_magic::dxcontainer_object:
-<<<<<<< HEAD
   case file_magic::xo65_object:
-=======
   case file_magic::offload_bundle:
   case file_magic::offload_bundle_compressed:
->>>>>>> f4c6947a
     // Unrecognized object file format.
     return errorCodeToError(object_error::invalid_file_type);
   case file_magic::offload_binary:
