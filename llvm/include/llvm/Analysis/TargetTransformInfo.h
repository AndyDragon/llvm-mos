//===- TargetTransformInfo.h ------------------------------------*- C++ -*-===//
//
// Part of the LLVM Project, under the Apache License v2.0 with LLVM Exceptions.
// See https://llvm.org/LICENSE.txt for license information.
// SPDX-License-Identifier: Apache-2.0 WITH LLVM-exception
//
//===----------------------------------------------------------------------===//
/// \file
/// This pass exposes codegen information to IR-level passes. Every
/// transformation that uses codegen information is broken into three parts:
/// 1. The IR-level analysis pass.
/// 2. The IR-level transformation interface which provides the needed
///    information.
/// 3. Codegen-level implementation which uses target-specific hooks.
///
/// This file defines #2, which is the interface that IR-level transformations
/// use for querying the codegen.
///
//===----------------------------------------------------------------------===//

#ifndef LLVM_ANALYSIS_TARGETTRANSFORMINFO_H
#define LLVM_ANALYSIS_TARGETTRANSFORMINFO_H

#include "llvm/ADT/SmallBitVector.h"
#include "llvm/IR/FMF.h"
#include "llvm/IR/InstrTypes.h"
#include "llvm/IR/PassManager.h"
#include "llvm/Pass.h"
#include "llvm/Support/AtomicOrdering.h"
#include "llvm/Support/BranchProbability.h"
#include "llvm/Support/InstructionCost.h"
#include <functional>
#include <optional>
#include <utility>

namespace llvm {

namespace Intrinsic {
typedef unsigned ID;
}

class AssumptionCache;
class BlockFrequencyInfo;
class DominatorTree;
class BranchInst;
class CallBase;
class Function;
class GlobalValue;
class InstCombiner;
class OptimizationRemarkEmitter;
class InterleavedAccessInfo;
class IntrinsicInst;
class LoadInst;
class Loop;
class LoopInfo;
class LoopVectorizationLegality;
class ProfileSummaryInfo;
class RecurrenceDescriptor;
class SCEV;
class ScalarEvolution;
class StoreInst;
class SwitchInst;
class TargetLibraryInfo;
class Type;
class User;
class Value;
class VPIntrinsic;
struct KnownBits;

/// Information about a load/store intrinsic defined by the target.
struct MemIntrinsicInfo {
  /// This is the pointer that the intrinsic is loading from or storing to.
  /// If this is non-null, then analysis/optimization passes can assume that
  /// this intrinsic is functionally equivalent to a load/store from this
  /// pointer.
  Value *PtrVal = nullptr;

  // Ordering for atomic operations.
  AtomicOrdering Ordering = AtomicOrdering::NotAtomic;

  // Same Id is set by the target for corresponding load/store intrinsics.
  unsigned short MatchingId = 0;

  bool ReadMem = false;
  bool WriteMem = false;
  bool IsVolatile = false;

  bool isUnordered() const {
    return (Ordering == AtomicOrdering::NotAtomic ||
            Ordering == AtomicOrdering::Unordered) &&
           !IsVolatile;
  }
};

/// Attributes of a target dependent hardware loop.
struct HardwareLoopInfo {
  HardwareLoopInfo() = delete;
  HardwareLoopInfo(Loop *L);
  Loop *L = nullptr;
  BasicBlock *ExitBlock = nullptr;
  BranchInst *ExitBranch = nullptr;
  const SCEV *ExitCount = nullptr;
  IntegerType *CountType = nullptr;
  Value *LoopDecrement = nullptr; // Decrement the loop counter by this
                                  // value in every iteration.
  bool IsNestingLegal = false;    // Can a hardware loop be a parent to
                                  // another hardware loop?
  bool CounterInReg = false;      // Should loop counter be updated in
                                  // the loop via a phi?
  bool PerformEntryTest = false;  // Generate the intrinsic which also performs
                                  // icmp ne zero on the loop counter value and
                                  // produces an i1 to guard the loop entry.
  bool isHardwareLoopCandidate(ScalarEvolution &SE, LoopInfo &LI,
                               DominatorTree &DT, bool ForceNestedLoop = false,
                               bool ForceHardwareLoopPHI = false);
  bool canAnalyze(LoopInfo &LI);
};

class IntrinsicCostAttributes {
  const IntrinsicInst *II = nullptr;
  Type *RetTy = nullptr;
  Intrinsic::ID IID;
  SmallVector<Type *, 4> ParamTys;
  SmallVector<const Value *, 4> Arguments;
  FastMathFlags FMF;
  // If ScalarizationCost is UINT_MAX, the cost of scalarizing the
  // arguments and the return value will be computed based on types.
  InstructionCost ScalarizationCost = InstructionCost::getInvalid();

public:
  IntrinsicCostAttributes(
      Intrinsic::ID Id, const CallBase &CI,
      InstructionCost ScalarCost = InstructionCost::getInvalid(),
      bool TypeBasedOnly = false);

  IntrinsicCostAttributes(
      Intrinsic::ID Id, Type *RTy, ArrayRef<Type *> Tys,
      FastMathFlags Flags = FastMathFlags(), const IntrinsicInst *I = nullptr,
      InstructionCost ScalarCost = InstructionCost::getInvalid());

  IntrinsicCostAttributes(Intrinsic::ID Id, Type *RTy,
                          ArrayRef<const Value *> Args);

  IntrinsicCostAttributes(
      Intrinsic::ID Id, Type *RTy, ArrayRef<const Value *> Args,
      ArrayRef<Type *> Tys, FastMathFlags Flags = FastMathFlags(),
      const IntrinsicInst *I = nullptr,
      InstructionCost ScalarCost = InstructionCost::getInvalid());

  Intrinsic::ID getID() const { return IID; }
  const IntrinsicInst *getInst() const { return II; }
  Type *getReturnType() const { return RetTy; }
  FastMathFlags getFlags() const { return FMF; }
  InstructionCost getScalarizationCost() const { return ScalarizationCost; }
  const SmallVectorImpl<const Value *> &getArgs() const { return Arguments; }
  const SmallVectorImpl<Type *> &getArgTypes() const { return ParamTys; }

  bool isTypeBasedOnly() const {
    return Arguments.empty();
  }

  bool skipScalarizationCost() const { return ScalarizationCost.isValid(); }
};

enum class TailFoldingStyle {
  /// Don't use tail folding
  None,
  /// Use predicate only to mask operations on data in the loop.
  /// When the VL is not known to be a power-of-2, this method requires a
  /// runtime overflow check for the i + VL in the loop because it compares the
  /// scalar induction variable against the tripcount rounded up by VL which may
  /// overflow. When the VL is a power-of-2, both the increment and uprounded
  /// tripcount will overflow to 0, which does not require a runtime check
  /// since the loop is exited when the loop induction variable equals the
  /// uprounded trip-count, which are both 0.
  Data,
  /// Same as Data, but avoids using the get.active.lane.mask intrinsic to
  /// calculate the mask and instead implements this with a
  /// splat/stepvector/cmp.
  /// FIXME: Can this kind be removed now that SelectionDAGBuilder expands the
  /// active.lane.mask intrinsic when it is not natively supported?
  DataWithoutLaneMask,
  /// Use predicate to control both data and control flow.
  /// This method always requires a runtime overflow check for the i + VL
  /// increment inside the loop, because it uses the result direclty in the
  /// active.lane.mask to calculate the mask for the next iteration. If the
  /// increment overflows, the mask is no longer correct.
  DataAndControlFlow,
  /// Use predicate to control both data and control flow, but modify
  /// the trip count so that a runtime overflow check can be avoided
  /// and such that the scalar epilogue loop can always be removed.
  DataAndControlFlowWithoutRuntimeCheck
};

struct TailFoldingInfo {
  TargetLibraryInfo *TLI;
  LoopVectorizationLegality *LVL;
  InterleavedAccessInfo *IAI;
  TailFoldingInfo(TargetLibraryInfo *TLI, LoopVectorizationLegality *LVL,
                  InterleavedAccessInfo *IAI)
      : TLI(TLI), LVL(LVL), IAI(IAI) {}
};

class TargetTransformInfo;
typedef TargetTransformInfo TTI;

/// This pass provides access to the codegen interfaces that are needed
/// for IR-level transformations.
class TargetTransformInfo {
public:
  /// Construct a TTI object using a type implementing the \c Concept
  /// API below.
  ///
  /// This is used by targets to construct a TTI wrapping their target-specific
  /// implementation that encodes appropriate costs for their target.
  template <typename T> TargetTransformInfo(T Impl);

  /// Construct a baseline TTI object using a minimal implementation of
  /// the \c Concept API below.
  ///
  /// The TTI implementation will reflect the information in the DataLayout
  /// provided if non-null.
  explicit TargetTransformInfo(const DataLayout &DL);

  // Provide move semantics.
  TargetTransformInfo(TargetTransformInfo &&Arg);
  TargetTransformInfo &operator=(TargetTransformInfo &&RHS);

  // We need to define the destructor out-of-line to define our sub-classes
  // out-of-line.
  ~TargetTransformInfo();

  /// Handle the invalidation of this information.
  ///
  /// When used as a result of \c TargetIRAnalysis this method will be called
  /// when the function this was computed for changes. When it returns false,
  /// the information is preserved across those changes.
  bool invalidate(Function &, const PreservedAnalyses &,
                  FunctionAnalysisManager::Invalidator &) {
    // FIXME: We should probably in some way ensure that the subtarget
    // information for a function hasn't changed.
    return false;
  }

  /// \name Generic Target Information
  /// @{

  /// The kind of cost model.
  ///
  /// There are several different cost models that can be customized by the
  /// target. The normalization of each cost model may be target specific.
  /// e.g. TCK_SizeAndLatency should be comparable to target thresholds such as
  /// those derived from MCSchedModel::LoopMicroOpBufferSize etc.
  enum TargetCostKind {
    TCK_RecipThroughput, ///< Reciprocal throughput.
    TCK_Latency,         ///< The latency of instruction.
    TCK_CodeSize,        ///< Instruction code size.
    TCK_SizeAndLatency   ///< The weighted sum of size and latency.
  };

  /// Underlying constants for 'cost' values in this interface.
  ///
  /// Many APIs in this interface return a cost. This enum defines the
  /// fundamental values that should be used to interpret (and produce) those
  /// costs. The costs are returned as an int rather than a member of this
  /// enumeration because it is expected that the cost of one IR instruction
  /// may have a multiplicative factor to it or otherwise won't fit directly
  /// into the enum. Moreover, it is common to sum or average costs which works
  /// better as simple integral values. Thus this enum only provides constants.
  /// Also note that the returned costs are signed integers to make it natural
  /// to add, subtract, and test with zero (a common boundary condition). It is
  /// not expected that 2^32 is a realistic cost to be modeling at any point.
  ///
  /// Note that these costs should usually reflect the intersection of code-size
  /// cost and execution cost. A free instruction is typically one that folds
  /// into another instruction. For example, reg-to-reg moves can often be
  /// skipped by renaming the registers in the CPU, but they still are encoded
  /// and thus wouldn't be considered 'free' here.
  enum TargetCostConstants {
    TCC_Free = 0,     ///< Expected to fold away in lowering.
    TCC_Basic = 1,    ///< The cost of a typical 'add' instruction.
    TCC_Expensive = 4 ///< The cost of a 'div' instruction on x86.
  };

  /// Estimate the cost of a GEP operation when lowered.
  InstructionCost
  getGEPCost(Type *PointeeType, const Value *Ptr,
             ArrayRef<const Value *> Operands,
             TargetCostKind CostKind = TCK_SizeAndLatency) const;

  /// Describe known properties for a set of pointers.
  struct PointersChainInfo {
    /// All the GEPs in a set have same base address.
    unsigned IsSameBaseAddress : 1;
    /// These properties only valid if SameBaseAddress is set.
    /// True if distance between any two neigbouring pointers is same value.
    unsigned IsUniformStride : 1;
    /// True if distance between any two neigbouring pointers is a known value.
    unsigned IsKnownStride : 1;
    unsigned Reserved : 29;

    bool isSameBase() const { return IsSameBaseAddress; }
    bool isUniformStride() const {
      return IsSameBaseAddress && IsUniformStride;
    }
    bool isKnownStride() const { return IsSameBaseAddress && IsKnownStride; }

    static PointersChainInfo getKnownUniformStrided() {
      return {/*IsSameBaseAddress=*/1, /*IsUniformStride=*/1,
              /*IsKnownStride=*/1, 0};
    }
    static PointersChainInfo getUniformStrided() {
      return {/*IsSameBaseAddress=*/1, /*IsUniformStride=*/1,
              /*IsKnownStride=*/0, 0};
    }
    static PointersChainInfo getKnownNonUniformStrided() {
      return {/*IsSameBaseAddress=*/1, /*IsUniformStride=*/0,
              /*IsKnownStride=*/1, 0};
    }
    static PointersChainInfo getNonUniformStrided() {
      return {/*IsSameBaseAddress=*/1, /*IsUniformStride=*/0,
              /*IsKnownStride=*/0, 0};
    }
  };
  static_assert(sizeof(PointersChainInfo) == 4, "Was size increase justified?");

  /// Estimate the cost of a chain of pointers (typically pointer operands of a
  /// chain of loads or stores within same block) operations set when lowered.
  InstructionCost
  getPointersChainCost(ArrayRef<const Value *> Ptrs, const Value *Base,
                       const PointersChainInfo &Info,
                       TargetCostKind CostKind = TTI::TCK_RecipThroughput

  ) const;

  /// \returns A value by which our inlining threshold should be multiplied.
  /// This is primarily used to bump up the inlining threshold wholesale on
  /// targets where calls are unusually expensive.
  ///
  /// TODO: This is a rather blunt instrument.  Perhaps altering the costs of
  /// individual classes of instructions would be better.
  unsigned getInliningThresholdMultiplier() const;

  /// \returns A value to be added to the inlining threshold.
  unsigned adjustInliningThreshold(const CallBase *CB) const;

  /// \returns Vector bonus in percent.
  ///
  /// Vector bonuses: We want to more aggressively inline vector-dense kernels
  /// and apply this bonus based on the percentage of vector instructions. A
  /// bonus is applied if the vector instructions exceed 50% and half that
  /// amount is applied if it exceeds 10%. Note that these bonuses are some what
  /// arbitrary and evolved over time by accident as much as because they are
  /// principled bonuses.
  /// FIXME: It would be nice to base the bonus values on something more
  /// scientific. A target may has no bonus on vector instructions.
  int getInlinerVectorBonusPercent() const;

  /// \return the expected cost of a memcpy, which could e.g. depend on the
  /// source/destination type and alignment and the number of bytes copied.
  InstructionCost getMemcpyCost(const Instruction *I) const;

  /// \return The estimated number of case clusters when lowering \p 'SI'.
  /// \p JTSize Set a jump table size only when \p SI is suitable for a jump
  /// table.
  unsigned getEstimatedNumberOfCaseClusters(const SwitchInst &SI,
                                            unsigned &JTSize,
                                            ProfileSummaryInfo *PSI,
                                            BlockFrequencyInfo *BFI) const;

  /// Estimate the cost of a given IR user when lowered.
  ///
  /// This can estimate the cost of either a ConstantExpr or Instruction when
  /// lowered.
  ///
  /// \p Operands is a list of operands which can be a result of transformations
  /// of the current operands. The number of the operands on the list must equal
  /// to the number of the current operands the IR user has. Their order on the
  /// list must be the same as the order of the current operands the IR user
  /// has.
  ///
  /// The returned cost is defined in terms of \c TargetCostConstants, see its
  /// comments for a detailed explanation of the cost values.
  InstructionCost getInstructionCost(const User *U,
                                     ArrayRef<const Value *> Operands,
                                     TargetCostKind CostKind) const;

  /// This is a helper function which calls the three-argument
  /// getInstructionCost with \p Operands which are the current operands U has.
  InstructionCost getInstructionCost(const User *U,
                                     TargetCostKind CostKind) const {
    SmallVector<const Value *, 4> Operands(U->operand_values());
    return getInstructionCost(U, Operands, CostKind);
  }

  /// If a branch or a select condition is skewed in one direction by more than
  /// this factor, it is very likely to be predicted correctly.
  BranchProbability getPredictableBranchThreshold() const;

  /// Return true if branch divergence exists.
  ///
  /// Branch divergence has a significantly negative impact on GPU performance
  /// when threads in the same wavefront take different paths due to conditional
  /// branches.
  bool hasBranchDivergence() const;

  /// Returns whether V is a source of divergence.
  ///
  /// This function provides the target-dependent information for
  /// the target-independent UniformityAnalysis.
  bool isSourceOfDivergence(const Value *V) const;

  // Returns true for the target specific
  // set of operations which produce uniform result
  // even taking non-uniform arguments
  bool isAlwaysUniform(const Value *V) const;

  /// Query the target whether the specified address space cast from FromAS to
  /// ToAS is valid.
  bool isValidAddrSpaceCast(unsigned FromAS, unsigned ToAS) const;

  /// Returns the address space ID for a target's 'flat' address space. Note
  /// this is not necessarily the same as addrspace(0), which LLVM sometimes
  /// refers to as the generic address space. The flat address space is a
  /// generic address space that can be used access multiple segments of memory
  /// with different address spaces. Access of a memory location through a
  /// pointer with this address space is expected to be legal but slower
  /// compared to the same memory location accessed through a pointer with a
  /// different address space.
  //
  /// This is for targets with different pointer representations which can
  /// be converted with the addrspacecast instruction. If a pointer is converted
  /// to this address space, optimizations should attempt to replace the access
  /// with the source address space.
  ///
  /// \returns ~0u if the target does not have such a flat address space to
  /// optimize away.
  unsigned getFlatAddressSpace() const;

  /// Return any intrinsic address operand indexes which may be rewritten if
  /// they use a flat address space pointer.
  ///
  /// \returns true if the intrinsic was handled.
  bool collectFlatAddressOperands(SmallVectorImpl<int> &OpIndexes,
                                  Intrinsic::ID IID) const;

  bool isNoopAddrSpaceCast(unsigned FromAS, unsigned ToAS) const;

  /// Return true if globals in this address space can have initializers other
  /// than `undef`.
  bool canHaveNonUndefGlobalInitializerInAddressSpace(unsigned AS) const;

  unsigned getAssumedAddrSpace(const Value *V) const;

  bool isSingleThreaded() const;

  std::pair<const Value *, unsigned>
  getPredicatedAddrSpace(const Value *V) const;

  /// Rewrite intrinsic call \p II such that \p OldV will be replaced with \p
  /// NewV, which has a different address space. This should happen for every
  /// operand index that collectFlatAddressOperands returned for the intrinsic.
  /// \returns nullptr if the intrinsic was not handled. Otherwise, returns the
  /// new value (which may be the original \p II with modified operands).
  Value *rewriteIntrinsicWithAddressSpace(IntrinsicInst *II, Value *OldV,
                                          Value *NewV) const;

  /// Test whether calls to a function lower to actual program function
  /// calls.
  ///
  /// The idea is to test whether the program is likely to require a 'call'
  /// instruction or equivalent in order to call the given function.
  ///
  /// FIXME: It's not clear that this is a good or useful query API. Client's
  /// should probably move to simpler cost metrics using the above.
  /// Alternatively, we could split the cost interface into distinct code-size
  /// and execution-speed costs. This would allow modelling the core of this
  /// query more accurately as a call is a single small instruction, but
  /// incurs significant execution cost.
  bool isLoweredToCall(const Function *F) const;

  struct LSRCost {
    /// TODO: Some of these could be merged. Also, a lexical ordering
    /// isn't always optimal.
    unsigned Insns;
    unsigned NumRegs;
    unsigned AddRecCost;
    unsigned NumIVMuls;
    unsigned NumBaseAdds;
    unsigned ImmCost;
    unsigned SetupCost;
    unsigned ScaleCost;
  };

  /// Parameters that control the generic loop unrolling transformation.
  struct UnrollingPreferences {
    /// The cost threshold for the unrolled loop. Should be relative to the
    /// getInstructionCost values returned by this API, and the expectation is
    /// that the unrolled loop's instructions when run through that interface
    /// should not exceed this cost. However, this is only an estimate. Also,
    /// specific loops may be unrolled even with a cost above this threshold if
    /// deemed profitable. Set this to UINT_MAX to disable the loop body cost
    /// restriction.
    unsigned Threshold;
    /// If complete unrolling will reduce the cost of the loop, we will boost
    /// the Threshold by a certain percent to allow more aggressive complete
    /// unrolling. This value provides the maximum boost percentage that we
    /// can apply to Threshold (The value should be no less than 100).
    /// BoostedThreshold = Threshold * min(RolledCost / UnrolledCost,
    ///                                    MaxPercentThresholdBoost / 100)
    /// E.g. if complete unrolling reduces the loop execution time by 50%
    /// then we boost the threshold by the factor of 2x. If unrolling is not
    /// expected to reduce the running time, then we do not increase the
    /// threshold.
    unsigned MaxPercentThresholdBoost;
    /// The cost threshold for the unrolled loop when optimizing for size (set
    /// to UINT_MAX to disable).
    unsigned OptSizeThreshold;
    /// The cost threshold for the unrolled loop, like Threshold, but used
    /// for partial/runtime unrolling (set to UINT_MAX to disable).
    unsigned PartialThreshold;
    /// The cost threshold for the unrolled loop when optimizing for size, like
    /// OptSizeThreshold, but used for partial/runtime unrolling (set to
    /// UINT_MAX to disable).
    unsigned PartialOptSizeThreshold;
    /// A forced unrolling factor (the number of concatenated bodies of the
    /// original loop in the unrolled loop body). When set to 0, the unrolling
    /// transformation will select an unrolling factor based on the current cost
    /// threshold and other factors.
    unsigned Count;
    /// Default unroll count for loops with run-time trip count.
    unsigned DefaultUnrollRuntimeCount;
    // Set the maximum unrolling factor. The unrolling factor may be selected
    // using the appropriate cost threshold, but may not exceed this number
    // (set to UINT_MAX to disable). This does not apply in cases where the
    // loop is being fully unrolled.
    unsigned MaxCount;
    /// Set the maximum unrolling factor for full unrolling. Like MaxCount, but
    /// applies even if full unrolling is selected. This allows a target to fall
    /// back to Partial unrolling if full unrolling is above FullUnrollMaxCount.
    unsigned FullUnrollMaxCount;
    // Represents number of instructions optimized when "back edge"
    // becomes "fall through" in unrolled loop.
    // For now we count a conditional branch on a backedge and a comparison
    // feeding it.
    unsigned BEInsns;
    /// Allow partial unrolling (unrolling of loops to expand the size of the
    /// loop body, not only to eliminate small constant-trip-count loops).
    bool Partial;
    /// Allow runtime unrolling (unrolling of loops to expand the size of the
    /// loop body even when the number of loop iterations is not known at
    /// compile time).
    bool Runtime;
    /// Allow generation of a loop remainder (extra iterations after unroll).
    bool AllowRemainder;
    /// Allow emitting expensive instructions (such as divisions) when computing
    /// the trip count of a loop for runtime unrolling.
    bool AllowExpensiveTripCount;
    /// Apply loop unroll on any kind of loop
    /// (mainly to loops that fail runtime unrolling).
    bool Force;
    /// Allow using trip count upper bound to unroll loops.
    bool UpperBound;
    /// Allow unrolling of all the iterations of the runtime loop remainder.
    bool UnrollRemainder;
    /// Allow unroll and jam. Used to enable unroll and jam for the target.
    bool UnrollAndJam;
    /// Threshold for unroll and jam, for inner loop size. The 'Threshold'
    /// value above is used during unroll and jam for the outer loop size.
    /// This value is used in the same manner to limit the size of the inner
    /// loop.
    unsigned UnrollAndJamInnerLoopThreshold;
    /// Don't allow loop unrolling to simulate more than this number of
    /// iterations when checking full unroll profitability
    unsigned MaxIterationsCountToAnalyze;
  };

  /// Get target-customized preferences for the generic loop unrolling
  /// transformation. The caller will initialize UP with the current
  /// target-independent defaults.
  void getUnrollingPreferences(Loop *L, ScalarEvolution &,
                               UnrollingPreferences &UP,
                               OptimizationRemarkEmitter *ORE) const;

  /// Query the target whether it would be profitable to convert the given loop
  /// into a hardware loop.
  bool isHardwareLoopProfitable(Loop *L, ScalarEvolution &SE,
                                AssumptionCache &AC, TargetLibraryInfo *LibInfo,
                                HardwareLoopInfo &HWLoopInfo) const;

  /// Query the target whether it would be prefered to create a predicated
  /// vector loop, which can avoid the need to emit a scalar epilogue loop.
  bool preferPredicateOverEpilogue(TailFoldingInfo *TFI) const;

  /// Query the target what the preferred style of tail folding is.
  /// \param IVUpdateMayOverflow Tells whether it is known if the IV update
  /// may (or will never) overflow for the suggested VF/UF in the given loop.
  /// Targets can use this information to select a more optimal tail folding
  /// style. The value conservatively defaults to true, such that no assumptions
  /// are made on overflow.
  TailFoldingStyle
  getPreferredTailFoldingStyle(bool IVUpdateMayOverflow = true) const;

  // Parameters that control the loop peeling transformation
  struct PeelingPreferences {
    /// A forced peeling factor (the number of bodied of the original loop
    /// that should be peeled off before the loop body). When set to 0, the
    /// a peeling factor based on profile information and other factors.
    unsigned PeelCount;
    /// Allow peeling off loop iterations.
    bool AllowPeeling;
    /// Allow peeling off loop iterations for loop nests.
    bool AllowLoopNestsPeeling;
    /// Allow peeling basing on profile. Uses to enable peeling off all
    /// iterations basing on provided profile.
    /// If the value is true the peeling cost model can decide to peel only
    /// some iterations and in this case it will set this to false.
    bool PeelProfiledIterations;
  };

  /// Get target-customized preferences for the generic loop peeling
  /// transformation. The caller will initialize \p PP with the current
  /// target-independent defaults with information from \p L and \p SE.
  void getPeelingPreferences(Loop *L, ScalarEvolution &SE,
                             PeelingPreferences &PP) const;

  /// Targets can implement their own combinations for target-specific
  /// intrinsics. This function will be called from the InstCombine pass every
  /// time a target-specific intrinsic is encountered.
  ///
  /// \returns std::nullopt to not do anything target specific or a value that
  /// will be returned from the InstCombiner. It is possible to return null and
  /// stop further processing of the intrinsic by returning nullptr.
  std::optional<Instruction *> instCombineIntrinsic(InstCombiner & IC,
                                                    IntrinsicInst & II) const;
  /// Can be used to implement target-specific instruction combining.
  /// \see instCombineIntrinsic
  std::optional<Value *> simplifyDemandedUseBitsIntrinsic(
      InstCombiner & IC, IntrinsicInst & II, APInt DemandedMask,
      KnownBits & Known, bool &KnownBitsComputed) const;
  /// Can be used to implement target-specific instruction combining.
  /// \see instCombineIntrinsic
  std::optional<Value *> simplifyDemandedVectorEltsIntrinsic(
      InstCombiner & IC, IntrinsicInst & II, APInt DemandedElts,
      APInt & UndefElts, APInt & UndefElts2, APInt & UndefElts3,
      std::function<void(Instruction *, unsigned, APInt, APInt &)>
          SimplifyAndSetOp) const;
  /// @}

  /// \name Scalar Target Information
  /// @{

  /// Flags indicating the kind of support for population count.
  ///
  /// Compared to the SW implementation, HW support is supposed to
  /// significantly boost the performance when the population is dense, and it
  /// may or may not degrade performance if the population is sparse. A HW
  /// support is considered as "Fast" if it can outperform, or is on a par
  /// with, SW implementation when the population is sparse; otherwise, it is
  /// considered as "Slow".
  enum PopcntSupportKind { PSK_Software, PSK_SlowHardware, PSK_FastHardware };

  /// Return true if the specified immediate is legal add immediate, that
  /// is the target has add instructions which can add a register with the
  /// immediate without having to materialize the immediate into a register.
  bool isLegalAddImmediate(int64_t Imm) const;

  /// Return true if the specified immediate is legal icmp immediate,
  /// that is the target has icmp instructions which can compare a register
  /// against the immediate without having to materialize the immediate into a
  /// register.
  bool isLegalICmpImmediate(int64_t Imm) const;

  /// Return true if the addressing mode represented by AM is legal for
  /// this target, for a load/store of the specified type.
  /// The type may be VoidTy, in which case only return true if the addressing
  /// mode is legal for a load/store of any legal type.
  /// If target returns true in LSRWithInstrQueries(), I may be valid.
  /// TODO: Handle pre/postinc as well.
  bool isLegalAddressingMode(Type *Ty, GlobalValue *BaseGV, int64_t BaseOffset,
                             bool HasBaseReg, int64_t Scale,
                             unsigned AddrSpace = 0,
                             Instruction *I = nullptr) const;

  /// Return true if the addressing mode represented by AM is legal for
  /// this target, for a load/store of the specified type.
  /// The type may be VoidTy, in which case only return true if the addressing
  /// mode is legal for a load/store of any legal type.
  /// If target returns true in LSRWithInstrQueries(), I may be valid.
  /// TODO: Handle pre/postinc as well.
  bool isLegalAddressingMode(Type *Ty, GlobalValue *BaseGV, int64_t BaseOffset,
                             bool HasBaseReg, Type *BaseType, int64_t Scale,
                             Type *ScaleType, unsigned AddrSpace = 0,
                             Instruction *I = nullptr) const;

  /// Return true if LSR cost of C1 is lower than C2.
  bool isLSRCostLess(const TargetTransformInfo::LSRCost &C1,
                     const TargetTransformInfo::LSRCost &C2) const;

  /// Return true if LSR major cost is number of registers. Targets which
  /// implement their own isLSRCostLess and unset number of registers as major
  /// cost should return false, otherwise return true.
  bool isNumRegsMajorCostOfLSR() const;

  /// \returns true if LSR should not optimize a chain that includes \p I.
  bool isProfitableLSRChainElement(Instruction *I) const;

  /// Return true if the target can fuse a compare and branch.
  /// Loop-strength-reduction (LSR) uses that knowledge to adjust its cost
  /// calculation for the instructions in a loop.
  bool canMacroFuseCmp() const;

  /// Return true if the target can save a compare for loop count, for example
  /// hardware loop saves a compare.
  bool canSaveCmp(Loop *L, BranchInst **BI, ScalarEvolution *SE, LoopInfo *LI,
                  DominatorTree *DT, AssumptionCache *AC,
                  TargetLibraryInfo *LibInfo) const;

  enum AddressingModeKind {
    AMK_PreIndexed,
    AMK_PostIndexed,
    AMK_None
  };

  /// Return the preferred addressing mode LSR should make efforts to generate.
  AddressingModeKind getPreferredAddressingMode(const Loop *L,
                                                ScalarEvolution *SE) const;

  /// Return true if the target supports masked store.
  bool isLegalMaskedStore(Type *DataType, Align Alignment) const;
  /// Return true if the target supports masked load.
  bool isLegalMaskedLoad(Type *DataType, Align Alignment) const;

  /// Return true if the target supports nontemporal store.
  bool isLegalNTStore(Type *DataType, Align Alignment) const;
  /// Return true if the target supports nontemporal load.
  bool isLegalNTLoad(Type *DataType, Align Alignment) const;

  /// \Returns true if the target supports broadcasting a load to a vector of
  /// type <NumElements x ElementTy>.
  bool isLegalBroadcastLoad(Type *ElementTy, ElementCount NumElements) const;

  /// Return true if the target supports masked scatter.
  bool isLegalMaskedScatter(Type *DataType, Align Alignment) const;
  /// Return true if the target supports masked gather.
  bool isLegalMaskedGather(Type *DataType, Align Alignment) const;
  /// Return true if the target forces scalarizing of llvm.masked.gather
  /// intrinsics.
  bool forceScalarizeMaskedGather(VectorType *Type, Align Alignment) const;
  /// Return true if the target forces scalarizing of llvm.masked.scatter
  /// intrinsics.
  bool forceScalarizeMaskedScatter(VectorType *Type, Align Alignment) const;

  /// Return true if the target supports masked compress store.
  bool isLegalMaskedCompressStore(Type *DataType) const;
  /// Return true if the target supports masked expand load.
  bool isLegalMaskedExpandLoad(Type *DataType) const;

  /// Return true if this is an alternating opcode pattern that can be lowered
  /// to a single instruction on the target. In X86 this is for the addsub
  /// instruction which corrsponds to a Shuffle + Fadd + FSub pattern in IR.
  /// This function expectes two opcodes: \p Opcode1 and \p Opcode2 being
  /// selected by \p OpcodeMask. The mask contains one bit per lane and is a `0`
  /// when \p Opcode0 is selected and `1` when Opcode1 is selected.
  /// \p VecTy is the vector type of the instruction to be generated.
  bool isLegalAltInstr(VectorType *VecTy, unsigned Opcode0, unsigned Opcode1,
                       const SmallBitVector &OpcodeMask) const;

  /// Return true if we should be enabling ordered reductions for the target.
  bool enableOrderedReductions() const;

  /// Return true if the target has a unified operation to calculate division
  /// and remainder. If so, the additional implicit multiplication and
  /// subtraction required to calculate a remainder from division are free. This
  /// can enable more aggressive transformations for division and remainder than
  /// would typically be allowed using throughput or size cost models.
  bool hasDivRemOp(Type *DataType, bool IsSigned) const;

  /// Return true if the given instruction (assumed to be a memory access
  /// instruction) has a volatile variant. If that's the case then we can avoid
  /// addrspacecast to generic AS for volatile loads/stores. Default
  /// implementation returns false, which prevents address space inference for
  /// volatile loads/stores.
  bool hasVolatileVariant(Instruction *I, unsigned AddrSpace) const;

  /// Return true if target doesn't mind addresses in vectors.
  bool prefersVectorizedAddressing() const;

  /// Return the cost of the scaling factor used in the addressing
  /// mode represented by AM for this target, for a load/store
  /// of the specified type.
  /// If the AM is supported, the return value must be >= 0.
  /// If the AM is not supported, it returns a negative value.
  /// TODO: Handle pre/postinc as well.
  InstructionCost getScalingFactorCost(Type *Ty, GlobalValue *BaseGV,
                                       int64_t BaseOffset, bool HasBaseReg,
                                       Type *BaseType, int64_t Scale,
                                       Type *ScaleType,
                                       unsigned AddrSpace = 0) const;

  /// Return true if the loop strength reduce pass should make
  /// Instruction* based TTI queries to isLegalAddressingMode(). This is
  /// needed on SystemZ, where e.g. a memcpy can only have a 12 bit unsigned
  /// immediate offset and no index register.
  bool LSRWithInstrQueries() const;

  /// Return true if it's free to truncate a value of type Ty1 to type
  /// Ty2. e.g. On x86 it's free to truncate a i32 value in register EAX to i16
  /// by referencing its sub-register AX.
  bool isTruncateFree(Type *Ty1, Type *Ty2) const;

  /// Return true if it's free to zero extend a value of type Ty1 to type
  /// Ty2.
  bool isZExtFree(Type *Ty1, Type *Ty2) const;

  /// Return true if it is profitable to hoist instruction in the
  /// then/else to before if.
  bool isProfitableToHoist(Instruction *I) const;

  bool useAA() const;

  /// Return true if this type is legal.
  bool isTypeLegal(Type *Ty) const;

  /// Returns the estimated number of registers required to represent \p Ty.
  unsigned getRegUsageForType(Type *Ty) const;

  /// Return true if switches should be turned into lookup tables for the
  /// target.
  bool shouldBuildLookupTables() const;

  /// Return true if switches should be turned into lookup tables
  /// containing this constant value for the target.
  bool shouldBuildLookupTablesForConstant(Constant *C) const;

  /// Return true if lookup tables should be turned into relative lookup tables.
  bool shouldBuildRelLookupTables() const;

  /// Return true if the input function which is cold at all call sites,
  ///  should use coldcc calling convention.
  bool useColdCCForColdCall(Function &F) const;

  /// Estimate the overhead of scalarizing an instruction. Insert and Extract
  /// are set if the demanded result elements need to be inserted and/or
  /// extracted from vectors.
  InstructionCost getScalarizationOverhead(VectorType *Ty,
                                           const APInt &DemandedElts,
                                           bool Insert, bool Extract,
                                           TTI::TargetCostKind CostKind) const;

  /// Estimate the overhead of scalarizing an instructions unique
  /// non-constant operands. The (potentially vector) types to use for each of
  /// argument are passes via Tys.
  InstructionCost
  getOperandsScalarizationOverhead(ArrayRef<const Value *> Args,
                                   ArrayRef<Type *> Tys,
                                   TTI::TargetCostKind CostKind) const;

  /// If target has efficient vector element load/store instructions, it can
  /// return true here so that insertion/extraction costs are not added to
  /// the scalarization cost of a load/store.
  bool supportsEfficientVectorElementLoadStore() const;

  /// If the target supports tail calls.
  bool supportsTailCalls() const;

  /// If target supports tail call on \p CB
  bool supportsTailCallFor(const CallBase *CB) const;

  /// Don't restrict interleaved unrolling to small loops.
  bool enableAggressiveInterleaving(bool LoopHasReductions) const;

  /// Returns options for expansion of memcmp. IsZeroCmp is
  // true if this is the expansion of memcmp(p1, p2, s) == 0.
  struct MemCmpExpansionOptions {
    // Return true if memcmp expansion is enabled.
    operator bool() const { return MaxNumLoads > 0; }

    // Maximum number of load operations.
    unsigned MaxNumLoads = 0;

    // The list of available load sizes (in bytes), sorted in decreasing order.
    SmallVector<unsigned, 8> LoadSizes;

    // For memcmp expansion when the memcmp result is only compared equal or
    // not-equal to 0, allow up to this number of load pairs per block. As an
    // example, this may allow 'memcmp(a, b, 3) == 0' in a single block:
    //   a0 = load2bytes &a[0]
    //   b0 = load2bytes &b[0]
    //   a2 = load1byte  &a[2]
    //   b2 = load1byte  &b[2]
    //   r  = cmp eq (a0 ^ b0 | a2 ^ b2), 0
    unsigned NumLoadsPerBlock = 1;

    // Set to true to allow overlapping loads. For example, 7-byte compares can
    // be done with two 4-byte compares instead of 4+2+1-byte compares. This
    // requires all loads in LoadSizes to be doable in an unaligned way.
    bool AllowOverlappingLoads = false;
  };
  MemCmpExpansionOptions enableMemCmpExpansion(bool OptSize,
                                               bool IsZeroCmp) const;

  /// Should the Select Optimization pass be enabled and ran.
  bool enableSelectOptimize() const;

  /// Enable matching of interleaved access groups.
  bool enableInterleavedAccessVectorization() const;

  /// Enable matching of interleaved access groups that contain predicated
  /// accesses or gaps and therefore vectorized using masked
  /// vector loads/stores.
  bool enableMaskedInterleavedAccessVectorization() const;

  /// Indicate that it is potentially unsafe to automatically vectorize
  /// floating-point operations because the semantics of vector and scalar
  /// floating-point semantics may differ. For example, ARM NEON v7 SIMD math
  /// does not support IEEE-754 denormal numbers, while depending on the
  /// platform, scalar floating-point math does.
  /// This applies to floating-point math operations and calls, not memory
  /// operations, shuffles, or casts.
  bool isFPVectorizationPotentiallyUnsafe() const;

  /// Determine if the target supports unaligned memory accesses.
  bool allowsMisalignedMemoryAccesses(LLVMContext &Context, unsigned BitWidth,
                                      unsigned AddressSpace = 0,
                                      Align Alignment = Align(1),
                                      unsigned *Fast = nullptr) const;

  /// Return hardware support for population count.
  PopcntSupportKind getPopcntSupport(unsigned IntTyWidthInBit) const;

  /// Return true if the hardware has a fast square-root instruction.
  bool haveFastSqrt(Type *Ty) const;

  /// Return true if the cost of the instruction is too high to speculatively
  /// execute and should be kept behind a branch.
  /// This normally just wraps around a getInstructionCost() call, but some
  /// targets might report a low TCK_SizeAndLatency value that is incompatible
  /// with the fixed TCC_Expensive value.
  /// NOTE: This assumes the instruction passes isSafeToSpeculativelyExecute().
  bool isExpensiveToSpeculativelyExecute(const Instruction *I) const;

  /// Return true if it is faster to check if a floating-point value is NaN
  /// (or not-NaN) versus a comparison against a constant FP zero value.
  /// Targets should override this if materializing a 0.0 for comparison is
  /// generally as cheap as checking for ordered/unordered.
  bool isFCmpOrdCheaperThanFCmpZero(Type *Ty) const;

  /// Return the expected cost of supporting the floating point operation
  /// of the specified type.
  InstructionCost getFPOpCost(Type *Ty) const;

  /// Return the expected cost of materializing for the given integer
  /// immediate of the specified type.
  InstructionCost getIntImmCost(const APInt &Imm, Type *Ty,
                                TargetCostKind CostKind) const;

  /// Return the expected cost of materialization for the given integer
  /// immediate of the specified type for a given instruction. The cost can be
  /// zero if the immediate can be folded into the specified instruction.
  InstructionCost getIntImmCostInst(unsigned Opc, unsigned Idx,
                                    const APInt &Imm, Type *Ty,
                                    TargetCostKind CostKind,
                                    Instruction *Inst = nullptr) const;
  InstructionCost getIntImmCostIntrin(Intrinsic::ID IID, unsigned Idx,
                                      const APInt &Imm, Type *Ty,
                                      TargetCostKind CostKind) const;

  /// Return the expected cost for the given integer when optimising
  /// for size. This is different than the other integer immediate cost
  /// functions in that it is subtarget agnostic. This is useful when you e.g.
  /// target one ISA such as Aarch32 but smaller encodings could be possible
  /// with another such as Thumb. This return value is used as a penalty when
  /// the total costs for a constant is calculated (the bigger the cost, the
  /// more beneficial constant hoisting is).
  InstructionCost getIntImmCodeSizeCost(unsigned Opc, unsigned Idx,
                                        const APInt &Imm, Type *Ty) const;
  /// @}

  /// \name Vector Target Information
  /// @{

  /// The various kinds of shuffle patterns for vector queries.
  enum ShuffleKind {
    SK_Broadcast,        ///< Broadcast element 0 to all other elements.
    SK_Reverse,          ///< Reverse the order of the vector.
    SK_Select,           ///< Selects elements from the corresponding lane of
                         ///< either source operand. This is equivalent to a
                         ///< vector select with a constant condition operand.
    SK_Transpose,        ///< Transpose two vectors.
    SK_InsertSubvector,  ///< InsertSubvector. Index indicates start offset.
    SK_ExtractSubvector, ///< ExtractSubvector Index indicates start offset.
    SK_PermuteTwoSrc,    ///< Merge elements from two source vectors into one
                         ///< with any shuffle mask.
    SK_PermuteSingleSrc, ///< Shuffle elements of single source vector with any
                         ///< shuffle mask.
    SK_Splice            ///< Concatenates elements from the first input vector
                         ///< with elements of the second input vector. Returning
                         ///< a vector of the same type as the input vectors.
                         ///< Index indicates start offset in first input vector.
  };

  /// Additional information about an operand's possible values.
  enum OperandValueKind {
    OK_AnyValue,               // Operand can have any value.
    OK_UniformValue,           // Operand is uniform (splat of a value).
    OK_UniformConstantValue,   // Operand is uniform constant.
    OK_NonUniformConstantValue // Operand is a non uniform constant value.
  };

  /// Additional properties of an operand's values.
  enum OperandValueProperties {
    OP_None = 0,
    OP_PowerOf2 = 1,
    OP_NegatedPowerOf2 = 2,
  };

  // Describe the values an operand can take.  We're in the process
  // of migrating uses of OperandValueKind and OperandValueProperties
  // to use this class, and then will change the internal representation.
  struct OperandValueInfo {
    OperandValueKind Kind = OK_AnyValue;
    OperandValueProperties Properties = OP_None;

    bool isConstant() const {
      return Kind == OK_UniformConstantValue || Kind == OK_NonUniformConstantValue;
    }
    bool isUniform() const {
      return Kind == OK_UniformConstantValue || Kind == OK_UniformValue;
    }
    bool isPowerOf2() const {
      return Properties == OP_PowerOf2;
    }
    bool isNegatedPowerOf2() const {
      return Properties == OP_NegatedPowerOf2;
    }

    OperandValueInfo getNoProps() const {
      return {Kind, OP_None};
    }
  };

  /// \return the number of registers in the target-provided register class.
  unsigned getNumberOfRegisters(unsigned ClassID) const;

  /// \return the target-provided register class ID for the provided type,
  /// accounting for type promotion and other type-legalization techniques that
  /// the target might apply. However, it specifically does not account for the
  /// scalarization or splitting of vector types. Should a vector type require
  /// scalarization or splitting into multiple underlying vector registers, that
  /// type should be mapped to a register class containing no registers.
  /// Specifically, this is designed to provide a simple, high-level view of the
  /// register allocation later performed by the backend. These register classes
  /// don't necessarily map onto the register classes used by the backend.
  /// FIXME: It's not currently possible to determine how many registers
  /// are used by the provided type.
  unsigned getRegisterClassForType(bool Vector, Type *Ty = nullptr) const;

  /// \return the target-provided register class name
  const char *getRegisterClassName(unsigned ClassID) const;

  enum RegisterKind { RGK_Scalar, RGK_FixedWidthVector, RGK_ScalableVector };

  /// \return The width of the largest scalar or vector register type.
  TypeSize getRegisterBitWidth(RegisterKind K) const;

  /// \return The width of the smallest vector register type.
  unsigned getMinVectorRegisterBitWidth() const;

  /// \return The maximum value of vscale if the target specifies an
  ///  architectural maximum vector length, and std::nullopt otherwise.
  std::optional<unsigned> getMaxVScale() const;

  /// \return the value of vscale to tune the cost model for.
  std::optional<unsigned> getVScaleForTuning() const;

  /// \return true if vscale is known to be a power of 2
  bool isVScaleKnownToBeAPowerOfTwo() const;

  /// \return True if the vectorization factor should be chosen to
  /// make the vector of the smallest element type match the size of a
  /// vector register. For wider element types, this could result in
  /// creating vectors that span multiple vector registers.
  /// If false, the vectorization factor will be chosen based on the
  /// size of the widest element type.
  /// \p K Register Kind for vectorization.
  bool shouldMaximizeVectorBandwidth(TargetTransformInfo::RegisterKind K) const;

  /// \return The minimum vectorization factor for types of given element
  /// bit width, or 0 if there is no minimum VF. The returned value only
  /// applies when shouldMaximizeVectorBandwidth returns true.
  /// If IsScalable is true, the returned ElementCount must be a scalable VF.
  ElementCount getMinimumVF(unsigned ElemWidth, bool IsScalable) const;

  /// \return The maximum vectorization factor for types of given element
  /// bit width and opcode, or 0 if there is no maximum VF.
  /// Currently only used by the SLP vectorizer.
  unsigned getMaximumVF(unsigned ElemWidth, unsigned Opcode) const;

  /// \return The minimum vectorization factor for the store instruction. Given
  /// the initial estimation of the minimum vector factor and store value type,
  /// it tries to find possible lowest VF, which still might be profitable for
  /// the vectorization.
  /// \param VF Initial estimation of the minimum vector factor.
  /// \param ScalarMemTy Scalar memory type of the store operation.
  /// \param ScalarValTy Scalar type of the stored value.
  /// Currently only used by the SLP vectorizer.
  unsigned getStoreMinimumVF(unsigned VF, Type *ScalarMemTy,
                             Type *ScalarValTy) const;

  /// \return True if it should be considered for address type promotion.
  /// \p AllowPromotionWithoutCommonHeader Set true if promoting \p I is
  /// profitable without finding other extensions fed by the same input.
  bool shouldConsiderAddressTypePromotion(
      const Instruction &I, bool &AllowPromotionWithoutCommonHeader) const;

  /// \return The size of a cache line in bytes.
  unsigned getCacheLineSize() const;

  /// The possible cache levels
  enum class CacheLevel {
    L1D, // The L1 data cache
    L2D, // The L2 data cache

    // We currently do not model L3 caches, as their sizes differ widely between
    // microarchitectures. Also, we currently do not have a use for L3 cache
    // size modeling yet.
  };

  /// \return The size of the cache level in bytes, if available.
  std::optional<unsigned> getCacheSize(CacheLevel Level) const;

  /// \return The associativity of the cache level, if available.
  std::optional<unsigned> getCacheAssociativity(CacheLevel Level) const;

  /// \return How much before a load we should place the prefetch
  /// instruction.  This is currently measured in number of
  /// instructions.
  unsigned getPrefetchDistance() const;

  /// Some HW prefetchers can handle accesses up to a certain constant stride.
  /// Sometimes prefetching is beneficial even below the HW prefetcher limit,
  /// and the arguments provided are meant to serve as a basis for deciding this
  /// for a particular loop.
  ///
  /// \param NumMemAccesses        Number of memory accesses in the loop.
  /// \param NumStridedMemAccesses Number of the memory accesses that
  ///                              ScalarEvolution could find a known stride
  ///                              for.
  /// \param NumPrefetches         Number of software prefetches that will be
  ///                              emitted as determined by the addresses
  ///                              involved and the cache line size.
  /// \param HasCall               True if the loop contains a call.
  ///
  /// \return This is the minimum stride in bytes where it makes sense to start
  ///         adding SW prefetches. The default is 1, i.e. prefetch with any
  ///         stride.
  unsigned getMinPrefetchStride(unsigned NumMemAccesses,
                                unsigned NumStridedMemAccesses,
                                unsigned NumPrefetches, bool HasCall) const;

  /// \return The maximum number of iterations to prefetch ahead.  If
  /// the required number of iterations is more than this number, no
  /// prefetching is performed.
  unsigned getMaxPrefetchIterationsAhead() const;

  /// \return True if prefetching should also be done for writes.
  bool enableWritePrefetching() const;

  /// \return if target want to issue a prefetch in address space \p AS.
  bool shouldPrefetchAddressSpace(unsigned AS) const;

  /// \return The maximum interleave factor that any transform should try to
  /// perform for this target. This number depends on the level of parallelism
  /// and the number of execution units in the CPU.
  unsigned getMaxInterleaveFactor(ElementCount VF) const;

  /// Collect properties of V used in cost analysis, e.g. OP_PowerOf2.
  static OperandValueInfo getOperandInfo(const Value *V);

  /// This is an approximation of reciprocal throughput of a math/logic op.
  /// A higher cost indicates less expected throughput.
  /// From Agner Fog's guides, reciprocal throughput is "the average number of
  /// clock cycles per instruction when the instructions are not part of a
  /// limiting dependency chain."
  /// Therefore, costs should be scaled to account for multiple execution units
  /// on the target that can process this type of instruction. For example, if
  /// there are 5 scalar integer units and 2 vector integer units that can
  /// calculate an 'add' in a single cycle, this model should indicate that the
  /// cost of the vector add instruction is 2.5 times the cost of the scalar
  /// add instruction.
  /// \p Args is an optional argument which holds the instruction operands
  /// values so the TTI can analyze those values searching for special
  /// cases or optimizations based on those values.
  /// \p CxtI is the optional original context instruction, if one exists, to
  /// provide even more information.
  InstructionCost getArithmeticInstrCost(
      unsigned Opcode, Type *Ty,
      TTI::TargetCostKind CostKind = TTI::TCK_RecipThroughput,
      TTI::OperandValueInfo Opd1Info = {TTI::OK_AnyValue, TTI::OP_None},
      TTI::OperandValueInfo Opd2Info = {TTI::OK_AnyValue, TTI::OP_None},
      ArrayRef<const Value *> Args = ArrayRef<const Value *>(),
      const Instruction *CxtI = nullptr) const;

  /// \return The cost of a shuffle instruction of kind Kind and of type Tp.
  /// The exact mask may be passed as Mask, or else the array will be empty.
  /// The index and subtype parameters are used by the subvector insertion and
  /// extraction shuffle kinds to show the insert/extract point and the type of
  /// the subvector being inserted/extracted. The operands of the shuffle can be
  /// passed through \p Args, which helps improve the cost estimation in some
  /// cases, like in broadcast loads.
  /// NOTE: For subvector extractions Tp represents the source type.
  InstructionCost
  getShuffleCost(ShuffleKind Kind, VectorType *Tp,
                 ArrayRef<int> Mask = std::nullopt,
                 TTI::TargetCostKind CostKind = TTI::TCK_RecipThroughput,
                 int Index = 0, VectorType *SubTp = nullptr,
                 ArrayRef<const Value *> Args = std::nullopt) const;

  /// Represents a hint about the context in which a cast is used.
  ///
  /// For zext/sext, the context of the cast is the operand, which must be a
  /// load of some kind. For trunc, the context is of the cast is the single
  /// user of the instruction, which must be a store of some kind.
  ///
  /// This enum allows the vectorizer to give getCastInstrCost an idea of the
  /// type of cast it's dealing with, as not every cast is equal. For instance,
  /// the zext of a load may be free, but the zext of an interleaving load can
  //// be (very) expensive!
  ///
  /// See \c getCastContextHint to compute a CastContextHint from a cast
  /// Instruction*. Callers can use it if they don't need to override the
  /// context and just want it to be calculated from the instruction.
  ///
  /// FIXME: This handles the types of load/store that the vectorizer can
  /// produce, which are the cases where the context instruction is most
  /// likely to be incorrect. There are other situations where that can happen
  /// too, which might be handled here but in the long run a more general
  /// solution of costing multiple instructions at the same times may be better.
  enum class CastContextHint : uint8_t {
    None,          ///< The cast is not used with a load/store of any kind.
    Normal,        ///< The cast is used with a normal load/store.
    Masked,        ///< The cast is used with a masked load/store.
    GatherScatter, ///< The cast is used with a gather/scatter.
    Interleave,    ///< The cast is used with an interleaved load/store.
    Reversed,      ///< The cast is used with a reversed load/store.
  };

  /// Calculates a CastContextHint from \p I.
  /// This should be used by callers of getCastInstrCost if they wish to
  /// determine the context from some instruction.
  /// \returns the CastContextHint for ZExt/SExt/Trunc, None if \p I is nullptr,
  /// or if it's another type of cast.
  static CastContextHint getCastContextHint(const Instruction *I);

  /// \return The expected cost of cast instructions, such as bitcast, trunc,
  /// zext, etc. If there is an existing instruction that holds Opcode, it
  /// may be passed in the 'I' parameter.
  InstructionCost
  getCastInstrCost(unsigned Opcode, Type *Dst, Type *Src,
                   TTI::CastContextHint CCH,
                   TTI::TargetCostKind CostKind = TTI::TCK_SizeAndLatency,
                   const Instruction *I = nullptr) const;

  /// \return The expected cost of a sign- or zero-extended vector extract. Use
  /// Index = -1 to indicate that there is no information about the index value.
  InstructionCost getExtractWithExtendCost(unsigned Opcode, Type *Dst,
                                           VectorType *VecTy,
                                           unsigned Index) const;

  /// \return The expected cost of control-flow related instructions such as
  /// Phi, Ret, Br, Switch.
  InstructionCost
  getCFInstrCost(unsigned Opcode,
                 TTI::TargetCostKind CostKind = TTI::TCK_SizeAndLatency,
                 const Instruction *I = nullptr) const;

  /// \returns The expected cost of compare and select instructions. If there
  /// is an existing instruction that holds Opcode, it may be passed in the
  /// 'I' parameter. The \p VecPred parameter can be used to indicate the select
  /// is using a compare with the specified predicate as condition. When vector
  /// types are passed, \p VecPred must be used for all lanes.
  InstructionCost
  getCmpSelInstrCost(unsigned Opcode, Type *ValTy, Type *CondTy,
                     CmpInst::Predicate VecPred,
                     TTI::TargetCostKind CostKind = TTI::TCK_RecipThroughput,
                     const Instruction *I = nullptr) const;

  /// \return The expected cost of vector Insert and Extract.
  /// Use -1 to indicate that there is no information on the index value.
  /// This is used when the instruction is not available; a typical use
  /// case is to provision the cost of vectorization/scalarization in
  /// vectorizer passes.
  InstructionCost getVectorInstrCost(unsigned Opcode, Type *Val,
                                     TTI::TargetCostKind CostKind,
                                     unsigned Index = -1, Value *Op0 = nullptr,
                                     Value *Op1 = nullptr) const;

  /// \return The expected cost of vector Insert and Extract.
  /// This is used when instruction is available, and implementation
  /// asserts 'I' is not nullptr.
  ///
  /// A typical suitable use case is cost estimation when vector instruction
  /// exists (e.g., from basic blocks during transformation).
  InstructionCost getVectorInstrCost(const Instruction &I, Type *Val,
                                     TTI::TargetCostKind CostKind,
                                     unsigned Index = -1) const;

  /// \return The cost of replication shuffle of \p VF elements typed \p EltTy
  /// \p ReplicationFactor times.
  ///
  /// For example, the mask for \p ReplicationFactor=3 and \p VF=4 is:
  ///   <0,0,0,1,1,1,2,2,2,3,3,3>
  InstructionCost getReplicationShuffleCost(Type *EltTy, int ReplicationFactor,
                                            int VF,
                                            const APInt &DemandedDstElts,
                                            TTI::TargetCostKind CostKind);

  /// \return The cost of Load and Store instructions.
  InstructionCost
  getMemoryOpCost(unsigned Opcode, Type *Src, Align Alignment,
                  unsigned AddressSpace,
                  TTI::TargetCostKind CostKind = TTI::TCK_RecipThroughput,
                  OperandValueInfo OpdInfo = {OK_AnyValue, OP_None},
                  const Instruction *I = nullptr) const;

  /// \return The cost of VP Load and Store instructions.
  InstructionCost
  getVPMemoryOpCost(unsigned Opcode, Type *Src, Align Alignment,
                    unsigned AddressSpace,
                    TTI::TargetCostKind CostKind = TTI::TCK_RecipThroughput,
                    const Instruction *I = nullptr) const;

  /// \return The cost of masked Load and Store instructions.
  InstructionCost getMaskedMemoryOpCost(
      unsigned Opcode, Type *Src, Align Alignment, unsigned AddressSpace,
      TTI::TargetCostKind CostKind = TTI::TCK_RecipThroughput) const;

  /// \return The cost of Gather or Scatter operation
  /// \p Opcode - is a type of memory access Load or Store
  /// \p DataTy - a vector type of the data to be loaded or stored
  /// \p Ptr - pointer [or vector of pointers] - address[es] in memory
  /// \p VariableMask - true when the memory access is predicated with a mask
  ///                   that is not a compile-time constant
  /// \p Alignment - alignment of single element
  /// \p I - the optional original context instruction, if one exists, e.g. the
  ///        load/store to transform or the call to the gather/scatter intrinsic
  InstructionCost getGatherScatterOpCost(
      unsigned Opcode, Type *DataTy, const Value *Ptr, bool VariableMask,
      Align Alignment, TTI::TargetCostKind CostKind = TTI::TCK_RecipThroughput,
      const Instruction *I = nullptr) const;

  /// \return The cost of the interleaved memory operation.
  /// \p Opcode is the memory operation code
  /// \p VecTy is the vector type of the interleaved access.
  /// \p Factor is the interleave factor
  /// \p Indices is the indices for interleaved load members (as interleaved
  ///    load allows gaps)
  /// \p Alignment is the alignment of the memory operation
  /// \p AddressSpace is address space of the pointer.
  /// \p UseMaskForCond indicates if the memory access is predicated.
  /// \p UseMaskForGaps indicates if gaps should be masked.
  InstructionCost getInterleavedMemoryOpCost(
      unsigned Opcode, Type *VecTy, unsigned Factor, ArrayRef<unsigned> Indices,
      Align Alignment, unsigned AddressSpace,
      TTI::TargetCostKind CostKind = TTI::TCK_RecipThroughput,
      bool UseMaskForCond = false, bool UseMaskForGaps = false) const;

  /// A helper function to determine the type of reduction algorithm used
  /// for a given \p Opcode and set of FastMathFlags \p FMF.
  static bool requiresOrderedReduction(std::optional<FastMathFlags> FMF) {
    return FMF && !(*FMF).allowReassoc();
  }

  /// Calculate the cost of vector reduction intrinsics.
  ///
  /// This is the cost of reducing the vector value of type \p Ty to a scalar
  /// value using the operation denoted by \p Opcode. The FastMathFlags
  /// parameter \p FMF indicates what type of reduction we are performing:
  ///   1. Tree-wise. This is the typical 'fast' reduction performed that
  ///   involves successively splitting a vector into half and doing the
  ///   operation on the pair of halves until you have a scalar value. For
  ///   example:
  ///     (v0, v1, v2, v3)
  ///     ((v0+v2), (v1+v3), undef, undef)
  ///     ((v0+v2+v1+v3), undef, undef, undef)
  ///   This is the default behaviour for integer operations, whereas for
  ///   floating point we only do this if \p FMF indicates that
  ///   reassociation is allowed.
  ///   2. Ordered. For a vector with N elements this involves performing N
  ///   operations in lane order, starting with an initial scalar value, i.e.
  ///     result = InitVal + v0
  ///     result = result + v1
  ///     result = result + v2
  ///     result = result + v3
  ///   This is only the case for FP operations and when reassociation is not
  ///   allowed.
  ///
  InstructionCost getArithmeticReductionCost(
      unsigned Opcode, VectorType *Ty, std::optional<FastMathFlags> FMF,
      TTI::TargetCostKind CostKind = TTI::TCK_RecipThroughput) const;

  InstructionCost getMinMaxReductionCost(
      VectorType *Ty, VectorType *CondTy, bool IsUnsigned,
      FastMathFlags FMF = FastMathFlags(),
      TTI::TargetCostKind CostKind = TTI::TCK_RecipThroughput) const;

  /// Calculate the cost of an extended reduction pattern, similar to
  /// getArithmeticReductionCost of an Add reduction with multiply and optional
  /// extensions. This is the cost of as:
  /// ResTy vecreduce.add(mul (A, B)).
  /// ResTy vecreduce.add(mul(ext(Ty A), ext(Ty B)).
  InstructionCost getMulAccReductionCost(
      bool IsUnsigned, Type *ResTy, VectorType *Ty,
      TTI::TargetCostKind CostKind = TTI::TCK_RecipThroughput) const;

  /// Calculate the cost of an extended reduction pattern, similar to
  /// getArithmeticReductionCost of a reduction with an extension.
  /// This is the cost of as:
  /// ResTy vecreduce.opcode(ext(Ty A)).
  InstructionCost getExtendedReductionCost(
      unsigned Opcode, bool IsUnsigned, Type *ResTy, VectorType *Ty,
      FastMathFlags FMF,
      TTI::TargetCostKind CostKind = TTI::TCK_RecipThroughput) const;

  /// \returns The cost of Intrinsic instructions. Analyses the real arguments.
  /// Three cases are handled: 1. scalar instruction 2. vector instruction
  /// 3. scalar instruction which is to be vectorized.
  InstructionCost getIntrinsicInstrCost(const IntrinsicCostAttributes &ICA,
                                        TTI::TargetCostKind CostKind) const;

  /// \returns The cost of Call instructions.
  InstructionCost getCallInstrCost(
      Function *F, Type *RetTy, ArrayRef<Type *> Tys,
      TTI::TargetCostKind CostKind = TTI::TCK_SizeAndLatency) const;

  /// \returns The number of pieces into which the provided type must be
  /// split during legalization. Zero is returned when the answer is unknown.
  unsigned getNumberOfParts(Type *Tp) const;

  /// \returns The cost of the address computation. For most targets this can be
  /// merged into the instruction indexing mode. Some targets might want to
  /// distinguish between address computation for memory operations on vector
  /// types and scalar types. Such targets should override this function.
  /// The 'SE' parameter holds pointer for the scalar evolution object which
  /// is used in order to get the Ptr step value in case of constant stride.
  /// The 'Ptr' parameter holds SCEV of the access pointer.
  InstructionCost getAddressComputationCost(Type *Ty,
                                            ScalarEvolution *SE = nullptr,
                                            const SCEV *Ptr = nullptr) const;

  /// \returns The cost, if any, of keeping values of the given types alive
  /// over a callsite.
  ///
  /// Some types may require the use of register classes that do not have
  /// any callee-saved registers, so would require a spill and fill.
  InstructionCost getCostOfKeepingLiveOverCall(ArrayRef<Type *> Tys) const;

  /// \returns True if the intrinsic is a supported memory intrinsic.  Info
  /// will contain additional information - whether the intrinsic may write
  /// or read to memory, volatility and the pointer.  Info is undefined
  /// if false is returned.
  bool getTgtMemIntrinsic(IntrinsicInst *Inst, MemIntrinsicInfo &Info) const;

  /// \returns The maximum element size, in bytes, for an element
  /// unordered-atomic memory intrinsic.
  unsigned getAtomicMemIntrinsicMaxElementSize() const;

  /// \returns A value which is the result of the given memory intrinsic.  New
  /// instructions may be created to extract the result from the given intrinsic
  /// memory operation.  Returns nullptr if the target cannot create a result
  /// from the given intrinsic.
  Value *getOrCreateResultFromMemIntrinsic(IntrinsicInst *Inst,
                                           Type *ExpectedType) const;

  /// \returns The type to use in a loop expansion of a memcpy call.
  Type *getMemcpyLoopLoweringType(
      LLVMContext &Context, Value *Length, unsigned SrcAddrSpace,
      unsigned DestAddrSpace, unsigned SrcAlign, unsigned DestAlign,
      std::optional<uint32_t> AtomicElementSize = std::nullopt) const;

  /// \param[out] OpsOut The operand types to copy RemainingBytes of memory.
  /// \param RemainingBytes The number of bytes to copy.
  ///
  /// Calculates the operand types to use when copying \p RemainingBytes of
  /// memory, where source and destination alignments are \p SrcAlign and
  /// \p DestAlign respectively.
  void getMemcpyLoopResidualLoweringType(
      SmallVectorImpl<Type *> &OpsOut, LLVMContext &Context,
      unsigned RemainingBytes, unsigned SrcAddrSpace, unsigned DestAddrSpace,
      unsigned SrcAlign, unsigned DestAlign,
      std::optional<uint32_t> AtomicCpySize = std::nullopt) const;

  /// \returns True if the two functions have compatible attributes for inlining
  /// purposes.
  bool areInlineCompatible(const Function *Caller,
                           const Function *Callee) const;

  /// \returns True if the caller and callee agree on how \p Types will be
  /// passed to or returned from the callee.
  /// to the callee.
  /// \param Types List of types to check.
  bool areTypesABICompatible(const Function *Caller, const Function *Callee,
                             const ArrayRef<Type *> &Types) const;

  /// The type of load/store indexing.
  enum MemIndexedMode {
    MIM_Unindexed, ///< No indexing.
    MIM_PreInc,    ///< Pre-incrementing.
    MIM_PreDec,    ///< Pre-decrementing.
    MIM_PostInc,   ///< Post-incrementing.
    MIM_PostDec    ///< Post-decrementing.
  };

  /// \returns True if the specified indexed load for the given type is legal.
  bool isIndexedLoadLegal(enum MemIndexedMode Mode, Type *Ty) const;

  /// \returns True if the specified indexed store for the given type is legal.
  bool isIndexedStoreLegal(enum MemIndexedMode Mode, Type *Ty) const;

  /// \returns The bitwidth of the largest vector type that should be used to
  /// load/store in the given address space.
  unsigned getLoadStoreVecRegBitWidth(unsigned AddrSpace) const;

  /// \returns True if the load instruction is legal to vectorize.
  bool isLegalToVectorizeLoad(LoadInst *LI) const;

  /// \returns True if the store instruction is legal to vectorize.
  bool isLegalToVectorizeStore(StoreInst *SI) const;

  /// \returns True if it is legal to vectorize the given load chain.
  bool isLegalToVectorizeLoadChain(unsigned ChainSizeInBytes, Align Alignment,
                                   unsigned AddrSpace) const;

  /// \returns True if it is legal to vectorize the given store chain.
  bool isLegalToVectorizeStoreChain(unsigned ChainSizeInBytes, Align Alignment,
                                    unsigned AddrSpace) const;

  /// \returns True if it is legal to vectorize the given reduction kind.
  bool isLegalToVectorizeReduction(const RecurrenceDescriptor &RdxDesc,
                                   ElementCount VF) const;

  /// \returns True if the given type is supported for scalable vectors
  bool isElementTypeLegalForScalableVector(Type *Ty) const;

  /// \returns The new vector factor value if the target doesn't support \p
  /// SizeInBytes loads or has a better vector factor.
  unsigned getLoadVectorFactor(unsigned VF, unsigned LoadSize,
                               unsigned ChainSizeInBytes,
                               VectorType *VecTy) const;

  /// \returns The new vector factor value if the target doesn't support \p
  /// SizeInBytes stores or has a better vector factor.
  unsigned getStoreVectorFactor(unsigned VF, unsigned StoreSize,
                                unsigned ChainSizeInBytes,
                                VectorType *VecTy) const;

  /// Flags describing the kind of vector reduction.
  struct ReductionFlags {
    ReductionFlags() = default;
    bool IsMaxOp =
        false; ///< If the op a min/max kind, true if it's a max operation.
    bool IsSigned = false; ///< Whether the operation is a signed int reduction.
    bool NoNaN =
        false; ///< If op is an fp min/max, whether NaNs may be present.
  };

  /// \returns True if the target prefers reductions in loop.
  bool preferInLoopReduction(unsigned Opcode, Type *Ty,
                             ReductionFlags Flags) const;

  /// \returns True if the target prefers reductions select kept in the loop
  /// when tail folding. i.e.
  /// loop:
  ///   p = phi (0, s)
  ///   a = add (p, x)
  ///   s = select (mask, a, p)
  /// vecreduce.add(s)
  ///
  /// As opposed to the normal scheme of p = phi (0, a) which allows the select
  /// to be pulled out of the loop. If the select(.., add, ..) can be predicated
  /// by the target, this can lead to cleaner code generation.
  bool preferPredicatedReductionSelect(unsigned Opcode, Type *Ty,
                                       ReductionFlags Flags) const;

  /// Return true if the loop vectorizer should consider vectorizing an
  /// otherwise scalar epilogue loop.
  bool preferEpilogueVectorization() const;

  /// \returns True if the target wants to expand the given reduction intrinsic
  /// into a shuffle sequence.
  bool shouldExpandReduction(const IntrinsicInst *II) const;

  /// \returns the size cost of rematerializing a GlobalValue address relative
  /// to a stack reload.
  unsigned getGISelRematGlobalCost() const;

  /// \returns the lower bound of a trip count to decide on vectorization
  /// while tail-folding.
  unsigned getMinTripCountTailFoldingThreshold() const;

  /// \returns True if the target supports scalable vectors.
  bool supportsScalableVectors() const;

  /// \return true when scalable vectorization is preferred.
  bool enableScalableVectorization() const;

  /// \name Vector Predication Information
  /// @{
  /// Whether the target supports the %evl parameter of VP intrinsic efficiently
  /// in hardware, for the given opcode and type/alignment. (see LLVM Language
  /// Reference - "Vector Predication Intrinsics").
  /// Use of %evl is discouraged when that is not the case.
  bool hasActiveVectorLength(unsigned Opcode, Type *DataType,
                             Align Alignment) const;

  struct VPLegalization {
    enum VPTransform {
      // keep the predicating parameter
      Legal = 0,
      // where legal, discard the predicate parameter
      Discard = 1,
      // transform into something else that is also predicating
      Convert = 2
    };

    // How to transform the EVL parameter.
    // Legal:   keep the EVL parameter as it is.
    // Discard: Ignore the EVL parameter where it is safe to do so.
    // Convert: Fold the EVL into the mask parameter.
    VPTransform EVLParamStrategy;

    // How to transform the operator.
    // Legal:   The target supports this operator.
    // Convert: Convert this to a non-VP operation.
    // The 'Discard' strategy is invalid.
    VPTransform OpStrategy;

    bool shouldDoNothing() const {
      return (EVLParamStrategy == Legal) && (OpStrategy == Legal);
    }
    VPLegalization(VPTransform EVLParamStrategy, VPTransform OpStrategy)
        : EVLParamStrategy(EVLParamStrategy), OpStrategy(OpStrategy) {}
  };

  /// \returns How the target needs this vector-predicated operation to be
  /// transformed.
  VPLegalization getVPLegalizationStrategy(const VPIntrinsic &PI) const;
  /// @}

<<<<<<< HEAD
  bool allowIllegalIntegerIV() const;
=======
  /// \returns Whether a 32-bit branch instruction is available in Arm or Thumb
  /// state.
  ///
  /// Used by the LowerTypeTests pass, which constructs an IR inline assembler
  /// node containing a jump table in a format suitable for the target, so it
  /// needs to know what format of jump table it can legally use.
  ///
  /// For non-Arm targets, this function isn't used. It defaults to returning
  /// false, but it shouldn't matter what it returns anyway.
  bool hasArmWideBranch(bool Thumb) const;

  /// \return The maximum number of function arguments the target supports.
  unsigned getMaxNumArgs() const;
>>>>>>> 2bea2d7b

  /// @}

private:
  /// The abstract base class used to type erase specific TTI
  /// implementations.
  class Concept;

  /// The template model for the base class which wraps a concrete
  /// implementation in a type erased interface.
  template <typename T> class Model;

  std::unique_ptr<Concept> TTIImpl;
};

class TargetTransformInfo::Concept {
public:
  virtual ~Concept() = 0;
  virtual const DataLayout &getDataLayout() const = 0;
  virtual InstructionCost getGEPCost(Type *PointeeType, const Value *Ptr,
                                     ArrayRef<const Value *> Operands,
                                     TTI::TargetCostKind CostKind) = 0;
  virtual InstructionCost
  getPointersChainCost(ArrayRef<const Value *> Ptrs, const Value *Base,
                       const TTI::PointersChainInfo &Info,
                       TTI::TargetCostKind CostKind) = 0;
  virtual unsigned getInliningThresholdMultiplier() = 0;
  virtual unsigned adjustInliningThreshold(const CallBase *CB) = 0;
  virtual int getInlinerVectorBonusPercent() = 0;
  virtual InstructionCost getMemcpyCost(const Instruction *I) = 0;
  virtual unsigned
  getEstimatedNumberOfCaseClusters(const SwitchInst &SI, unsigned &JTSize,
                                   ProfileSummaryInfo *PSI,
                                   BlockFrequencyInfo *BFI) = 0;
  virtual InstructionCost getInstructionCost(const User *U,
                                             ArrayRef<const Value *> Operands,
                                             TargetCostKind CostKind) = 0;
  virtual BranchProbability getPredictableBranchThreshold() = 0;
  virtual bool hasBranchDivergence() = 0;
  virtual bool isSourceOfDivergence(const Value *V) = 0;
  virtual bool isAlwaysUniform(const Value *V) = 0;
  virtual bool isValidAddrSpaceCast(unsigned FromAS, unsigned ToAS) const = 0;
  virtual unsigned getFlatAddressSpace() = 0;
  virtual bool collectFlatAddressOperands(SmallVectorImpl<int> &OpIndexes,
                                          Intrinsic::ID IID) const = 0;
  virtual bool isNoopAddrSpaceCast(unsigned FromAS, unsigned ToAS) const = 0;
  virtual bool
  canHaveNonUndefGlobalInitializerInAddressSpace(unsigned AS) const = 0;
  virtual unsigned getAssumedAddrSpace(const Value *V) const = 0;
  virtual bool isSingleThreaded() const = 0;
  virtual std::pair<const Value *, unsigned>
  getPredicatedAddrSpace(const Value *V) const = 0;
  virtual Value *rewriteIntrinsicWithAddressSpace(IntrinsicInst *II,
                                                  Value *OldV,
                                                  Value *NewV) const = 0;
  virtual bool isLoweredToCall(const Function *F) = 0;
  virtual void getUnrollingPreferences(Loop *L, ScalarEvolution &,
                                       UnrollingPreferences &UP,
                                       OptimizationRemarkEmitter *ORE) = 0;
  virtual void getPeelingPreferences(Loop *L, ScalarEvolution &SE,
                                     PeelingPreferences &PP) = 0;
  virtual bool isHardwareLoopProfitable(Loop *L, ScalarEvolution &SE,
                                        AssumptionCache &AC,
                                        TargetLibraryInfo *LibInfo,
                                        HardwareLoopInfo &HWLoopInfo) = 0;
  virtual bool preferPredicateOverEpilogue(TailFoldingInfo *TFI) = 0;
  virtual TailFoldingStyle
  getPreferredTailFoldingStyle(bool IVUpdateMayOverflow = true) = 0;
  virtual std::optional<Instruction *> instCombineIntrinsic(
      InstCombiner &IC, IntrinsicInst &II) = 0;
  virtual std::optional<Value *> simplifyDemandedUseBitsIntrinsic(
      InstCombiner &IC, IntrinsicInst &II, APInt DemandedMask,
      KnownBits & Known, bool &KnownBitsComputed) = 0;
  virtual std::optional<Value *> simplifyDemandedVectorEltsIntrinsic(
      InstCombiner &IC, IntrinsicInst &II, APInt DemandedElts,
      APInt &UndefElts, APInt &UndefElts2, APInt &UndefElts3,
      std::function<void(Instruction *, unsigned, APInt, APInt &)>
          SimplifyAndSetOp) = 0;
  virtual bool isLegalAddImmediate(int64_t Imm) = 0;
  virtual bool isLegalICmpImmediate(int64_t Imm) = 0;
  virtual bool isLegalAddressingMode(Type *Ty, GlobalValue *BaseGV,
                                     int64_t BaseOffset, bool HasBaseReg,
                                     int64_t Scale, unsigned AddrSpace,
                                     Instruction *I) = 0;
  virtual bool isLegalAddressingMode(Type *Ty, GlobalValue *BaseGV,
                                     int64_t BaseOffset, bool HasBaseReg,
                                     Type *BaseType, int64_t Scale,
                                     Type *ScaleType, unsigned AddrSpace,
                                     Instruction *I) = 0;
  virtual bool isLSRCostLess(const TargetTransformInfo::LSRCost &C1,
                             const TargetTransformInfo::LSRCost &C2) = 0;
  virtual bool isNumRegsMajorCostOfLSR() = 0;
  virtual bool isProfitableLSRChainElement(Instruction *I) = 0;
  virtual bool canMacroFuseCmp() = 0;
  virtual bool canSaveCmp(Loop *L, BranchInst **BI, ScalarEvolution *SE,
                          LoopInfo *LI, DominatorTree *DT, AssumptionCache *AC,
                          TargetLibraryInfo *LibInfo) = 0;
  virtual AddressingModeKind
    getPreferredAddressingMode(const Loop *L, ScalarEvolution *SE) const = 0;
  virtual bool isLegalMaskedStore(Type *DataType, Align Alignment) = 0;
  virtual bool isLegalMaskedLoad(Type *DataType, Align Alignment) = 0;
  virtual bool isLegalNTStore(Type *DataType, Align Alignment) = 0;
  virtual bool isLegalNTLoad(Type *DataType, Align Alignment) = 0;
  virtual bool isLegalBroadcastLoad(Type *ElementTy,
                                    ElementCount NumElements) const = 0;
  virtual bool isLegalMaskedScatter(Type *DataType, Align Alignment) = 0;
  virtual bool isLegalMaskedGather(Type *DataType, Align Alignment) = 0;
  virtual bool forceScalarizeMaskedGather(VectorType *DataType,
                                          Align Alignment) = 0;
  virtual bool forceScalarizeMaskedScatter(VectorType *DataType,
                                           Align Alignment) = 0;
  virtual bool isLegalMaskedCompressStore(Type *DataType) = 0;
  virtual bool isLegalMaskedExpandLoad(Type *DataType) = 0;
  virtual bool isLegalAltInstr(VectorType *VecTy, unsigned Opcode0,
                               unsigned Opcode1,
                               const SmallBitVector &OpcodeMask) const = 0;
  virtual bool enableOrderedReductions() = 0;
  virtual bool hasDivRemOp(Type *DataType, bool IsSigned) = 0;
  virtual bool hasVolatileVariant(Instruction *I, unsigned AddrSpace) = 0;
  virtual bool prefersVectorizedAddressing() = 0;
  virtual InstructionCost getScalingFactorCost(Type *Ty, GlobalValue *BaseGV,
                                               int64_t BaseOffset,
                                               bool HasBaseReg, Type *BaseType,
                                               int64_t Scale, Type *ScaleType,
                                               unsigned AddrSpace) = 0;
  virtual bool LSRWithInstrQueries() = 0;
  virtual bool isTruncateFree(Type *Ty1, Type *Ty2) = 0;
  virtual bool isZExtFree(Type *Ty1, Type *Ty2) = 0;
  virtual bool isProfitableToHoist(Instruction *I) = 0;
  virtual bool useAA() = 0;
  virtual bool isTypeLegal(Type *Ty) = 0;
  virtual unsigned getRegUsageForType(Type *Ty) = 0;
  virtual bool shouldBuildLookupTables() = 0;
  virtual bool shouldBuildLookupTablesForConstant(Constant *C) = 0;
  virtual bool shouldBuildRelLookupTables() = 0;
  virtual bool useColdCCForColdCall(Function &F) = 0;
  virtual InstructionCost getScalarizationOverhead(VectorType *Ty,
                                                   const APInt &DemandedElts,
                                                   bool Insert, bool Extract,
                                                   TargetCostKind CostKind) = 0;
  virtual InstructionCost
  getOperandsScalarizationOverhead(ArrayRef<const Value *> Args,
                                   ArrayRef<Type *> Tys,
                                   TargetCostKind CostKind) = 0;
  virtual bool supportsEfficientVectorElementLoadStore() = 0;
  virtual bool supportsTailCalls() = 0;
  virtual bool supportsTailCallFor(const CallBase *CB) = 0;
  virtual bool enableAggressiveInterleaving(bool LoopHasReductions) = 0;
  virtual MemCmpExpansionOptions
  enableMemCmpExpansion(bool OptSize, bool IsZeroCmp) const = 0;
  virtual bool enableSelectOptimize() = 0;
  virtual bool enableInterleavedAccessVectorization() = 0;
  virtual bool enableMaskedInterleavedAccessVectorization() = 0;
  virtual bool isFPVectorizationPotentiallyUnsafe() = 0;
  virtual bool allowsMisalignedMemoryAccesses(LLVMContext &Context,
                                              unsigned BitWidth,
                                              unsigned AddressSpace,
                                              Align Alignment,
                                              unsigned *Fast) = 0;
  virtual PopcntSupportKind getPopcntSupport(unsigned IntTyWidthInBit) = 0;
  virtual bool haveFastSqrt(Type *Ty) = 0;
  virtual bool isExpensiveToSpeculativelyExecute(const Instruction *I) = 0;
  virtual bool isFCmpOrdCheaperThanFCmpZero(Type *Ty) = 0;
  virtual InstructionCost getFPOpCost(Type *Ty) = 0;
  virtual InstructionCost getIntImmCodeSizeCost(unsigned Opc, unsigned Idx,
                                                const APInt &Imm, Type *Ty) = 0;
  virtual InstructionCost getIntImmCost(const APInt &Imm, Type *Ty,
                                        TargetCostKind CostKind) = 0;
  virtual InstructionCost getIntImmCostInst(unsigned Opc, unsigned Idx,
                                            const APInt &Imm, Type *Ty,
                                            TargetCostKind CostKind,
                                            Instruction *Inst = nullptr) = 0;
  virtual InstructionCost getIntImmCostIntrin(Intrinsic::ID IID, unsigned Idx,
                                              const APInt &Imm, Type *Ty,
                                              TargetCostKind CostKind) = 0;
  virtual unsigned getNumberOfRegisters(unsigned ClassID) const = 0;
  virtual unsigned getRegisterClassForType(bool Vector,
                                           Type *Ty = nullptr) const = 0;
  virtual const char *getRegisterClassName(unsigned ClassID) const = 0;
  virtual TypeSize getRegisterBitWidth(RegisterKind K) const = 0;
  virtual unsigned getMinVectorRegisterBitWidth() const = 0;
  virtual std::optional<unsigned> getMaxVScale() const = 0;
  virtual std::optional<unsigned> getVScaleForTuning() const = 0;
  virtual bool isVScaleKnownToBeAPowerOfTwo() const = 0;
  virtual bool
  shouldMaximizeVectorBandwidth(TargetTransformInfo::RegisterKind K) const = 0;
  virtual ElementCount getMinimumVF(unsigned ElemWidth,
                                    bool IsScalable) const = 0;
  virtual unsigned getMaximumVF(unsigned ElemWidth, unsigned Opcode) const = 0;
  virtual unsigned getStoreMinimumVF(unsigned VF, Type *ScalarMemTy,
                                     Type *ScalarValTy) const = 0;
  virtual bool shouldConsiderAddressTypePromotion(
      const Instruction &I, bool &AllowPromotionWithoutCommonHeader) = 0;
  virtual unsigned getCacheLineSize() const = 0;
  virtual std::optional<unsigned> getCacheSize(CacheLevel Level) const = 0;
  virtual std::optional<unsigned> getCacheAssociativity(CacheLevel Level)
      const = 0;

  /// \return How much before a load we should place the prefetch
  /// instruction.  This is currently measured in number of
  /// instructions.
  virtual unsigned getPrefetchDistance() const = 0;

  /// \return Some HW prefetchers can handle accesses up to a certain
  /// constant stride.  This is the minimum stride in bytes where it
  /// makes sense to start adding SW prefetches.  The default is 1,
  /// i.e. prefetch with any stride.  Sometimes prefetching is beneficial
  /// even below the HW prefetcher limit, and the arguments provided are
  /// meant to serve as a basis for deciding this for a particular loop.
  virtual unsigned getMinPrefetchStride(unsigned NumMemAccesses,
                                        unsigned NumStridedMemAccesses,
                                        unsigned NumPrefetches,
                                        bool HasCall) const = 0;

  /// \return The maximum number of iterations to prefetch ahead.  If
  /// the required number of iterations is more than this number, no
  /// prefetching is performed.
  virtual unsigned getMaxPrefetchIterationsAhead() const = 0;

  /// \return True if prefetching should also be done for writes.
  virtual bool enableWritePrefetching() const = 0;

  /// \return if target want to issue a prefetch in address space \p AS.
  virtual bool shouldPrefetchAddressSpace(unsigned AS) const = 0;

  virtual unsigned getMaxInterleaveFactor(ElementCount VF) = 0;
  virtual InstructionCost getArithmeticInstrCost(
      unsigned Opcode, Type *Ty, TTI::TargetCostKind CostKind,
      OperandValueInfo Opd1Info, OperandValueInfo Opd2Info,
      ArrayRef<const Value *> Args, const Instruction *CxtI = nullptr) = 0;

  virtual InstructionCost getShuffleCost(ShuffleKind Kind, VectorType *Tp,
                                         ArrayRef<int> Mask,
                                         TTI::TargetCostKind CostKind,
                                         int Index, VectorType *SubTp,
                                         ArrayRef<const Value *> Args) = 0;
  virtual InstructionCost getCastInstrCost(unsigned Opcode, Type *Dst,
                                           Type *Src, CastContextHint CCH,
                                           TTI::TargetCostKind CostKind,
                                           const Instruction *I) = 0;
  virtual InstructionCost getExtractWithExtendCost(unsigned Opcode, Type *Dst,
                                                   VectorType *VecTy,
                                                   unsigned Index) = 0;
  virtual InstructionCost getCFInstrCost(unsigned Opcode,
                                         TTI::TargetCostKind CostKind,
                                         const Instruction *I = nullptr) = 0;
  virtual InstructionCost getCmpSelInstrCost(unsigned Opcode, Type *ValTy,
                                             Type *CondTy,
                                             CmpInst::Predicate VecPred,
                                             TTI::TargetCostKind CostKind,
                                             const Instruction *I) = 0;
  virtual InstructionCost getVectorInstrCost(unsigned Opcode, Type *Val,
                                             TTI::TargetCostKind CostKind,
                                             unsigned Index, Value *Op0,
                                             Value *Op1) = 0;
  virtual InstructionCost getVectorInstrCost(const Instruction &I, Type *Val,
                                             TTI::TargetCostKind CostKind,
                                             unsigned Index) = 0;

  virtual InstructionCost
  getReplicationShuffleCost(Type *EltTy, int ReplicationFactor, int VF,
                            const APInt &DemandedDstElts,
                            TTI::TargetCostKind CostKind) = 0;

  virtual InstructionCost
  getMemoryOpCost(unsigned Opcode, Type *Src, Align Alignment,
                  unsigned AddressSpace, TTI::TargetCostKind CostKind,
                  OperandValueInfo OpInfo, const Instruction *I) = 0;
  virtual InstructionCost getVPMemoryOpCost(unsigned Opcode, Type *Src,
                                            Align Alignment,
                                            unsigned AddressSpace,
                                            TTI::TargetCostKind CostKind,
                                            const Instruction *I) = 0;
  virtual InstructionCost
  getMaskedMemoryOpCost(unsigned Opcode, Type *Src, Align Alignment,
                        unsigned AddressSpace,
                        TTI::TargetCostKind CostKind) = 0;
  virtual InstructionCost
  getGatherScatterOpCost(unsigned Opcode, Type *DataTy, const Value *Ptr,
                         bool VariableMask, Align Alignment,
                         TTI::TargetCostKind CostKind,
                         const Instruction *I = nullptr) = 0;

  virtual InstructionCost getInterleavedMemoryOpCost(
      unsigned Opcode, Type *VecTy, unsigned Factor, ArrayRef<unsigned> Indices,
      Align Alignment, unsigned AddressSpace, TTI::TargetCostKind CostKind,
      bool UseMaskForCond = false, bool UseMaskForGaps = false) = 0;
  virtual InstructionCost
  getArithmeticReductionCost(unsigned Opcode, VectorType *Ty,
                             std::optional<FastMathFlags> FMF,
                             TTI::TargetCostKind CostKind) = 0;
  virtual InstructionCost
  getMinMaxReductionCost(VectorType *Ty, VectorType *CondTy, bool IsUnsigned,
                         FastMathFlags FMF, TTI::TargetCostKind CostKind) = 0;
  virtual InstructionCost getExtendedReductionCost(
      unsigned Opcode, bool IsUnsigned, Type *ResTy, VectorType *Ty,
      FastMathFlags FMF,
      TTI::TargetCostKind CostKind = TTI::TCK_RecipThroughput) = 0;
  virtual InstructionCost getMulAccReductionCost(
      bool IsUnsigned, Type *ResTy, VectorType *Ty,
      TTI::TargetCostKind CostKind = TTI::TCK_RecipThroughput) = 0;
  virtual InstructionCost
  getIntrinsicInstrCost(const IntrinsicCostAttributes &ICA,
                        TTI::TargetCostKind CostKind) = 0;
  virtual InstructionCost getCallInstrCost(Function *F, Type *RetTy,
                                           ArrayRef<Type *> Tys,
                                           TTI::TargetCostKind CostKind) = 0;
  virtual unsigned getNumberOfParts(Type *Tp) = 0;
  virtual InstructionCost
  getAddressComputationCost(Type *Ty, ScalarEvolution *SE, const SCEV *Ptr) = 0;
  virtual InstructionCost
  getCostOfKeepingLiveOverCall(ArrayRef<Type *> Tys) = 0;
  virtual bool getTgtMemIntrinsic(IntrinsicInst *Inst,
                                  MemIntrinsicInfo &Info) = 0;
  virtual unsigned getAtomicMemIntrinsicMaxElementSize() const = 0;
  virtual Value *getOrCreateResultFromMemIntrinsic(IntrinsicInst *Inst,
                                                   Type *ExpectedType) = 0;
  virtual Type *getMemcpyLoopLoweringType(
      LLVMContext &Context, Value *Length, unsigned SrcAddrSpace,
      unsigned DestAddrSpace, unsigned SrcAlign, unsigned DestAlign,
      std::optional<uint32_t> AtomicElementSize) const = 0;

  virtual void getMemcpyLoopResidualLoweringType(
      SmallVectorImpl<Type *> &OpsOut, LLVMContext &Context,
      unsigned RemainingBytes, unsigned SrcAddrSpace, unsigned DestAddrSpace,
      unsigned SrcAlign, unsigned DestAlign,
      std::optional<uint32_t> AtomicCpySize) const = 0;
  virtual bool areInlineCompatible(const Function *Caller,
                                   const Function *Callee) const = 0;
  virtual bool areTypesABICompatible(const Function *Caller,
                                     const Function *Callee,
                                     const ArrayRef<Type *> &Types) const = 0;
  virtual bool isIndexedLoadLegal(MemIndexedMode Mode, Type *Ty) const = 0;
  virtual bool isIndexedStoreLegal(MemIndexedMode Mode, Type *Ty) const = 0;
  virtual unsigned getLoadStoreVecRegBitWidth(unsigned AddrSpace) const = 0;
  virtual bool isLegalToVectorizeLoad(LoadInst *LI) const = 0;
  virtual bool isLegalToVectorizeStore(StoreInst *SI) const = 0;
  virtual bool isLegalToVectorizeLoadChain(unsigned ChainSizeInBytes,
                                           Align Alignment,
                                           unsigned AddrSpace) const = 0;
  virtual bool isLegalToVectorizeStoreChain(unsigned ChainSizeInBytes,
                                            Align Alignment,
                                            unsigned AddrSpace) const = 0;
  virtual bool isLegalToVectorizeReduction(const RecurrenceDescriptor &RdxDesc,
                                           ElementCount VF) const = 0;
  virtual bool isElementTypeLegalForScalableVector(Type *Ty) const = 0;
  virtual unsigned getLoadVectorFactor(unsigned VF, unsigned LoadSize,
                                       unsigned ChainSizeInBytes,
                                       VectorType *VecTy) const = 0;
  virtual unsigned getStoreVectorFactor(unsigned VF, unsigned StoreSize,
                                        unsigned ChainSizeInBytes,
                                        VectorType *VecTy) const = 0;
  virtual bool preferInLoopReduction(unsigned Opcode, Type *Ty,
                                     ReductionFlags) const = 0;
  virtual bool preferPredicatedReductionSelect(unsigned Opcode, Type *Ty,
                                               ReductionFlags) const = 0;
  virtual bool preferEpilogueVectorization() const = 0;

  virtual bool shouldExpandReduction(const IntrinsicInst *II) const = 0;
  virtual unsigned getGISelRematGlobalCost() const = 0;
  virtual unsigned getMinTripCountTailFoldingThreshold() const = 0;
  virtual bool enableScalableVectorization() const = 0;
  virtual bool supportsScalableVectors() const = 0;
  virtual bool hasActiveVectorLength(unsigned Opcode, Type *DataType,
                                     Align Alignment) const = 0;
  virtual VPLegalization
  getVPLegalizationStrategy(const VPIntrinsic &PI) const = 0;
<<<<<<< HEAD
  virtual bool allowIllegalIntegerIV() const = 0;
=======
  virtual bool hasArmWideBranch(bool Thumb) const = 0;
  virtual unsigned getMaxNumArgs() const = 0;
>>>>>>> 2bea2d7b
};

template <typename T>
class TargetTransformInfo::Model final : public TargetTransformInfo::Concept {
  T Impl;

public:
  Model(T Impl) : Impl(std::move(Impl)) {}
  ~Model() override = default;

  const DataLayout &getDataLayout() const override {
    return Impl.getDataLayout();
  }

  InstructionCost
  getGEPCost(Type *PointeeType, const Value *Ptr,
             ArrayRef<const Value *> Operands,
             TargetTransformInfo::TargetCostKind CostKind) override {
    return Impl.getGEPCost(PointeeType, Ptr, Operands, CostKind);
  }
  InstructionCost getPointersChainCost(ArrayRef<const Value *> Ptrs,
                                       const Value *Base,
                                       const PointersChainInfo &Info,
                                       TargetCostKind CostKind) override {
    return Impl.getPointersChainCost(Ptrs, Base, Info, CostKind);
  }
  unsigned getInliningThresholdMultiplier() override {
    return Impl.getInliningThresholdMultiplier();
  }
  unsigned adjustInliningThreshold(const CallBase *CB) override {
    return Impl.adjustInliningThreshold(CB);
  }
  int getInlinerVectorBonusPercent() override {
    return Impl.getInlinerVectorBonusPercent();
  }
  InstructionCost getMemcpyCost(const Instruction *I) override {
    return Impl.getMemcpyCost(I);
  }
  InstructionCost getInstructionCost(const User *U,
                                     ArrayRef<const Value *> Operands,
                                     TargetCostKind CostKind) override {
    return Impl.getInstructionCost(U, Operands, CostKind);
  }
  BranchProbability getPredictableBranchThreshold() override {
    return Impl.getPredictableBranchThreshold();
  }
  bool hasBranchDivergence() override { return Impl.hasBranchDivergence(); }
  bool isSourceOfDivergence(const Value *V) override {
    return Impl.isSourceOfDivergence(V);
  }

  bool isAlwaysUniform(const Value *V) override {
    return Impl.isAlwaysUniform(V);
  }

  bool isValidAddrSpaceCast(unsigned FromAS, unsigned ToAS) const override {
    return Impl.isValidAddrSpaceCast(FromAS, ToAS);
  }

  unsigned getFlatAddressSpace() override { return Impl.getFlatAddressSpace(); }

  bool collectFlatAddressOperands(SmallVectorImpl<int> &OpIndexes,
                                  Intrinsic::ID IID) const override {
    return Impl.collectFlatAddressOperands(OpIndexes, IID);
  }

  bool isNoopAddrSpaceCast(unsigned FromAS, unsigned ToAS) const override {
    return Impl.isNoopAddrSpaceCast(FromAS, ToAS);
  }

  bool
  canHaveNonUndefGlobalInitializerInAddressSpace(unsigned AS) const override {
    return Impl.canHaveNonUndefGlobalInitializerInAddressSpace(AS);
  }

  unsigned getAssumedAddrSpace(const Value *V) const override {
    return Impl.getAssumedAddrSpace(V);
  }

  bool isSingleThreaded() const override { return Impl.isSingleThreaded(); }

  std::pair<const Value *, unsigned>
  getPredicatedAddrSpace(const Value *V) const override {
    return Impl.getPredicatedAddrSpace(V);
  }

  Value *rewriteIntrinsicWithAddressSpace(IntrinsicInst *II, Value *OldV,
                                          Value *NewV) const override {
    return Impl.rewriteIntrinsicWithAddressSpace(II, OldV, NewV);
  }

  bool isLoweredToCall(const Function *F) override {
    return Impl.isLoweredToCall(F);
  }
  void getUnrollingPreferences(Loop *L, ScalarEvolution &SE,
                               UnrollingPreferences &UP,
                               OptimizationRemarkEmitter *ORE) override {
    return Impl.getUnrollingPreferences(L, SE, UP, ORE);
  }
  void getPeelingPreferences(Loop *L, ScalarEvolution &SE,
                             PeelingPreferences &PP) override {
    return Impl.getPeelingPreferences(L, SE, PP);
  }
  bool isHardwareLoopProfitable(Loop *L, ScalarEvolution &SE,
                                AssumptionCache &AC, TargetLibraryInfo *LibInfo,
                                HardwareLoopInfo &HWLoopInfo) override {
    return Impl.isHardwareLoopProfitable(L, SE, AC, LibInfo, HWLoopInfo);
  }
  bool preferPredicateOverEpilogue(TailFoldingInfo *TFI) override {
    return Impl.preferPredicateOverEpilogue(TFI);
  }
  TailFoldingStyle
  getPreferredTailFoldingStyle(bool IVUpdateMayOverflow = true) override {
    return Impl.getPreferredTailFoldingStyle(IVUpdateMayOverflow);
  }
  std::optional<Instruction *>
  instCombineIntrinsic(InstCombiner &IC, IntrinsicInst &II) override {
    return Impl.instCombineIntrinsic(IC, II);
  }
  std::optional<Value *>
  simplifyDemandedUseBitsIntrinsic(InstCombiner &IC, IntrinsicInst &II,
                                   APInt DemandedMask, KnownBits &Known,
                                   bool &KnownBitsComputed) override {
    return Impl.simplifyDemandedUseBitsIntrinsic(IC, II, DemandedMask, Known,
                                                 KnownBitsComputed);
  }
  std::optional<Value *> simplifyDemandedVectorEltsIntrinsic(
      InstCombiner &IC, IntrinsicInst &II, APInt DemandedElts, APInt &UndefElts,
      APInt &UndefElts2, APInt &UndefElts3,
      std::function<void(Instruction *, unsigned, APInt, APInt &)>
          SimplifyAndSetOp) override {
    return Impl.simplifyDemandedVectorEltsIntrinsic(
        IC, II, DemandedElts, UndefElts, UndefElts2, UndefElts3,
        SimplifyAndSetOp);
  }
  bool isLegalAddImmediate(int64_t Imm) override {
    return Impl.isLegalAddImmediate(Imm);
  }
  bool isLegalICmpImmediate(int64_t Imm) override {
    return Impl.isLegalICmpImmediate(Imm);
  }
  bool isLegalAddressingMode(Type *Ty, GlobalValue *BaseGV, int64_t BaseOffset,
                             bool HasBaseReg, int64_t Scale, unsigned AddrSpace,
                             Instruction *I) override {
    return Impl.isLegalAddressingMode(Ty, BaseGV, BaseOffset, HasBaseReg, Scale,
                                      AddrSpace, I);
  }
  bool isLegalAddressingMode(Type *Ty, GlobalValue *BaseGV, int64_t BaseOffset,
                             bool HasBaseReg, Type *BaseType, int64_t Scale,
                             Type *ScaleType, unsigned AddrSpace,
                             Instruction *I) override {
    return Impl.isLegalAddressingMode(Ty, BaseGV, BaseOffset, HasBaseReg,
                                      BaseType, Scale, ScaleType, AddrSpace, I);
  }
  bool isLSRCostLess(const TargetTransformInfo::LSRCost &C1,
                     const TargetTransformInfo::LSRCost &C2) override {
    return Impl.isLSRCostLess(C1, C2);
  }
  bool isNumRegsMajorCostOfLSR() override {
    return Impl.isNumRegsMajorCostOfLSR();
  }
  bool isProfitableLSRChainElement(Instruction *I) override {
    return Impl.isProfitableLSRChainElement(I);
  }
  bool canMacroFuseCmp() override { return Impl.canMacroFuseCmp(); }
  bool canSaveCmp(Loop *L, BranchInst **BI, ScalarEvolution *SE, LoopInfo *LI,
                  DominatorTree *DT, AssumptionCache *AC,
                  TargetLibraryInfo *LibInfo) override {
    return Impl.canSaveCmp(L, BI, SE, LI, DT, AC, LibInfo);
  }
  AddressingModeKind
    getPreferredAddressingMode(const Loop *L,
                               ScalarEvolution *SE) const override {
    return Impl.getPreferredAddressingMode(L, SE);
  }
  bool isLegalMaskedStore(Type *DataType, Align Alignment) override {
    return Impl.isLegalMaskedStore(DataType, Alignment);
  }
  bool isLegalMaskedLoad(Type *DataType, Align Alignment) override {
    return Impl.isLegalMaskedLoad(DataType, Alignment);
  }
  bool isLegalNTStore(Type *DataType, Align Alignment) override {
    return Impl.isLegalNTStore(DataType, Alignment);
  }
  bool isLegalNTLoad(Type *DataType, Align Alignment) override {
    return Impl.isLegalNTLoad(DataType, Alignment);
  }
  bool isLegalBroadcastLoad(Type *ElementTy,
                            ElementCount NumElements) const override {
    return Impl.isLegalBroadcastLoad(ElementTy, NumElements);
  }
  bool isLegalMaskedScatter(Type *DataType, Align Alignment) override {
    return Impl.isLegalMaskedScatter(DataType, Alignment);
  }
  bool isLegalMaskedGather(Type *DataType, Align Alignment) override {
    return Impl.isLegalMaskedGather(DataType, Alignment);
  }
  bool forceScalarizeMaskedGather(VectorType *DataType,
                                  Align Alignment) override {
    return Impl.forceScalarizeMaskedGather(DataType, Alignment);
  }
  bool forceScalarizeMaskedScatter(VectorType *DataType,
                                   Align Alignment) override {
    return Impl.forceScalarizeMaskedScatter(DataType, Alignment);
  }
  bool isLegalMaskedCompressStore(Type *DataType) override {
    return Impl.isLegalMaskedCompressStore(DataType);
  }
  bool isLegalMaskedExpandLoad(Type *DataType) override {
    return Impl.isLegalMaskedExpandLoad(DataType);
  }
  bool isLegalAltInstr(VectorType *VecTy, unsigned Opcode0, unsigned Opcode1,
                       const SmallBitVector &OpcodeMask) const override {
    return Impl.isLegalAltInstr(VecTy, Opcode0, Opcode1, OpcodeMask);
  }
  bool enableOrderedReductions() override {
    return Impl.enableOrderedReductions();
  }
  bool hasDivRemOp(Type *DataType, bool IsSigned) override {
    return Impl.hasDivRemOp(DataType, IsSigned);
  }
  bool hasVolatileVariant(Instruction *I, unsigned AddrSpace) override {
    return Impl.hasVolatileVariant(I, AddrSpace);
  }
  bool prefersVectorizedAddressing() override {
    return Impl.prefersVectorizedAddressing();
  }
  InstructionCost getScalingFactorCost(Type *Ty, GlobalValue *BaseGV,
                                       int64_t BaseOffset, bool HasBaseReg,
                                       Type *BaseType, int64_t Scale,
                                       Type *ScaleType,
                                       unsigned AddrSpace) override {
    return Impl.getScalingFactorCost(Ty, BaseGV, BaseOffset, HasBaseReg,
                                     BaseType, Scale, ScaleType, AddrSpace);
  }
  bool LSRWithInstrQueries() override { return Impl.LSRWithInstrQueries(); }
  bool isTruncateFree(Type *Ty1, Type *Ty2) override {
    return Impl.isTruncateFree(Ty1, Ty2);
  }
  bool isZExtFree(Type *Ty1, Type *Ty2) override {
    return Impl.isZExtFree(Ty1, Ty2);
  }
  bool isProfitableToHoist(Instruction *I) override {
    return Impl.isProfitableToHoist(I);
  }
  bool useAA() override { return Impl.useAA(); }
  bool isTypeLegal(Type *Ty) override { return Impl.isTypeLegal(Ty); }
  unsigned getRegUsageForType(Type *Ty) override {
    return Impl.getRegUsageForType(Ty);
  }
  bool shouldBuildLookupTables() override {
    return Impl.shouldBuildLookupTables();
  }
  bool shouldBuildLookupTablesForConstant(Constant *C) override {
    return Impl.shouldBuildLookupTablesForConstant(C);
  }
  bool shouldBuildRelLookupTables() override {
    return Impl.shouldBuildRelLookupTables();
  }
  bool useColdCCForColdCall(Function &F) override {
    return Impl.useColdCCForColdCall(F);
  }

  InstructionCost getScalarizationOverhead(VectorType *Ty,
                                           const APInt &DemandedElts,
                                           bool Insert, bool Extract,
                                           TargetCostKind CostKind) override {
    return Impl.getScalarizationOverhead(Ty, DemandedElts, Insert, Extract,
                                         CostKind);
  }
  InstructionCost
  getOperandsScalarizationOverhead(ArrayRef<const Value *> Args,
                                   ArrayRef<Type *> Tys,
                                   TargetCostKind CostKind) override {
    return Impl.getOperandsScalarizationOverhead(Args, Tys, CostKind);
  }

  bool supportsEfficientVectorElementLoadStore() override {
    return Impl.supportsEfficientVectorElementLoadStore();
  }

  bool supportsTailCalls() override { return Impl.supportsTailCalls(); }
  bool supportsTailCallFor(const CallBase *CB) override {
    return Impl.supportsTailCallFor(CB);
  }

  bool enableAggressiveInterleaving(bool LoopHasReductions) override {
    return Impl.enableAggressiveInterleaving(LoopHasReductions);
  }
  MemCmpExpansionOptions enableMemCmpExpansion(bool OptSize,
                                               bool IsZeroCmp) const override {
    return Impl.enableMemCmpExpansion(OptSize, IsZeroCmp);
  }
  bool enableInterleavedAccessVectorization() override {
    return Impl.enableInterleavedAccessVectorization();
  }
  bool enableSelectOptimize() override {
    return Impl.enableSelectOptimize();
  }
  bool enableMaskedInterleavedAccessVectorization() override {
    return Impl.enableMaskedInterleavedAccessVectorization();
  }
  bool isFPVectorizationPotentiallyUnsafe() override {
    return Impl.isFPVectorizationPotentiallyUnsafe();
  }
  bool allowsMisalignedMemoryAccesses(LLVMContext &Context, unsigned BitWidth,
                                      unsigned AddressSpace, Align Alignment,
                                      unsigned *Fast) override {
    return Impl.allowsMisalignedMemoryAccesses(Context, BitWidth, AddressSpace,
                                               Alignment, Fast);
  }
  PopcntSupportKind getPopcntSupport(unsigned IntTyWidthInBit) override {
    return Impl.getPopcntSupport(IntTyWidthInBit);
  }
  bool haveFastSqrt(Type *Ty) override { return Impl.haveFastSqrt(Ty); }

  bool isExpensiveToSpeculativelyExecute(const Instruction* I) override {
    return Impl.isExpensiveToSpeculativelyExecute(I);
  }

  bool isFCmpOrdCheaperThanFCmpZero(Type *Ty) override {
    return Impl.isFCmpOrdCheaperThanFCmpZero(Ty);
  }

  InstructionCost getFPOpCost(Type *Ty) override {
    return Impl.getFPOpCost(Ty);
  }

  InstructionCost getIntImmCodeSizeCost(unsigned Opc, unsigned Idx,
                                        const APInt &Imm, Type *Ty) override {
    return Impl.getIntImmCodeSizeCost(Opc, Idx, Imm, Ty);
  }
  InstructionCost getIntImmCost(const APInt &Imm, Type *Ty,
                                TargetCostKind CostKind) override {
    return Impl.getIntImmCost(Imm, Ty, CostKind);
  }
  InstructionCost getIntImmCostInst(unsigned Opc, unsigned Idx,
                                    const APInt &Imm, Type *Ty,
                                    TargetCostKind CostKind,
                                    Instruction *Inst = nullptr) override {
    return Impl.getIntImmCostInst(Opc, Idx, Imm, Ty, CostKind, Inst);
  }
  InstructionCost getIntImmCostIntrin(Intrinsic::ID IID, unsigned Idx,
                                      const APInt &Imm, Type *Ty,
                                      TargetCostKind CostKind) override {
    return Impl.getIntImmCostIntrin(IID, Idx, Imm, Ty, CostKind);
  }
  unsigned getNumberOfRegisters(unsigned ClassID) const override {
    return Impl.getNumberOfRegisters(ClassID);
  }
  unsigned getRegisterClassForType(bool Vector,
                                   Type *Ty = nullptr) const override {
    return Impl.getRegisterClassForType(Vector, Ty);
  }
  const char *getRegisterClassName(unsigned ClassID) const override {
    return Impl.getRegisterClassName(ClassID);
  }
  TypeSize getRegisterBitWidth(RegisterKind K) const override {
    return Impl.getRegisterBitWidth(K);
  }
  unsigned getMinVectorRegisterBitWidth() const override {
    return Impl.getMinVectorRegisterBitWidth();
  }
  std::optional<unsigned> getMaxVScale() const override {
    return Impl.getMaxVScale();
  }
  std::optional<unsigned> getVScaleForTuning() const override {
    return Impl.getVScaleForTuning();
  }
  bool isVScaleKnownToBeAPowerOfTwo() const override {
    return Impl.isVScaleKnownToBeAPowerOfTwo();
  }
  bool shouldMaximizeVectorBandwidth(
      TargetTransformInfo::RegisterKind K) const override {
    return Impl.shouldMaximizeVectorBandwidth(K);
  }
  ElementCount getMinimumVF(unsigned ElemWidth,
                            bool IsScalable) const override {
    return Impl.getMinimumVF(ElemWidth, IsScalable);
  }
  unsigned getMaximumVF(unsigned ElemWidth, unsigned Opcode) const override {
    return Impl.getMaximumVF(ElemWidth, Opcode);
  }
  unsigned getStoreMinimumVF(unsigned VF, Type *ScalarMemTy,
                             Type *ScalarValTy) const override {
    return Impl.getStoreMinimumVF(VF, ScalarMemTy, ScalarValTy);
  }
  bool shouldConsiderAddressTypePromotion(
      const Instruction &I, bool &AllowPromotionWithoutCommonHeader) override {
    return Impl.shouldConsiderAddressTypePromotion(
        I, AllowPromotionWithoutCommonHeader);
  }
  unsigned getCacheLineSize() const override { return Impl.getCacheLineSize(); }
  std::optional<unsigned> getCacheSize(CacheLevel Level) const override {
    return Impl.getCacheSize(Level);
  }
  std::optional<unsigned>
  getCacheAssociativity(CacheLevel Level) const override {
    return Impl.getCacheAssociativity(Level);
  }

  /// Return the preferred prefetch distance in terms of instructions.
  ///
  unsigned getPrefetchDistance() const override {
    return Impl.getPrefetchDistance();
  }

  /// Return the minimum stride necessary to trigger software
  /// prefetching.
  ///
  unsigned getMinPrefetchStride(unsigned NumMemAccesses,
                                unsigned NumStridedMemAccesses,
                                unsigned NumPrefetches,
                                bool HasCall) const override {
    return Impl.getMinPrefetchStride(NumMemAccesses, NumStridedMemAccesses,
                                     NumPrefetches, HasCall);
  }

  /// Return the maximum prefetch distance in terms of loop
  /// iterations.
  ///
  unsigned getMaxPrefetchIterationsAhead() const override {
    return Impl.getMaxPrefetchIterationsAhead();
  }

  /// \return True if prefetching should also be done for writes.
  bool enableWritePrefetching() const override {
    return Impl.enableWritePrefetching();
  }

  /// \return if target want to issue a prefetch in address space \p AS.
  bool shouldPrefetchAddressSpace(unsigned AS) const override {
    return Impl.shouldPrefetchAddressSpace(AS);
  }

  unsigned getMaxInterleaveFactor(ElementCount VF) override {
    return Impl.getMaxInterleaveFactor(VF);
  }
  unsigned getEstimatedNumberOfCaseClusters(const SwitchInst &SI,
                                            unsigned &JTSize,
                                            ProfileSummaryInfo *PSI,
                                            BlockFrequencyInfo *BFI) override {
    return Impl.getEstimatedNumberOfCaseClusters(SI, JTSize, PSI, BFI);
  }
  InstructionCost getArithmeticInstrCost(
      unsigned Opcode, Type *Ty, TTI::TargetCostKind CostKind,
      OperandValueInfo Opd1Info, OperandValueInfo Opd2Info,
      ArrayRef<const Value *> Args,
      const Instruction *CxtI = nullptr) override {
    return Impl.getArithmeticInstrCost(Opcode, Ty, CostKind, Opd1Info, Opd2Info,
                                       Args, CxtI);
  }

  InstructionCost getShuffleCost(ShuffleKind Kind, VectorType *Tp,
                                 ArrayRef<int> Mask,
                                 TTI::TargetCostKind CostKind, int Index,
                                 VectorType *SubTp,
                                 ArrayRef<const Value *> Args) override {
    return Impl.getShuffleCost(Kind, Tp, Mask, CostKind, Index, SubTp, Args);
  }
  InstructionCost getCastInstrCost(unsigned Opcode, Type *Dst, Type *Src,
                                   CastContextHint CCH,
                                   TTI::TargetCostKind CostKind,
                                   const Instruction *I) override {
    return Impl.getCastInstrCost(Opcode, Dst, Src, CCH, CostKind, I);
  }
  InstructionCost getExtractWithExtendCost(unsigned Opcode, Type *Dst,
                                           VectorType *VecTy,
                                           unsigned Index) override {
    return Impl.getExtractWithExtendCost(Opcode, Dst, VecTy, Index);
  }
  InstructionCost getCFInstrCost(unsigned Opcode, TTI::TargetCostKind CostKind,
                                 const Instruction *I = nullptr) override {
    return Impl.getCFInstrCost(Opcode, CostKind, I);
  }
  InstructionCost getCmpSelInstrCost(unsigned Opcode, Type *ValTy, Type *CondTy,
                                     CmpInst::Predicate VecPred,
                                     TTI::TargetCostKind CostKind,
                                     const Instruction *I) override {
    return Impl.getCmpSelInstrCost(Opcode, ValTy, CondTy, VecPred, CostKind, I);
  }
  InstructionCost getVectorInstrCost(unsigned Opcode, Type *Val,
                                     TTI::TargetCostKind CostKind,
                                     unsigned Index, Value *Op0,
                                     Value *Op1) override {
    return Impl.getVectorInstrCost(Opcode, Val, CostKind, Index, Op0, Op1);
  }
  InstructionCost getVectorInstrCost(const Instruction &I, Type *Val,
                                     TTI::TargetCostKind CostKind,
                                     unsigned Index) override {
    return Impl.getVectorInstrCost(I, Val, CostKind, Index);
  }
  InstructionCost
  getReplicationShuffleCost(Type *EltTy, int ReplicationFactor, int VF,
                            const APInt &DemandedDstElts,
                            TTI::TargetCostKind CostKind) override {
    return Impl.getReplicationShuffleCost(EltTy, ReplicationFactor, VF,
                                          DemandedDstElts, CostKind);
  }
  InstructionCost getMemoryOpCost(unsigned Opcode, Type *Src, Align Alignment,
                                  unsigned AddressSpace,
                                  TTI::TargetCostKind CostKind,
                                  OperandValueInfo OpInfo,
                                  const Instruction *I) override {
    return Impl.getMemoryOpCost(Opcode, Src, Alignment, AddressSpace, CostKind,
                                OpInfo, I);
  }
  InstructionCost getVPMemoryOpCost(unsigned Opcode, Type *Src, Align Alignment,
                                    unsigned AddressSpace,
                                    TTI::TargetCostKind CostKind,
                                    const Instruction *I) override {
    return Impl.getVPMemoryOpCost(Opcode, Src, Alignment, AddressSpace,
                                  CostKind, I);
  }
  InstructionCost getMaskedMemoryOpCost(unsigned Opcode, Type *Src,
                                        Align Alignment, unsigned AddressSpace,
                                        TTI::TargetCostKind CostKind) override {
    return Impl.getMaskedMemoryOpCost(Opcode, Src, Alignment, AddressSpace,
                                      CostKind);
  }
  InstructionCost
  getGatherScatterOpCost(unsigned Opcode, Type *DataTy, const Value *Ptr,
                         bool VariableMask, Align Alignment,
                         TTI::TargetCostKind CostKind,
                         const Instruction *I = nullptr) override {
    return Impl.getGatherScatterOpCost(Opcode, DataTy, Ptr, VariableMask,
                                       Alignment, CostKind, I);
  }
  InstructionCost getInterleavedMemoryOpCost(
      unsigned Opcode, Type *VecTy, unsigned Factor, ArrayRef<unsigned> Indices,
      Align Alignment, unsigned AddressSpace, TTI::TargetCostKind CostKind,
      bool UseMaskForCond, bool UseMaskForGaps) override {
    return Impl.getInterleavedMemoryOpCost(Opcode, VecTy, Factor, Indices,
                                           Alignment, AddressSpace, CostKind,
                                           UseMaskForCond, UseMaskForGaps);
  }
  InstructionCost
  getArithmeticReductionCost(unsigned Opcode, VectorType *Ty,
                             std::optional<FastMathFlags> FMF,
                             TTI::TargetCostKind CostKind) override {
    return Impl.getArithmeticReductionCost(Opcode, Ty, FMF, CostKind);
  }
  InstructionCost
  getMinMaxReductionCost(VectorType *Ty, VectorType *CondTy, bool IsUnsigned,
                         FastMathFlags FMF,
                         TTI::TargetCostKind CostKind) override {
    return Impl.getMinMaxReductionCost(Ty, CondTy, IsUnsigned, FMF, CostKind);
  }
  InstructionCost
  getExtendedReductionCost(unsigned Opcode, bool IsUnsigned, Type *ResTy,
                           VectorType *Ty, FastMathFlags FMF,
                           TTI::TargetCostKind CostKind) override {
    return Impl.getExtendedReductionCost(Opcode, IsUnsigned, ResTy, Ty, FMF,
                                         CostKind);
  }
  InstructionCost
  getMulAccReductionCost(bool IsUnsigned, Type *ResTy, VectorType *Ty,
                         TTI::TargetCostKind CostKind) override {
    return Impl.getMulAccReductionCost(IsUnsigned, ResTy, Ty, CostKind);
  }
  InstructionCost getIntrinsicInstrCost(const IntrinsicCostAttributes &ICA,
                                        TTI::TargetCostKind CostKind) override {
    return Impl.getIntrinsicInstrCost(ICA, CostKind);
  }
  InstructionCost getCallInstrCost(Function *F, Type *RetTy,
                                   ArrayRef<Type *> Tys,
                                   TTI::TargetCostKind CostKind) override {
    return Impl.getCallInstrCost(F, RetTy, Tys, CostKind);
  }
  unsigned getNumberOfParts(Type *Tp) override {
    return Impl.getNumberOfParts(Tp);
  }
  InstructionCost getAddressComputationCost(Type *Ty, ScalarEvolution *SE,
                                            const SCEV *Ptr) override {
    return Impl.getAddressComputationCost(Ty, SE, Ptr);
  }
  InstructionCost getCostOfKeepingLiveOverCall(ArrayRef<Type *> Tys) override {
    return Impl.getCostOfKeepingLiveOverCall(Tys);
  }
  bool getTgtMemIntrinsic(IntrinsicInst *Inst,
                          MemIntrinsicInfo &Info) override {
    return Impl.getTgtMemIntrinsic(Inst, Info);
  }
  unsigned getAtomicMemIntrinsicMaxElementSize() const override {
    return Impl.getAtomicMemIntrinsicMaxElementSize();
  }
  Value *getOrCreateResultFromMemIntrinsic(IntrinsicInst *Inst,
                                           Type *ExpectedType) override {
    return Impl.getOrCreateResultFromMemIntrinsic(Inst, ExpectedType);
  }
  Type *getMemcpyLoopLoweringType(
      LLVMContext &Context, Value *Length, unsigned SrcAddrSpace,
      unsigned DestAddrSpace, unsigned SrcAlign, unsigned DestAlign,
      std::optional<uint32_t> AtomicElementSize) const override {
    return Impl.getMemcpyLoopLoweringType(Context, Length, SrcAddrSpace,
                                          DestAddrSpace, SrcAlign, DestAlign,
                                          AtomicElementSize);
  }
  void getMemcpyLoopResidualLoweringType(
      SmallVectorImpl<Type *> &OpsOut, LLVMContext &Context,
      unsigned RemainingBytes, unsigned SrcAddrSpace, unsigned DestAddrSpace,
      unsigned SrcAlign, unsigned DestAlign,
      std::optional<uint32_t> AtomicCpySize) const override {
    Impl.getMemcpyLoopResidualLoweringType(OpsOut, Context, RemainingBytes,
                                           SrcAddrSpace, DestAddrSpace,
                                           SrcAlign, DestAlign, AtomicCpySize);
  }
  bool areInlineCompatible(const Function *Caller,
                           const Function *Callee) const override {
    return Impl.areInlineCompatible(Caller, Callee);
  }
  bool areTypesABICompatible(const Function *Caller, const Function *Callee,
                             const ArrayRef<Type *> &Types) const override {
    return Impl.areTypesABICompatible(Caller, Callee, Types);
  }
  bool isIndexedLoadLegal(MemIndexedMode Mode, Type *Ty) const override {
    return Impl.isIndexedLoadLegal(Mode, Ty, getDataLayout());
  }
  bool isIndexedStoreLegal(MemIndexedMode Mode, Type *Ty) const override {
    return Impl.isIndexedStoreLegal(Mode, Ty, getDataLayout());
  }
  unsigned getLoadStoreVecRegBitWidth(unsigned AddrSpace) const override {
    return Impl.getLoadStoreVecRegBitWidth(AddrSpace);
  }
  bool isLegalToVectorizeLoad(LoadInst *LI) const override {
    return Impl.isLegalToVectorizeLoad(LI);
  }
  bool isLegalToVectorizeStore(StoreInst *SI) const override {
    return Impl.isLegalToVectorizeStore(SI);
  }
  bool isLegalToVectorizeLoadChain(unsigned ChainSizeInBytes, Align Alignment,
                                   unsigned AddrSpace) const override {
    return Impl.isLegalToVectorizeLoadChain(ChainSizeInBytes, Alignment,
                                            AddrSpace);
  }
  bool isLegalToVectorizeStoreChain(unsigned ChainSizeInBytes, Align Alignment,
                                    unsigned AddrSpace) const override {
    return Impl.isLegalToVectorizeStoreChain(ChainSizeInBytes, Alignment,
                                             AddrSpace);
  }
  bool isLegalToVectorizeReduction(const RecurrenceDescriptor &RdxDesc,
                                   ElementCount VF) const override {
    return Impl.isLegalToVectorizeReduction(RdxDesc, VF);
  }
  bool isElementTypeLegalForScalableVector(Type *Ty) const override {
    return Impl.isElementTypeLegalForScalableVector(Ty);
  }
  unsigned getLoadVectorFactor(unsigned VF, unsigned LoadSize,
                               unsigned ChainSizeInBytes,
                               VectorType *VecTy) const override {
    return Impl.getLoadVectorFactor(VF, LoadSize, ChainSizeInBytes, VecTy);
  }
  unsigned getStoreVectorFactor(unsigned VF, unsigned StoreSize,
                                unsigned ChainSizeInBytes,
                                VectorType *VecTy) const override {
    return Impl.getStoreVectorFactor(VF, StoreSize, ChainSizeInBytes, VecTy);
  }
  bool preferInLoopReduction(unsigned Opcode, Type *Ty,
                             ReductionFlags Flags) const override {
    return Impl.preferInLoopReduction(Opcode, Ty, Flags);
  }
  bool preferPredicatedReductionSelect(unsigned Opcode, Type *Ty,
                                       ReductionFlags Flags) const override {
    return Impl.preferPredicatedReductionSelect(Opcode, Ty, Flags);
  }
  bool preferEpilogueVectorization() const override {
    return Impl.preferEpilogueVectorization();
  }

  bool shouldExpandReduction(const IntrinsicInst *II) const override {
    return Impl.shouldExpandReduction(II);
  }

  unsigned getGISelRematGlobalCost() const override {
    return Impl.getGISelRematGlobalCost();
  }

  unsigned getMinTripCountTailFoldingThreshold() const override {
    return Impl.getMinTripCountTailFoldingThreshold();
  }

  bool supportsScalableVectors() const override {
    return Impl.supportsScalableVectors();
  }

  bool enableScalableVectorization() const override {
    return Impl.enableScalableVectorization();
  }

  bool hasActiveVectorLength(unsigned Opcode, Type *DataType,
                             Align Alignment) const override {
    return Impl.hasActiveVectorLength(Opcode, DataType, Alignment);
  }

  VPLegalization
  getVPLegalizationStrategy(const VPIntrinsic &PI) const override {
    return Impl.getVPLegalizationStrategy(PI);
  }
<<<<<<< HEAD
  bool allowIllegalIntegerIV() const override {
    return Impl.allowIllegalIntegerIV();
=======

  bool hasArmWideBranch(bool Thumb) const override {
    return Impl.hasArmWideBranch(Thumb);
  }

  unsigned getMaxNumArgs() const override {
    return Impl.getMaxNumArgs();
>>>>>>> 2bea2d7b
  }
};

template <typename T>
TargetTransformInfo::TargetTransformInfo(T Impl)
    : TTIImpl(new Model<T>(Impl)) {}

/// Analysis pass providing the \c TargetTransformInfo.
///
/// The core idea of the TargetIRAnalysis is to expose an interface through
/// which LLVM targets can analyze and provide information about the middle
/// end's target-independent IR. This supports use cases such as target-aware
/// cost modeling of IR constructs.
///
/// This is a function analysis because much of the cost modeling for targets
/// is done in a subtarget specific way and LLVM supports compiling different
/// functions targeting different subtargets in order to support runtime
/// dispatch according to the observed subtarget.
class TargetIRAnalysis : public AnalysisInfoMixin<TargetIRAnalysis> {
public:
  typedef TargetTransformInfo Result;

  /// Default construct a target IR analysis.
  ///
  /// This will use the module's datalayout to construct a baseline
  /// conservative TTI result.
  TargetIRAnalysis();

  /// Construct an IR analysis pass around a target-provide callback.
  ///
  /// The callback will be called with a particular function for which the TTI
  /// is needed and must return a TTI object for that function.
  TargetIRAnalysis(std::function<Result(const Function &)> TTICallback);

  // Value semantics. We spell out the constructors for MSVC.
  TargetIRAnalysis(const TargetIRAnalysis &Arg)
      : TTICallback(Arg.TTICallback) {}
  TargetIRAnalysis(TargetIRAnalysis &&Arg)
      : TTICallback(std::move(Arg.TTICallback)) {}
  TargetIRAnalysis &operator=(const TargetIRAnalysis &RHS) {
    TTICallback = RHS.TTICallback;
    return *this;
  }
  TargetIRAnalysis &operator=(TargetIRAnalysis &&RHS) {
    TTICallback = std::move(RHS.TTICallback);
    return *this;
  }

  Result run(const Function &F, FunctionAnalysisManager &);

private:
  friend AnalysisInfoMixin<TargetIRAnalysis>;
  static AnalysisKey Key;

  /// The callback used to produce a result.
  ///
  /// We use a completely opaque callback so that targets can provide whatever
  /// mechanism they desire for constructing the TTI for a given function.
  ///
  /// FIXME: Should we really use std::function? It's relatively inefficient.
  /// It might be possible to arrange for even stateful callbacks to outlive
  /// the analysis and thus use a function_ref which would be lighter weight.
  /// This may also be less error prone as the callback is likely to reference
  /// the external TargetMachine, and that reference needs to never dangle.
  std::function<Result(const Function &)> TTICallback;

  /// Helper function used as the callback in the default constructor.
  static Result getDefaultTTI(const Function &F);
};

/// Wrapper pass for TargetTransformInfo.
///
/// This pass can be constructed from a TTI object which it stores internally
/// and is queried by passes.
class TargetTransformInfoWrapperPass : public ImmutablePass {
  TargetIRAnalysis TIRA;
  std::optional<TargetTransformInfo> TTI;

  virtual void anchor();

public:
  static char ID;

  /// We must provide a default constructor for the pass but it should
  /// never be used.
  ///
  /// Use the constructor below or call one of the creation routines.
  TargetTransformInfoWrapperPass();

  explicit TargetTransformInfoWrapperPass(TargetIRAnalysis TIRA);

  TargetTransformInfo &getTTI(const Function &F);
};

/// Create an analysis pass wrapper around a TTI object.
///
/// This analysis pass just holds the TTI instance and makes it available to
/// clients.
ImmutablePass *createTargetTransformInfoWrapperPass(TargetIRAnalysis TIRA);

} // namespace llvm

#endif<|MERGE_RESOLUTION|>--- conflicted
+++ resolved
@@ -1648,9 +1648,8 @@
   VPLegalization getVPLegalizationStrategy(const VPIntrinsic &PI) const;
   /// @}
 
-<<<<<<< HEAD
   bool allowIllegalIntegerIV() const;
-=======
+
   /// \returns Whether a 32-bit branch instruction is available in Arm or Thumb
   /// state.
   ///
@@ -1664,7 +1663,6 @@
 
   /// \return The maximum number of function arguments the target supports.
   unsigned getMaxNumArgs() const;
->>>>>>> 2bea2d7b
 
   /// @}
 
@@ -2032,12 +2030,9 @@
                                      Align Alignment) const = 0;
   virtual VPLegalization
   getVPLegalizationStrategy(const VPIntrinsic &PI) const = 0;
-<<<<<<< HEAD
   virtual bool allowIllegalIntegerIV() const = 0;
-=======
   virtual bool hasArmWideBranch(bool Thumb) const = 0;
   virtual unsigned getMaxNumArgs() const = 0;
->>>>>>> 2bea2d7b
 };
 
 template <typename T>
@@ -2736,10 +2731,9 @@
   getVPLegalizationStrategy(const VPIntrinsic &PI) const override {
     return Impl.getVPLegalizationStrategy(PI);
   }
-<<<<<<< HEAD
   bool allowIllegalIntegerIV() const override {
     return Impl.allowIllegalIntegerIV();
-=======
+  }
 
   bool hasArmWideBranch(bool Thumb) const override {
     return Impl.hasArmWideBranch(Thumb);
@@ -2747,7 +2741,6 @@
 
   unsigned getMaxNumArgs() const override {
     return Impl.getMaxNumArgs();
->>>>>>> 2bea2d7b
   }
 };
 
