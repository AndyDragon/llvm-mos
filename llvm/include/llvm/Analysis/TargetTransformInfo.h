//===- TargetTransformInfo.h ------------------------------------*- C++ -*-===//
//
// Part of the LLVM Project, under the Apache License v2.0 with LLVM Exceptions.
// See https://llvm.org/LICENSE.txt for license information.
// SPDX-License-Identifier: Apache-2.0 WITH LLVM-exception
//
//===----------------------------------------------------------------------===//
/// \file
/// This pass exposes codegen information to IR-level passes. Every
/// transformation that uses codegen information is broken into three parts:
/// 1. The IR-level analysis pass.
/// 2. The IR-level transformation interface which provides the needed
///    information.
/// 3. Codegen-level implementation which uses target-specific hooks.
///
/// This file defines #2, which is the interface that IR-level transformations
/// use for querying the codegen.
///
//===----------------------------------------------------------------------===//

#ifndef LLVM_ANALYSIS_TARGETTRANSFORMINFO_H
#define LLVM_ANALYSIS_TARGETTRANSFORMINFO_H

#include "llvm/ADT/SmallBitVector.h"
#include "llvm/IR/FMF.h"
#include "llvm/IR/InstrTypes.h"
#include "llvm/IR/PassManager.h"
#include "llvm/Pass.h"
#include "llvm/Support/AtomicOrdering.h"
#include "llvm/Support/BranchProbability.h"
#include "llvm/Support/InstructionCost.h"
#include <functional>
#include <utility>

namespace llvm {

namespace Intrinsic {
typedef unsigned ID;
}

class AssumptionCache;
class BlockFrequencyInfo;
class DominatorTree;
class BranchInst;
class CallBase;
class Function;
class GlobalValue;
class InstCombiner;
class OptimizationRemarkEmitter;
class InterleavedAccessInfo;
class IntrinsicInst;
class LoadInst;
class Loop;
class LoopInfo;
class LoopVectorizationLegality;
class ProfileSummaryInfo;
class RecurrenceDescriptor;
class SCEV;
class ScalarEvolution;
class StoreInst;
class SwitchInst;
class TargetLibraryInfo;
class Type;
class User;
class Value;
class VPIntrinsic;
struct KnownBits;
template <typename T> class Optional;

/// Information about a load/store intrinsic defined by the target.
struct MemIntrinsicInfo {
  /// This is the pointer that the intrinsic is loading from or storing to.
  /// If this is non-null, then analysis/optimization passes can assume that
  /// this intrinsic is functionally equivalent to a load/store from this
  /// pointer.
  Value *PtrVal = nullptr;

  // Ordering for atomic operations.
  AtomicOrdering Ordering = AtomicOrdering::NotAtomic;

  // Same Id is set by the target for corresponding load/store intrinsics.
  unsigned short MatchingId = 0;

  bool ReadMem = false;
  bool WriteMem = false;
  bool IsVolatile = false;

  bool isUnordered() const {
    return (Ordering == AtomicOrdering::NotAtomic ||
            Ordering == AtomicOrdering::Unordered) &&
           !IsVolatile;
  }
};

/// Attributes of a target dependent hardware loop.
struct HardwareLoopInfo {
  HardwareLoopInfo() = delete;
  HardwareLoopInfo(Loop *L) : L(L) {}
  Loop *L = nullptr;
  BasicBlock *ExitBlock = nullptr;
  BranchInst *ExitBranch = nullptr;
  const SCEV *ExitCount = nullptr;
  IntegerType *CountType = nullptr;
  Value *LoopDecrement = nullptr; // Decrement the loop counter by this
                                  // value in every iteration.
  bool IsNestingLegal = false;    // Can a hardware loop be a parent to
                                  // another hardware loop?
  bool CounterInReg = false;      // Should loop counter be updated in
                                  // the loop via a phi?
  bool PerformEntryTest = false;  // Generate the intrinsic which also performs
                                  // icmp ne zero on the loop counter value and
                                  // produces an i1 to guard the loop entry.
  bool isHardwareLoopCandidate(ScalarEvolution &SE, LoopInfo &LI,
                               DominatorTree &DT, bool ForceNestedLoop = false,
                               bool ForceHardwareLoopPHI = false);
  bool canAnalyze(LoopInfo &LI);
};

class IntrinsicCostAttributes {
  const IntrinsicInst *II = nullptr;
  Type *RetTy = nullptr;
  Intrinsic::ID IID;
  SmallVector<Type *, 4> ParamTys;
  SmallVector<const Value *, 4> Arguments;
  FastMathFlags FMF;
  // If ScalarizationCost is UINT_MAX, the cost of scalarizing the
  // arguments and the return value will be computed based on types.
  InstructionCost ScalarizationCost = InstructionCost::getInvalid();

public:
  IntrinsicCostAttributes(
      Intrinsic::ID Id, const CallBase &CI,
      InstructionCost ScalarCost = InstructionCost::getInvalid(),
      bool TypeBasedOnly = false);

  IntrinsicCostAttributes(
      Intrinsic::ID Id, Type *RTy, ArrayRef<Type *> Tys,
      FastMathFlags Flags = FastMathFlags(), const IntrinsicInst *I = nullptr,
      InstructionCost ScalarCost = InstructionCost::getInvalid());

  IntrinsicCostAttributes(Intrinsic::ID Id, Type *RTy,
                          ArrayRef<const Value *> Args);

  IntrinsicCostAttributes(
      Intrinsic::ID Id, Type *RTy, ArrayRef<const Value *> Args,
      ArrayRef<Type *> Tys, FastMathFlags Flags = FastMathFlags(),
      const IntrinsicInst *I = nullptr,
      InstructionCost ScalarCost = InstructionCost::getInvalid());

  Intrinsic::ID getID() const { return IID; }
  const IntrinsicInst *getInst() const { return II; }
  Type *getReturnType() const { return RetTy; }
  FastMathFlags getFlags() const { return FMF; }
  InstructionCost getScalarizationCost() const { return ScalarizationCost; }
  const SmallVectorImpl<const Value *> &getArgs() const { return Arguments; }
  const SmallVectorImpl<Type *> &getArgTypes() const { return ParamTys; }

  bool isTypeBasedOnly() const {
    return Arguments.empty();
  }

  bool skipScalarizationCost() const { return ScalarizationCost.isValid(); }
};

enum class PredicationStyle { None, Data, DataAndControlFlow };

class TargetTransformInfo;
typedef TargetTransformInfo TTI;

/// This pass provides access to the codegen interfaces that are needed
/// for IR-level transformations.
class TargetTransformInfo {
public:
  /// Construct a TTI object using a type implementing the \c Concept
  /// API below.
  ///
  /// This is used by targets to construct a TTI wrapping their target-specific
  /// implementation that encodes appropriate costs for their target.
  template <typename T> TargetTransformInfo(T Impl);

  /// Construct a baseline TTI object using a minimal implementation of
  /// the \c Concept API below.
  ///
  /// The TTI implementation will reflect the information in the DataLayout
  /// provided if non-null.
  explicit TargetTransformInfo(const DataLayout &DL);

  // Provide move semantics.
  TargetTransformInfo(TargetTransformInfo &&Arg);
  TargetTransformInfo &operator=(TargetTransformInfo &&RHS);

  // We need to define the destructor out-of-line to define our sub-classes
  // out-of-line.
  ~TargetTransformInfo();

  /// Handle the invalidation of this information.
  ///
  /// When used as a result of \c TargetIRAnalysis this method will be called
  /// when the function this was computed for changes. When it returns false,
  /// the information is preserved across those changes.
  bool invalidate(Function &, const PreservedAnalyses &,
                  FunctionAnalysisManager::Invalidator &) {
    // FIXME: We should probably in some way ensure that the subtarget
    // information for a function hasn't changed.
    return false;
  }

  /// \name Generic Target Information
  /// @{

  /// The kind of cost model.
  ///
  /// There are several different cost models that can be customized by the
  /// target. The normalization of each cost model may be target specific.
  /// e.g. TCK_SizeAndLatency should be comparable to target thresholds such as
  /// those derived from MCSchedModel::LoopMicroOpBufferSize etc.
  enum TargetCostKind {
    TCK_RecipThroughput, ///< Reciprocal throughput.
    TCK_Latency,         ///< The latency of instruction.
    TCK_CodeSize,        ///< Instruction code size.
    TCK_SizeAndLatency   ///< The weighted sum of size and latency.
  };

  /// Underlying constants for 'cost' values in this interface.
  ///
  /// Many APIs in this interface return a cost. This enum defines the
  /// fundamental values that should be used to interpret (and produce) those
  /// costs. The costs are returned as an int rather than a member of this
  /// enumeration because it is expected that the cost of one IR instruction
  /// may have a multiplicative factor to it or otherwise won't fit directly
  /// into the enum. Moreover, it is common to sum or average costs which works
  /// better as simple integral values. Thus this enum only provides constants.
  /// Also note that the returned costs are signed integers to make it natural
  /// to add, subtract, and test with zero (a common boundary condition). It is
  /// not expected that 2^32 is a realistic cost to be modeling at any point.
  ///
  /// Note that these costs should usually reflect the intersection of code-size
  /// cost and execution cost. A free instruction is typically one that folds
  /// into another instruction. For example, reg-to-reg moves can often be
  /// skipped by renaming the registers in the CPU, but they still are encoded
  /// and thus wouldn't be considered 'free' here.
  enum TargetCostConstants {
    TCC_Free = 0,     ///< Expected to fold away in lowering.
    TCC_Basic = 1,    ///< The cost of a typical 'add' instruction.
    TCC_Expensive = 4 ///< The cost of a 'div' instruction on x86.
  };

  /// Estimate the cost of a GEP operation when lowered.
  InstructionCost
  getGEPCost(Type *PointeeType, const Value *Ptr,
             ArrayRef<const Value *> Operands,
             TargetCostKind CostKind = TCK_SizeAndLatency) const;

  /// \returns A value by which our inlining threshold should be multiplied.
  /// This is primarily used to bump up the inlining threshold wholesale on
  /// targets where calls are unusually expensive.
  ///
  /// TODO: This is a rather blunt instrument.  Perhaps altering the costs of
  /// individual classes of instructions would be better.
  unsigned getInliningThresholdMultiplier() const;

  /// \returns A value to be added to the inlining threshold.
  unsigned adjustInliningThreshold(const CallBase *CB) const;

  /// \returns Vector bonus in percent.
  ///
  /// Vector bonuses: We want to more aggressively inline vector-dense kernels
  /// and apply this bonus based on the percentage of vector instructions. A
  /// bonus is applied if the vector instructions exceed 50% and half that
  /// amount is applied if it exceeds 10%. Note that these bonuses are some what
  /// arbitrary and evolved over time by accident as much as because they are
  /// principled bonuses.
  /// FIXME: It would be nice to base the bonus values on something more
  /// scientific. A target may has no bonus on vector instructions.
  int getInlinerVectorBonusPercent() const;

  /// \return the expected cost of a memcpy, which could e.g. depend on the
  /// source/destination type and alignment and the number of bytes copied.
  InstructionCost getMemcpyCost(const Instruction *I) const;

  /// \return The estimated number of case clusters when lowering \p 'SI'.
  /// \p JTSize Set a jump table size only when \p SI is suitable for a jump
  /// table.
  unsigned getEstimatedNumberOfCaseClusters(const SwitchInst &SI,
                                            unsigned &JTSize,
                                            ProfileSummaryInfo *PSI,
                                            BlockFrequencyInfo *BFI) const;

  /// Estimate the cost of a given IR user when lowered.
  ///
  /// This can estimate the cost of either a ConstantExpr or Instruction when
  /// lowered.
  ///
  /// \p Operands is a list of operands which can be a result of transformations
  /// of the current operands. The number of the operands on the list must equal
  /// to the number of the current operands the IR user has. Their order on the
  /// list must be the same as the order of the current operands the IR user
  /// has.
  ///
  /// The returned cost is defined in terms of \c TargetCostConstants, see its
  /// comments for a detailed explanation of the cost values.
  InstructionCost getInstructionCost(const User *U,
                                     ArrayRef<const Value *> Operands,
                                     TargetCostKind CostKind) const;

  /// This is a helper function which calls the three-argument
  /// getInstructionCost with \p Operands which are the current operands U has.
  InstructionCost getInstructionCost(const User *U,
                                     TargetCostKind CostKind) const {
    SmallVector<const Value *, 4> Operands(U->operand_values());
    return getInstructionCost(U, Operands, CostKind);
  }

  /// If a branch or a select condition is skewed in one direction by more than
  /// this factor, it is very likely to be predicted correctly.
  BranchProbability getPredictableBranchThreshold() const;

  /// Return true if branch divergence exists.
  ///
  /// Branch divergence has a significantly negative impact on GPU performance
  /// when threads in the same wavefront take different paths due to conditional
  /// branches.
  bool hasBranchDivergence() const;

  /// Return true if the target prefers to use GPU divergence analysis to
  /// replace the legacy version.
  bool useGPUDivergenceAnalysis() const;

  /// Returns whether V is a source of divergence.
  ///
  /// This function provides the target-dependent information for
  /// the target-independent LegacyDivergenceAnalysis. LegacyDivergenceAnalysis
  /// first builds the dependency graph, and then runs the reachability
  /// algorithm starting with the sources of divergence.
  bool isSourceOfDivergence(const Value *V) const;

  // Returns true for the target specific
  // set of operations which produce uniform result
  // even taking non-uniform arguments
  bool isAlwaysUniform(const Value *V) const;

  /// Returns the address space ID for a target's 'flat' address space. Note
  /// this is not necessarily the same as addrspace(0), which LLVM sometimes
  /// refers to as the generic address space. The flat address space is a
  /// generic address space that can be used access multiple segments of memory
  /// with different address spaces. Access of a memory location through a
  /// pointer with this address space is expected to be legal but slower
  /// compared to the same memory location accessed through a pointer with a
  /// different address space.
  //
  /// This is for targets with different pointer representations which can
  /// be converted with the addrspacecast instruction. If a pointer is converted
  /// to this address space, optimizations should attempt to replace the access
  /// with the source address space.
  ///
  /// \returns ~0u if the target does not have such a flat address space to
  /// optimize away.
  unsigned getFlatAddressSpace() const;

  /// Return any intrinsic address operand indexes which may be rewritten if
  /// they use a flat address space pointer.
  ///
  /// \returns true if the intrinsic was handled.
  bool collectFlatAddressOperands(SmallVectorImpl<int> &OpIndexes,
                                  Intrinsic::ID IID) const;

  bool isNoopAddrSpaceCast(unsigned FromAS, unsigned ToAS) const;

  /// Return true if globals in this address space can have initializers other
  /// than `undef`.
  bool canHaveNonUndefGlobalInitializerInAddressSpace(unsigned AS) const;

  unsigned getAssumedAddrSpace(const Value *V) const;

  bool isSingleThreaded() const;

  std::pair<const Value *, unsigned>
  getPredicatedAddrSpace(const Value *V) const;

  /// Rewrite intrinsic call \p II such that \p OldV will be replaced with \p
  /// NewV, which has a different address space. This should happen for every
  /// operand index that collectFlatAddressOperands returned for the intrinsic.
  /// \returns nullptr if the intrinsic was not handled. Otherwise, returns the
  /// new value (which may be the original \p II with modified operands).
  Value *rewriteIntrinsicWithAddressSpace(IntrinsicInst *II, Value *OldV,
                                          Value *NewV) const;

  /// Test whether calls to a function lower to actual program function
  /// calls.
  ///
  /// The idea is to test whether the program is likely to require a 'call'
  /// instruction or equivalent in order to call the given function.
  ///
  /// FIXME: It's not clear that this is a good or useful query API. Client's
  /// should probably move to simpler cost metrics using the above.
  /// Alternatively, we could split the cost interface into distinct code-size
  /// and execution-speed costs. This would allow modelling the core of this
  /// query more accurately as a call is a single small instruction, but
  /// incurs significant execution cost.
  bool isLoweredToCall(const Function *F) const;

  struct LSRCost {
    /// TODO: Some of these could be merged. Also, a lexical ordering
    /// isn't always optimal.
    unsigned Insns;
    unsigned NumRegs;
    unsigned AddRecCost;
    unsigned NumIVMuls;
    unsigned NumBaseAdds;
    unsigned ImmCost;
    unsigned SetupCost;
    unsigned ScaleCost;
  };

  /// Parameters that control the generic loop unrolling transformation.
  struct UnrollingPreferences {
    /// The cost threshold for the unrolled loop. Should be relative to the
    /// getInstructionCost values returned by this API, and the expectation is
    /// that the unrolled loop's instructions when run through that interface
    /// should not exceed this cost. However, this is only an estimate. Also,
    /// specific loops may be unrolled even with a cost above this threshold if
    /// deemed profitable. Set this to UINT_MAX to disable the loop body cost
    /// restriction.
    unsigned Threshold;
    /// If complete unrolling will reduce the cost of the loop, we will boost
    /// the Threshold by a certain percent to allow more aggressive complete
    /// unrolling. This value provides the maximum boost percentage that we
    /// can apply to Threshold (The value should be no less than 100).
    /// BoostedThreshold = Threshold * min(RolledCost / UnrolledCost,
    ///                                    MaxPercentThresholdBoost / 100)
    /// E.g. if complete unrolling reduces the loop execution time by 50%
    /// then we boost the threshold by the factor of 2x. If unrolling is not
    /// expected to reduce the running time, then we do not increase the
    /// threshold.
    unsigned MaxPercentThresholdBoost;
    /// The cost threshold for the unrolled loop when optimizing for size (set
    /// to UINT_MAX to disable).
    unsigned OptSizeThreshold;
    /// The cost threshold for the unrolled loop, like Threshold, but used
    /// for partial/runtime unrolling (set to UINT_MAX to disable).
    unsigned PartialThreshold;
    /// The cost threshold for the unrolled loop when optimizing for size, like
    /// OptSizeThreshold, but used for partial/runtime unrolling (set to
    /// UINT_MAX to disable).
    unsigned PartialOptSizeThreshold;
    /// A forced unrolling factor (the number of concatenated bodies of the
    /// original loop in the unrolled loop body). When set to 0, the unrolling
    /// transformation will select an unrolling factor based on the current cost
    /// threshold and other factors.
    unsigned Count;
    /// Default unroll count for loops with run-time trip count.
    unsigned DefaultUnrollRuntimeCount;
    // Set the maximum unrolling factor. The unrolling factor may be selected
    // using the appropriate cost threshold, but may not exceed this number
    // (set to UINT_MAX to disable). This does not apply in cases where the
    // loop is being fully unrolled.
    unsigned MaxCount;
    /// Set the maximum unrolling factor for full unrolling. Like MaxCount, but
    /// applies even if full unrolling is selected. This allows a target to fall
    /// back to Partial unrolling if full unrolling is above FullUnrollMaxCount.
    unsigned FullUnrollMaxCount;
    // Represents number of instructions optimized when "back edge"
    // becomes "fall through" in unrolled loop.
    // For now we count a conditional branch on a backedge and a comparison
    // feeding it.
    unsigned BEInsns;
    /// Allow partial unrolling (unrolling of loops to expand the size of the
    /// loop body, not only to eliminate small constant-trip-count loops).
    bool Partial;
    /// Allow runtime unrolling (unrolling of loops to expand the size of the
    /// loop body even when the number of loop iterations is not known at
    /// compile time).
    bool Runtime;
    /// Allow generation of a loop remainder (extra iterations after unroll).
    bool AllowRemainder;
    /// Allow emitting expensive instructions (such as divisions) when computing
    /// the trip count of a loop for runtime unrolling.
    bool AllowExpensiveTripCount;
    /// Apply loop unroll on any kind of loop
    /// (mainly to loops that fail runtime unrolling).
    bool Force;
    /// Allow using trip count upper bound to unroll loops.
    bool UpperBound;
    /// Allow unrolling of all the iterations of the runtime loop remainder.
    bool UnrollRemainder;
    /// Allow unroll and jam. Used to enable unroll and jam for the target.
    bool UnrollAndJam;
    /// Threshold for unroll and jam, for inner loop size. The 'Threshold'
    /// value above is used during unroll and jam for the outer loop size.
    /// This value is used in the same manner to limit the size of the inner
    /// loop.
    unsigned UnrollAndJamInnerLoopThreshold;
    /// Don't allow loop unrolling to simulate more than this number of
    /// iterations when checking full unroll profitability
    unsigned MaxIterationsCountToAnalyze;
  };

  /// Get target-customized preferences for the generic loop unrolling
  /// transformation. The caller will initialize UP with the current
  /// target-independent defaults.
  void getUnrollingPreferences(Loop *L, ScalarEvolution &,
                               UnrollingPreferences &UP,
                               OptimizationRemarkEmitter *ORE) const;

  /// Query the target whether it would be profitable to convert the given loop
  /// into a hardware loop.
  bool isHardwareLoopProfitable(Loop *L, ScalarEvolution &SE,
                                AssumptionCache &AC, TargetLibraryInfo *LibInfo,
                                HardwareLoopInfo &HWLoopInfo) const;

  /// Query the target whether it would be prefered to create a predicated
  /// vector loop, which can avoid the need to emit a scalar epilogue loop.
  bool preferPredicateOverEpilogue(Loop *L, LoopInfo *LI, ScalarEvolution &SE,
                                   AssumptionCache &AC, TargetLibraryInfo *TLI,
                                   DominatorTree *DT,
                                   LoopVectorizationLegality *LVL,
                                   InterleavedAccessInfo *IAI) const;

  /// Query the target whether lowering of the llvm.get.active.lane.mask
  /// intrinsic is supported and how the mask should be used. A return value
  /// of PredicationStyle::Data indicates the mask is used as data only,
  /// whereas PredicationStyle::DataAndControlFlow indicates we should also use
  /// the mask for control flow in the loop. If unsupported the return value is
  /// PredicationStyle::None.
  PredicationStyle emitGetActiveLaneMask() const;

  // Parameters that control the loop peeling transformation
  struct PeelingPreferences {
    /// A forced peeling factor (the number of bodied of the original loop
    /// that should be peeled off before the loop body). When set to 0, the
    /// a peeling factor based on profile information and other factors.
    unsigned PeelCount;
    /// Allow peeling off loop iterations.
    bool AllowPeeling;
    /// Allow peeling off loop iterations for loop nests.
    bool AllowLoopNestsPeeling;
    /// Allow peeling basing on profile. Uses to enable peeling off all
    /// iterations basing on provided profile.
    /// If the value is true the peeling cost model can decide to peel only
    /// some iterations and in this case it will set this to false.
    bool PeelProfiledIterations;
  };

  /// Get target-customized preferences for the generic loop peeling
  /// transformation. The caller will initialize \p PP with the current
  /// target-independent defaults with information from \p L and \p SE.
  void getPeelingPreferences(Loop *L, ScalarEvolution &SE,
                             PeelingPreferences &PP) const;

  /// Targets can implement their own combinations for target-specific
  /// intrinsics. This function will be called from the InstCombine pass every
  /// time a target-specific intrinsic is encountered.
  ///
  /// \returns None to not do anything target specific or a value that will be
  /// returned from the InstCombiner. It is possible to return null and stop
  /// further processing of the intrinsic by returning nullptr.
  Optional<Instruction *> instCombineIntrinsic(InstCombiner &IC,
                                               IntrinsicInst &II) const;
  /// Can be used to implement target-specific instruction combining.
  /// \see instCombineIntrinsic
  Optional<Value *>
  simplifyDemandedUseBitsIntrinsic(InstCombiner &IC, IntrinsicInst &II,
                                   APInt DemandedMask, KnownBits &Known,
                                   bool &KnownBitsComputed) const;
  /// Can be used to implement target-specific instruction combining.
  /// \see instCombineIntrinsic
  Optional<Value *> simplifyDemandedVectorEltsIntrinsic(
      InstCombiner &IC, IntrinsicInst &II, APInt DemandedElts, APInt &UndefElts,
      APInt &UndefElts2, APInt &UndefElts3,
      std::function<void(Instruction *, unsigned, APInt, APInt &)>
          SimplifyAndSetOp) const;
  /// @}

  /// \name Scalar Target Information
  /// @{

  /// Flags indicating the kind of support for population count.
  ///
  /// Compared to the SW implementation, HW support is supposed to
  /// significantly boost the performance when the population is dense, and it
  /// may or may not degrade performance if the population is sparse. A HW
  /// support is considered as "Fast" if it can outperform, or is on a par
  /// with, SW implementation when the population is sparse; otherwise, it is
  /// considered as "Slow".
  enum PopcntSupportKind { PSK_Software, PSK_SlowHardware, PSK_FastHardware };

  /// Return true if the specified immediate is legal add immediate, that
  /// is the target has add instructions which can add a register with the
  /// immediate without having to materialize the immediate into a register.
  bool isLegalAddImmediate(int64_t Imm) const;

  /// Return true if the specified immediate is legal icmp immediate,
  /// that is the target has icmp instructions which can compare a register
  /// against the immediate without having to materialize the immediate into a
  /// register.
  bool isLegalICmpImmediate(int64_t Imm) const;

  /// Return true if the addressing mode represented by AM is legal for
  /// this target, for a load/store of the specified type.
  /// The type may be VoidTy, in which case only return true if the addressing
  /// mode is legal for a load/store of any legal type.
  /// If target returns true in LSRWithInstrQueries(), I may be valid.
  /// TODO: Handle pre/postinc as well.
  bool isLegalAddressingMode(Type *Ty, GlobalValue *BaseGV, int64_t BaseOffset,
                             bool HasBaseReg, int64_t Scale,
                             unsigned AddrSpace = 0,
                             Instruction *I = nullptr) const;

<<<<<<< HEAD
  /// Return true if the addressing mode represented by AM is legal for
  /// this target, for a load/store of the specified type.
  /// The type may be VoidTy, in which case only return true if the addressing
  /// mode is legal for a load/store of any legal type.
  /// If target returns true in LSRWithInstrQueries(), I may be valid.
  /// TODO: Handle pre/postinc as well.
  bool isLegalAddressingMode(Type *Ty, GlobalValue *BaseGV, int64_t BaseOffset,
                             bool HasBaseReg, Type *BaseType, int64_t Scale,
                             Type *ScaleType, unsigned AddrSpace = 0,
                             Instruction *I = nullptr) const;

  /// Return true if LSR cost of C1 is lower than C1.
=======
  /// Return true if LSR cost of C1 is lower than C2.
>>>>>>> cc2457ca
  bool isLSRCostLess(const TargetTransformInfo::LSRCost &C1,
                     const TargetTransformInfo::LSRCost &C2) const;

  /// Return true if LSR major cost is number of registers. Targets which
  /// implement their own isLSRCostLess and unset number of registers as major
  /// cost should return false, otherwise return true.
  bool isNumRegsMajorCostOfLSR() const;

  /// \returns true if LSR should not optimize a chain that includes \p I.
  bool isProfitableLSRChainElement(Instruction *I) const;

  /// Return true if the target can fuse a compare and branch.
  /// Loop-strength-reduction (LSR) uses that knowledge to adjust its cost
  /// calculation for the instructions in a loop.
  bool canMacroFuseCmp() const;

  /// Return true if the target can save a compare for loop count, for example
  /// hardware loop saves a compare.
  bool canSaveCmp(Loop *L, BranchInst **BI, ScalarEvolution *SE, LoopInfo *LI,
                  DominatorTree *DT, AssumptionCache *AC,
                  TargetLibraryInfo *LibInfo) const;

  enum AddressingModeKind {
    AMK_PreIndexed,
    AMK_PostIndexed,
    AMK_None
  };

  /// Return the preferred addressing mode LSR should make efforts to generate.
  AddressingModeKind getPreferredAddressingMode(const Loop *L,
                                                ScalarEvolution *SE) const;

  /// Return true if the target supports masked store.
  bool isLegalMaskedStore(Type *DataType, Align Alignment) const;
  /// Return true if the target supports masked load.
  bool isLegalMaskedLoad(Type *DataType, Align Alignment) const;

  /// Return true if the target supports nontemporal store.
  bool isLegalNTStore(Type *DataType, Align Alignment) const;
  /// Return true if the target supports nontemporal load.
  bool isLegalNTLoad(Type *DataType, Align Alignment) const;

  /// \Returns true if the target supports broadcasting a load to a vector of
  /// type <NumElements x ElementTy>.
  bool isLegalBroadcastLoad(Type *ElementTy, ElementCount NumElements) const;

  /// Return true if the target supports masked scatter.
  bool isLegalMaskedScatter(Type *DataType, Align Alignment) const;
  /// Return true if the target supports masked gather.
  bool isLegalMaskedGather(Type *DataType, Align Alignment) const;
  /// Return true if the target forces scalarizing of llvm.masked.gather
  /// intrinsics.
  bool forceScalarizeMaskedGather(VectorType *Type, Align Alignment) const;
  /// Return true if the target forces scalarizing of llvm.masked.scatter
  /// intrinsics.
  bool forceScalarizeMaskedScatter(VectorType *Type, Align Alignment) const;

  /// Return true if the target supports masked compress store.
  bool isLegalMaskedCompressStore(Type *DataType) const;
  /// Return true if the target supports masked expand load.
  bool isLegalMaskedExpandLoad(Type *DataType) const;

  /// Return true if this is an alternating opcode pattern that can be lowered
  /// to a single instruction on the target. In X86 this is for the addsub
  /// instruction which corrsponds to a Shuffle + Fadd + FSub pattern in IR.
  /// This function expectes two opcodes: \p Opcode1 and \p Opcode2 being
  /// selected by \p OpcodeMask. The mask contains one bit per lane and is a `0`
  /// when \p Opcode0 is selected and `1` when Opcode1 is selected.
  /// \p VecTy is the vector type of the instruction to be generated.
  bool isLegalAltInstr(VectorType *VecTy, unsigned Opcode0, unsigned Opcode1,
                       const SmallBitVector &OpcodeMask) const;

  /// Return true if we should be enabling ordered reductions for the target.
  bool enableOrderedReductions() const;

  /// Return true if the target has a unified operation to calculate division
  /// and remainder. If so, the additional implicit multiplication and
  /// subtraction required to calculate a remainder from division are free. This
  /// can enable more aggressive transformations for division and remainder than
  /// would typically be allowed using throughput or size cost models.
  bool hasDivRemOp(Type *DataType, bool IsSigned) const;

  /// Return true if the given instruction (assumed to be a memory access
  /// instruction) has a volatile variant. If that's the case then we can avoid
  /// addrspacecast to generic AS for volatile loads/stores. Default
  /// implementation returns false, which prevents address space inference for
  /// volatile loads/stores.
  bool hasVolatileVariant(Instruction *I, unsigned AddrSpace) const;

  /// Return true if target doesn't mind addresses in vectors.
  bool prefersVectorizedAddressing() const;

  /// Return the cost of the scaling factor used in the addressing
  /// mode represented by AM for this target, for a load/store
  /// of the specified type.
  /// If the AM is supported, the return value must be >= 0.
  /// If the AM is not supported, it returns a negative value.
  /// TODO: Handle pre/postinc as well.
  InstructionCost getScalingFactorCost(Type *Ty, GlobalValue *BaseGV,
                                       int64_t BaseOffset, bool HasBaseReg,
                                       int64_t Scale,
                                       unsigned AddrSpace = 0) const;

  /// Return the cost of the scaling factor used in the addressing
  /// mode represented by AM for this target, for a load/store
  /// of the specified type.
  /// If the AM is supported, the return value must be >= 0.
  /// If the AM is not supported, it returns a negative value.
  /// TODO: Handle pre/postinc as well.
  InstructionCost getScalingFactorCost(Type *Ty, GlobalValue *BaseGV,
                                       int64_t BaseOffset, bool HasBaseReg,
                                       Type *BaseType, int64_t Scale,
                                       Type *ScaleType,
                                       unsigned AddrSpace = 0) const;

  /// Return true if the loop strength reduce pass should make
  /// Instruction* based TTI queries to isLegalAddressingMode(). This is
  /// needed on SystemZ, where e.g. a memcpy can only have a 12 bit unsigned
  /// immediate offset and no index register.
  bool LSRWithInstrQueries() const;

  /// Return true if it's free to truncate a value of type Ty1 to type
  /// Ty2. e.g. On x86 it's free to truncate a i32 value in register EAX to i16
  /// by referencing its sub-register AX.
  bool isTruncateFree(Type *Ty1, Type *Ty2) const;

  /// Return true if it's free to zero extend a value of type Ty1 to type
  /// Ty2.
  bool isZExtFree(Type *Ty1, Type *Ty2) const;

  /// Return true if it is profitable to hoist instruction in the
  /// then/else to before if.
  bool isProfitableToHoist(Instruction *I) const;

  bool useAA() const;

  /// Return true if this type is legal.
  bool isTypeLegal(Type *Ty) const;

  /// Returns the estimated number of registers required to represent \p Ty.
  unsigned getRegUsageForType(Type *Ty) const;

  /// Return true if switches should be turned into lookup tables for the
  /// target.
  bool shouldBuildLookupTables() const;

  /// Return true if switches should be turned into lookup tables
  /// containing this constant value for the target.
  bool shouldBuildLookupTablesForConstant(Constant *C) const;

  /// Return true if lookup tables should be turned into relative lookup tables.
  bool shouldBuildRelLookupTables() const;

  /// Return true if the input function which is cold at all call sites,
  ///  should use coldcc calling convention.
  bool useColdCCForColdCall(Function &F) const;

  /// Estimate the overhead of scalarizing an instruction. Insert and Extract
  /// are set if the demanded result elements need to be inserted and/or
  /// extracted from vectors.
  InstructionCost getScalarizationOverhead(VectorType *Ty,
                                           const APInt &DemandedElts,
                                           bool Insert, bool Extract) const;

  /// Estimate the overhead of scalarizing an instructions unique
  /// non-constant operands. The (potentially vector) types to use for each of
  /// argument are passes via Tys.
  InstructionCost getOperandsScalarizationOverhead(ArrayRef<const Value *> Args,
                                                   ArrayRef<Type *> Tys) const;

  /// If target has efficient vector element load/store instructions, it can
  /// return true here so that insertion/extraction costs are not added to
  /// the scalarization cost of a load/store.
  bool supportsEfficientVectorElementLoadStore() const;

  /// If the target supports tail calls.
  bool supportsTailCalls() const;

  /// If target supports tail call on \p CB
  bool supportsTailCallFor(const CallBase *CB) const;

  /// Don't restrict interleaved unrolling to small loops.
  bool enableAggressiveInterleaving(bool LoopHasReductions) const;

  /// Returns options for expansion of memcmp. IsZeroCmp is
  // true if this is the expansion of memcmp(p1, p2, s) == 0.
  struct MemCmpExpansionOptions {
    // Return true if memcmp expansion is enabled.
    operator bool() const { return MaxNumLoads > 0; }

    // Maximum number of load operations.
    unsigned MaxNumLoads = 0;

    // The list of available load sizes (in bytes), sorted in decreasing order.
    SmallVector<unsigned, 8> LoadSizes;

    // For memcmp expansion when the memcmp result is only compared equal or
    // not-equal to 0, allow up to this number of load pairs per block. As an
    // example, this may allow 'memcmp(a, b, 3) == 0' in a single block:
    //   a0 = load2bytes &a[0]
    //   b0 = load2bytes &b[0]
    //   a2 = load1byte  &a[2]
    //   b2 = load1byte  &b[2]
    //   r  = cmp eq (a0 ^ b0 | a2 ^ b2), 0
    unsigned NumLoadsPerBlock = 1;

    // Set to true to allow overlapping loads. For example, 7-byte compares can
    // be done with two 4-byte compares instead of 4+2+1-byte compares. This
    // requires all loads in LoadSizes to be doable in an unaligned way.
    bool AllowOverlappingLoads = false;
  };
  MemCmpExpansionOptions enableMemCmpExpansion(bool OptSize,
                                               bool IsZeroCmp) const;

  /// Enable matching of interleaved access groups.
  bool enableInterleavedAccessVectorization() const;

  /// Enable matching of interleaved access groups that contain predicated
  /// accesses or gaps and therefore vectorized using masked
  /// vector loads/stores.
  bool enableMaskedInterleavedAccessVectorization() const;

  /// Indicate that it is potentially unsafe to automatically vectorize
  /// floating-point operations because the semantics of vector and scalar
  /// floating-point semantics may differ. For example, ARM NEON v7 SIMD math
  /// does not support IEEE-754 denormal numbers, while depending on the
  /// platform, scalar floating-point math does.
  /// This applies to floating-point math operations and calls, not memory
  /// operations, shuffles, or casts.
  bool isFPVectorizationPotentiallyUnsafe() const;

  /// Determine if the target supports unaligned memory accesses.
  bool allowsMisalignedMemoryAccesses(LLVMContext &Context, unsigned BitWidth,
                                      unsigned AddressSpace = 0,
                                      Align Alignment = Align(1),
                                      bool *Fast = nullptr) const;

  /// Return hardware support for population count.
  PopcntSupportKind getPopcntSupport(unsigned IntTyWidthInBit) const;

  /// Return true if the hardware has a fast square-root instruction.
  bool haveFastSqrt(Type *Ty) const;

  /// Return true if the cost of the instruction is too high to speculatively
  /// execute and should be kept behind a branch.
  /// This normally just wraps around a getInstructionCost() call, but some
  /// targets might report a low TCK_SizeAndLatency value that is incompatible
  /// with the fixed TCC_Expensive value.
  /// NOTE: This assumes the instruction passes isSafeToSpeculativelyExecute().
  bool isExpensiveToSpeculativelyExecute(const Instruction *I) const;

  /// Return true if it is faster to check if a floating-point value is NaN
  /// (or not-NaN) versus a comparison against a constant FP zero value.
  /// Targets should override this if materializing a 0.0 for comparison is
  /// generally as cheap as checking for ordered/unordered.
  bool isFCmpOrdCheaperThanFCmpZero(Type *Ty) const;

  /// Return the expected cost of supporting the floating point operation
  /// of the specified type.
  InstructionCost getFPOpCost(Type *Ty) const;

  /// Return the expected cost of materializing for the given integer
  /// immediate of the specified type.
  InstructionCost getIntImmCost(const APInt &Imm, Type *Ty,
                                TargetCostKind CostKind) const;

  /// Return the expected cost of materialization for the given integer
  /// immediate of the specified type for a given instruction. The cost can be
  /// zero if the immediate can be folded into the specified instruction.
  InstructionCost getIntImmCostInst(unsigned Opc, unsigned Idx,
                                    const APInt &Imm, Type *Ty,
                                    TargetCostKind CostKind,
                                    Instruction *Inst = nullptr) const;
  InstructionCost getIntImmCostIntrin(Intrinsic::ID IID, unsigned Idx,
                                      const APInt &Imm, Type *Ty,
                                      TargetCostKind CostKind) const;

  /// Return the expected cost for the given integer when optimising
  /// for size. This is different than the other integer immediate cost
  /// functions in that it is subtarget agnostic. This is useful when you e.g.
  /// target one ISA such as Aarch32 but smaller encodings could be possible
  /// with another such as Thumb. This return value is used as a penalty when
  /// the total costs for a constant is calculated (the bigger the cost, the
  /// more beneficial constant hoisting is).
  InstructionCost getIntImmCodeSizeCost(unsigned Opc, unsigned Idx,
                                        const APInt &Imm, Type *Ty) const;
  /// @}

  /// \name Vector Target Information
  /// @{

  /// The various kinds of shuffle patterns for vector queries.
  enum ShuffleKind {
    SK_Broadcast,        ///< Broadcast element 0 to all other elements.
    SK_Reverse,          ///< Reverse the order of the vector.
    SK_Select,           ///< Selects elements from the corresponding lane of
                         ///< either source operand. This is equivalent to a
                         ///< vector select with a constant condition operand.
    SK_Transpose,        ///< Transpose two vectors.
    SK_InsertSubvector,  ///< InsertSubvector. Index indicates start offset.
    SK_ExtractSubvector, ///< ExtractSubvector Index indicates start offset.
    SK_PermuteTwoSrc,    ///< Merge elements from two source vectors into one
                         ///< with any shuffle mask.
    SK_PermuteSingleSrc, ///< Shuffle elements of single source vector with any
                         ///< shuffle mask.
    SK_Splice            ///< Concatenates elements from the first input vector
                         ///< with elements of the second input vector. Returning
                         ///< a vector of the same type as the input vectors.
                         ///< Index indicates start offset in first input vector.
  };

  /// Additional information about an operand's possible values.
  enum OperandValueKind {
    OK_AnyValue,               // Operand can have any value.
    OK_UniformValue,           // Operand is uniform (splat of a value).
    OK_UniformConstantValue,   // Operand is uniform constant.
    OK_NonUniformConstantValue // Operand is a non uniform constant value.
  };

  /// Additional properties of an operand's values.
  enum OperandValueProperties {
    OP_None = 0,
    OP_PowerOf2 = 1,
    OP_NegatedPowerOf2 = 2,
  };

  // Describe the values an operand can take.  We're in the process
  // of migrating uses of OperandValueKind and OperandValueProperties
  // to use this class, and then will change the internal representation.
  struct OperandValueInfo {
    OperandValueKind Kind = OK_AnyValue;
    OperandValueProperties Properties = OP_None;

    bool isConstant() const {
      return Kind == OK_UniformConstantValue || Kind == OK_NonUniformConstantValue;
    }
    bool isUniform() const {
      return Kind == OK_UniformConstantValue || Kind == OK_UniformValue;
    }
    bool isPowerOf2() const {
      return Properties == OP_PowerOf2;
    }
    bool isNegatedPowerOf2() const {
      return Properties == OP_NegatedPowerOf2;
    }

    OperandValueInfo getNoProps() const {
      return {Kind, OP_None};
    }
  };

  /// \return the number of registers in the target-provided register class.
  unsigned getNumberOfRegisters(unsigned ClassID) const;

  /// \return the target-provided register class ID for the provided type,
  /// accounting for type promotion and other type-legalization techniques that
  /// the target might apply. However, it specifically does not account for the
  /// scalarization or splitting of vector types. Should a vector type require
  /// scalarization or splitting into multiple underlying vector registers, that
  /// type should be mapped to a register class containing no registers.
  /// Specifically, this is designed to provide a simple, high-level view of the
  /// register allocation later performed by the backend. These register classes
  /// don't necessarily map onto the register classes used by the backend.
  /// FIXME: It's not currently possible to determine how many registers
  /// are used by the provided type.
  unsigned getRegisterClassForType(bool Vector, Type *Ty = nullptr) const;

  /// \return the target-provided register class name
  const char *getRegisterClassName(unsigned ClassID) const;

  enum RegisterKind { RGK_Scalar, RGK_FixedWidthVector, RGK_ScalableVector };

  /// \return The width of the largest scalar or vector register type.
  TypeSize getRegisterBitWidth(RegisterKind K) const;

  /// \return The width of the smallest vector register type.
  unsigned getMinVectorRegisterBitWidth() const;

  /// \return The maximum value of vscale if the target specifies an
  ///  architectural maximum vector length, and None otherwise.
  Optional<unsigned> getMaxVScale() const;

  /// \return the value of vscale to tune the cost model for.
  Optional<unsigned> getVScaleForTuning() const;

  /// \return True if the vectorization factor should be chosen to
  /// make the vector of the smallest element type match the size of a
  /// vector register. For wider element types, this could result in
  /// creating vectors that span multiple vector registers.
  /// If false, the vectorization factor will be chosen based on the
  /// size of the widest element type.
  /// \p K Register Kind for vectorization.
  bool shouldMaximizeVectorBandwidth(TargetTransformInfo::RegisterKind K) const;

  /// \return The minimum vectorization factor for types of given element
  /// bit width, or 0 if there is no minimum VF. The returned value only
  /// applies when shouldMaximizeVectorBandwidth returns true.
  /// If IsScalable is true, the returned ElementCount must be a scalable VF.
  ElementCount getMinimumVF(unsigned ElemWidth, bool IsScalable) const;

  /// \return The maximum vectorization factor for types of given element
  /// bit width and opcode, or 0 if there is no maximum VF.
  /// Currently only used by the SLP vectorizer.
  unsigned getMaximumVF(unsigned ElemWidth, unsigned Opcode) const;

  /// \return The minimum vectorization factor for the store instruction. Given
  /// the initial estimation of the minimum vector factor and store value type,
  /// it tries to find possible lowest VF, which still might be profitable for
  /// the vectorization.
  /// \param VF Initial estimation of the minimum vector factor.
  /// \param ScalarMemTy Scalar memory type of the store operation.
  /// \param ScalarValTy Scalar type of the stored value.
  /// Currently only used by the SLP vectorizer.
  unsigned getStoreMinimumVF(unsigned VF, Type *ScalarMemTy,
                             Type *ScalarValTy) const;

  /// \return True if it should be considered for address type promotion.
  /// \p AllowPromotionWithoutCommonHeader Set true if promoting \p I is
  /// profitable without finding other extensions fed by the same input.
  bool shouldConsiderAddressTypePromotion(
      const Instruction &I, bool &AllowPromotionWithoutCommonHeader) const;

  /// \return The size of a cache line in bytes.
  unsigned getCacheLineSize() const;

  /// The possible cache levels
  enum class CacheLevel {
    L1D, // The L1 data cache
    L2D, // The L2 data cache

    // We currently do not model L3 caches, as their sizes differ widely between
    // microarchitectures. Also, we currently do not have a use for L3 cache
    // size modeling yet.
  };

  /// \return The size of the cache level in bytes, if available.
  Optional<unsigned> getCacheSize(CacheLevel Level) const;

  /// \return The associativity of the cache level, if available.
  Optional<unsigned> getCacheAssociativity(CacheLevel Level) const;

  /// \return How much before a load we should place the prefetch
  /// instruction.  This is currently measured in number of
  /// instructions.
  unsigned getPrefetchDistance() const;

  /// Some HW prefetchers can handle accesses up to a certain constant stride.
  /// Sometimes prefetching is beneficial even below the HW prefetcher limit,
  /// and the arguments provided are meant to serve as a basis for deciding this
  /// for a particular loop.
  ///
  /// \param NumMemAccesses        Number of memory accesses in the loop.
  /// \param NumStridedMemAccesses Number of the memory accesses that
  ///                              ScalarEvolution could find a known stride
  ///                              for.
  /// \param NumPrefetches         Number of software prefetches that will be
  ///                              emitted as determined by the addresses
  ///                              involved and the cache line size.
  /// \param HasCall               True if the loop contains a call.
  ///
  /// \return This is the minimum stride in bytes where it makes sense to start
  ///         adding SW prefetches. The default is 1, i.e. prefetch with any
  ///         stride.
  unsigned getMinPrefetchStride(unsigned NumMemAccesses,
                                unsigned NumStridedMemAccesses,
                                unsigned NumPrefetches, bool HasCall) const;

  /// \return The maximum number of iterations to prefetch ahead.  If
  /// the required number of iterations is more than this number, no
  /// prefetching is performed.
  unsigned getMaxPrefetchIterationsAhead() const;

  /// \return True if prefetching should also be done for writes.
  bool enableWritePrefetching() const;

  /// \return if target want to issue a prefetch in address space \p AS.
  bool shouldPrefetchAddressSpace(unsigned AS) const;

  /// \return The maximum interleave factor that any transform should try to
  /// perform for this target. This number depends on the level of parallelism
  /// and the number of execution units in the CPU.
  unsigned getMaxInterleaveFactor(unsigned VF) const;

  /// Collect properties of V used in cost analysis, e.g. OP_PowerOf2.
  static OperandValueInfo getOperandInfo(const Value *V);

  /// This is an approximation of reciprocal throughput of a math/logic op.
  /// A higher cost indicates less expected throughput.
  /// From Agner Fog's guides, reciprocal throughput is "the average number of
  /// clock cycles per instruction when the instructions are not part of a
  /// limiting dependency chain."
  /// Therefore, costs should be scaled to account for multiple execution units
  /// on the target that can process this type of instruction. For example, if
  /// there are 5 scalar integer units and 2 vector integer units that can
  /// calculate an 'add' in a single cycle, this model should indicate that the
  /// cost of the vector add instruction is 2.5 times the cost of the scalar
  /// add instruction.
  /// \p Args is an optional argument which holds the instruction operands
  /// values so the TTI can analyze those values searching for special
  /// cases or optimizations based on those values.
  /// \p CxtI is the optional original context instruction, if one exists, to
  /// provide even more information.
  InstructionCost getArithmeticInstrCost(
      unsigned Opcode, Type *Ty,
      TTI::TargetCostKind CostKind = TTI::TCK_RecipThroughput,
      TTI::OperandValueInfo Opd1Info = {TTI::OK_AnyValue, TTI::OP_None},
      TTI::OperandValueInfo Opd2Info = {TTI::OK_AnyValue, TTI::OP_None},
      ArrayRef<const Value *> Args = ArrayRef<const Value *>(),
      const Instruction *CxtI = nullptr) const;

  /// \return The cost of a shuffle instruction of kind Kind and of type Tp.
  /// The exact mask may be passed as Mask, or else the array will be empty.
  /// The index and subtype parameters are used by the subvector insertion and
  /// extraction shuffle kinds to show the insert/extract point and the type of
  /// the subvector being inserted/extracted. The operands of the shuffle can be
  /// passed through \p Args, which helps improve the cost estimation in some
  /// cases, like in broadcast loads.
  /// NOTE: For subvector extractions Tp represents the source type.
  InstructionCost
  getShuffleCost(ShuffleKind Kind, VectorType *Tp, ArrayRef<int> Mask = None,
                 TTI::TargetCostKind CostKind = TTI::TCK_RecipThroughput,
                 int Index = 0, VectorType *SubTp = nullptr,
                 ArrayRef<const Value *> Args = None) const;

  /// Represents a hint about the context in which a cast is used.
  ///
  /// For zext/sext, the context of the cast is the operand, which must be a
  /// load of some kind. For trunc, the context is of the cast is the single
  /// user of the instruction, which must be a store of some kind.
  ///
  /// This enum allows the vectorizer to give getCastInstrCost an idea of the
  /// type of cast it's dealing with, as not every cast is equal. For instance,
  /// the zext of a load may be free, but the zext of an interleaving load can
  //// be (very) expensive!
  ///
  /// See \c getCastContextHint to compute a CastContextHint from a cast
  /// Instruction*. Callers can use it if they don't need to override the
  /// context and just want it to be calculated from the instruction.
  ///
  /// FIXME: This handles the types of load/store that the vectorizer can
  /// produce, which are the cases where the context instruction is most
  /// likely to be incorrect. There are other situations where that can happen
  /// too, which might be handled here but in the long run a more general
  /// solution of costing multiple instructions at the same times may be better.
  enum class CastContextHint : uint8_t {
    None,          ///< The cast is not used with a load/store of any kind.
    Normal,        ///< The cast is used with a normal load/store.
    Masked,        ///< The cast is used with a masked load/store.
    GatherScatter, ///< The cast is used with a gather/scatter.
    Interleave,    ///< The cast is used with an interleaved load/store.
    Reversed,      ///< The cast is used with a reversed load/store.
  };

  /// Calculates a CastContextHint from \p I.
  /// This should be used by callers of getCastInstrCost if they wish to
  /// determine the context from some instruction.
  /// \returns the CastContextHint for ZExt/SExt/Trunc, None if \p I is nullptr,
  /// or if it's another type of cast.
  static CastContextHint getCastContextHint(const Instruction *I);

  /// \return The expected cost of cast instructions, such as bitcast, trunc,
  /// zext, etc. If there is an existing instruction that holds Opcode, it
  /// may be passed in the 'I' parameter.
  InstructionCost
  getCastInstrCost(unsigned Opcode, Type *Dst, Type *Src,
                   TTI::CastContextHint CCH,
                   TTI::TargetCostKind CostKind = TTI::TCK_SizeAndLatency,
                   const Instruction *I = nullptr) const;

  /// \return The expected cost of a sign- or zero-extended vector extract. Use
  /// Index = -1 to indicate that there is no information about the index value.
  InstructionCost getExtractWithExtendCost(unsigned Opcode, Type *Dst,
                                           VectorType *VecTy,
                                           unsigned Index) const;

  /// \return The expected cost of control-flow related instructions such as
  /// Phi, Ret, Br, Switch.
  InstructionCost
  getCFInstrCost(unsigned Opcode,
                 TTI::TargetCostKind CostKind = TTI::TCK_SizeAndLatency,
                 const Instruction *I = nullptr) const;

  /// \returns The expected cost of compare and select instructions. If there
  /// is an existing instruction that holds Opcode, it may be passed in the
  /// 'I' parameter. The \p VecPred parameter can be used to indicate the select
  /// is using a compare with the specified predicate as condition. When vector
  /// types are passed, \p VecPred must be used for all lanes.
  InstructionCost
  getCmpSelInstrCost(unsigned Opcode, Type *ValTy, Type *CondTy,
                     CmpInst::Predicate VecPred,
                     TTI::TargetCostKind CostKind = TTI::TCK_RecipThroughput,
                     const Instruction *I = nullptr) const;

  /// \return The expected cost of vector Insert and Extract.
  /// Use -1 to indicate that there is no information on the index value.
  /// This is used when the instruction is not available; a typical use
  /// case is to provision the cost of vectorization/scalarization in
  /// vectorizer passes.
  InstructionCost getVectorInstrCost(unsigned Opcode, Type *Val,
                                     unsigned Index = -1) const;

  /// \return The expected cost of vector Insert and Extract.
  /// This is used when instruction is available, and implementation
  /// asserts 'I' is not nullptr.
  ///
  /// A typical suitable use case is cost estimation when vector instruction
  /// exists (e.g., from basic blocks during transformation).
  InstructionCost getVectorInstrCost(const Instruction &I, Type *Val,
                                     unsigned Index = -1) const;

  /// \return The cost of replication shuffle of \p VF elements typed \p EltTy
  /// \p ReplicationFactor times.
  ///
  /// For example, the mask for \p ReplicationFactor=3 and \p VF=4 is:
  ///   <0,0,0,1,1,1,2,2,2,3,3,3>
  InstructionCost getReplicationShuffleCost(Type *EltTy, int ReplicationFactor,
                                            int VF,
                                            const APInt &DemandedDstElts,
                                            TTI::TargetCostKind CostKind);

  /// \return The cost of Load and Store instructions.
  InstructionCost
  getMemoryOpCost(unsigned Opcode, Type *Src, Align Alignment,
                  unsigned AddressSpace,
                  TTI::TargetCostKind CostKind = TTI::TCK_RecipThroughput,
                  OperandValueInfo OpdInfo = {OK_AnyValue, OP_None},
                  const Instruction *I = nullptr) const;

  /// \return The cost of VP Load and Store instructions.
  InstructionCost
  getVPMemoryOpCost(unsigned Opcode, Type *Src, Align Alignment,
                    unsigned AddressSpace,
                    TTI::TargetCostKind CostKind = TTI::TCK_RecipThroughput,
                    const Instruction *I = nullptr) const;

  /// \return The cost of masked Load and Store instructions.
  InstructionCost getMaskedMemoryOpCost(
      unsigned Opcode, Type *Src, Align Alignment, unsigned AddressSpace,
      TTI::TargetCostKind CostKind = TTI::TCK_RecipThroughput) const;

  /// \return The cost of Gather or Scatter operation
  /// \p Opcode - is a type of memory access Load or Store
  /// \p DataTy - a vector type of the data to be loaded or stored
  /// \p Ptr - pointer [or vector of pointers] - address[es] in memory
  /// \p VariableMask - true when the memory access is predicated with a mask
  ///                   that is not a compile-time constant
  /// \p Alignment - alignment of single element
  /// \p I - the optional original context instruction, if one exists, e.g. the
  ///        load/store to transform or the call to the gather/scatter intrinsic
  InstructionCost getGatherScatterOpCost(
      unsigned Opcode, Type *DataTy, const Value *Ptr, bool VariableMask,
      Align Alignment, TTI::TargetCostKind CostKind = TTI::TCK_RecipThroughput,
      const Instruction *I = nullptr) const;

  /// \return The cost of the interleaved memory operation.
  /// \p Opcode is the memory operation code
  /// \p VecTy is the vector type of the interleaved access.
  /// \p Factor is the interleave factor
  /// \p Indices is the indices for interleaved load members (as interleaved
  ///    load allows gaps)
  /// \p Alignment is the alignment of the memory operation
  /// \p AddressSpace is address space of the pointer.
  /// \p UseMaskForCond indicates if the memory access is predicated.
  /// \p UseMaskForGaps indicates if gaps should be masked.
  InstructionCost getInterleavedMemoryOpCost(
      unsigned Opcode, Type *VecTy, unsigned Factor, ArrayRef<unsigned> Indices,
      Align Alignment, unsigned AddressSpace,
      TTI::TargetCostKind CostKind = TTI::TCK_RecipThroughput,
      bool UseMaskForCond = false, bool UseMaskForGaps = false) const;

  /// A helper function to determine the type of reduction algorithm used
  /// for a given \p Opcode and set of FastMathFlags \p FMF.
  static bool requiresOrderedReduction(Optional<FastMathFlags> FMF) {
    return FMF != None && !(*FMF).allowReassoc();
  }

  /// Calculate the cost of vector reduction intrinsics.
  ///
  /// This is the cost of reducing the vector value of type \p Ty to a scalar
  /// value using the operation denoted by \p Opcode. The FastMathFlags
  /// parameter \p FMF indicates what type of reduction we are performing:
  ///   1. Tree-wise. This is the typical 'fast' reduction performed that
  ///   involves successively splitting a vector into half and doing the
  ///   operation on the pair of halves until you have a scalar value. For
  ///   example:
  ///     (v0, v1, v2, v3)
  ///     ((v0+v2), (v1+v3), undef, undef)
  ///     ((v0+v2+v1+v3), undef, undef, undef)
  ///   This is the default behaviour for integer operations, whereas for
  ///   floating point we only do this if \p FMF indicates that
  ///   reassociation is allowed.
  ///   2. Ordered. For a vector with N elements this involves performing N
  ///   operations in lane order, starting with an initial scalar value, i.e.
  ///     result = InitVal + v0
  ///     result = result + v1
  ///     result = result + v2
  ///     result = result + v3
  ///   This is only the case for FP operations and when reassociation is not
  ///   allowed.
  ///
  InstructionCost getArithmeticReductionCost(
      unsigned Opcode, VectorType *Ty, Optional<FastMathFlags> FMF,
      TTI::TargetCostKind CostKind = TTI::TCK_RecipThroughput) const;

  InstructionCost getMinMaxReductionCost(
      VectorType *Ty, VectorType *CondTy, bool IsUnsigned,
      TTI::TargetCostKind CostKind = TTI::TCK_RecipThroughput) const;

  /// Calculate the cost of an extended reduction pattern, similar to
  /// getArithmeticReductionCost of an Add reduction with multiply and optional
  /// extensions. This is the cost of as:
  /// ResTy vecreduce.add(mul (A, B)).
  /// ResTy vecreduce.add(mul(ext(Ty A), ext(Ty B)).
  InstructionCost getMulAccReductionCost(
      bool IsUnsigned, Type *ResTy, VectorType *Ty,
      TTI::TargetCostKind CostKind = TTI::TCK_RecipThroughput) const;

  /// Calculate the cost of an extended reduction pattern, similar to
  /// getArithmeticReductionCost of a reduction with an extension.
  /// This is the cost of as:
  /// ResTy vecreduce.opcode(ext(Ty A)).
  InstructionCost getExtendedReductionCost(
      unsigned Opcode, bool IsUnsigned, Type *ResTy, VectorType *Ty,
      Optional<FastMathFlags> FMF,
      TTI::TargetCostKind CostKind = TTI::TCK_RecipThroughput) const;

  /// \returns The cost of Intrinsic instructions. Analyses the real arguments.
  /// Three cases are handled: 1. scalar instruction 2. vector instruction
  /// 3. scalar instruction which is to be vectorized.
  InstructionCost getIntrinsicInstrCost(const IntrinsicCostAttributes &ICA,
                                        TTI::TargetCostKind CostKind) const;

  /// \returns The cost of Call instructions.
  InstructionCost getCallInstrCost(
      Function *F, Type *RetTy, ArrayRef<Type *> Tys,
      TTI::TargetCostKind CostKind = TTI::TCK_SizeAndLatency) const;

  /// \returns The number of pieces into which the provided type must be
  /// split during legalization. Zero is returned when the answer is unknown.
  unsigned getNumberOfParts(Type *Tp) const;

  /// \returns The cost of the address computation. For most targets this can be
  /// merged into the instruction indexing mode. Some targets might want to
  /// distinguish between address computation for memory operations on vector
  /// types and scalar types. Such targets should override this function.
  /// The 'SE' parameter holds pointer for the scalar evolution object which
  /// is used in order to get the Ptr step value in case of constant stride.
  /// The 'Ptr' parameter holds SCEV of the access pointer.
  InstructionCost getAddressComputationCost(Type *Ty,
                                            ScalarEvolution *SE = nullptr,
                                            const SCEV *Ptr = nullptr) const;

  /// \returns The cost, if any, of keeping values of the given types alive
  /// over a callsite.
  ///
  /// Some types may require the use of register classes that do not have
  /// any callee-saved registers, so would require a spill and fill.
  InstructionCost getCostOfKeepingLiveOverCall(ArrayRef<Type *> Tys) const;

  /// \returns True if the intrinsic is a supported memory intrinsic.  Info
  /// will contain additional information - whether the intrinsic may write
  /// or read to memory, volatility and the pointer.  Info is undefined
  /// if false is returned.
  bool getTgtMemIntrinsic(IntrinsicInst *Inst, MemIntrinsicInfo &Info) const;

  /// \returns The maximum element size, in bytes, for an element
  /// unordered-atomic memory intrinsic.
  unsigned getAtomicMemIntrinsicMaxElementSize() const;

  /// \returns A value which is the result of the given memory intrinsic.  New
  /// instructions may be created to extract the result from the given intrinsic
  /// memory operation.  Returns nullptr if the target cannot create a result
  /// from the given intrinsic.
  Value *getOrCreateResultFromMemIntrinsic(IntrinsicInst *Inst,
                                           Type *ExpectedType) const;

  /// \returns The type to use in a loop expansion of a memcpy call.
  Type *
  getMemcpyLoopLoweringType(LLVMContext &Context, Value *Length,
                            unsigned SrcAddrSpace, unsigned DestAddrSpace,
                            unsigned SrcAlign, unsigned DestAlign,
                            Optional<uint32_t> AtomicElementSize = None) const;

  /// \param[out] OpsOut The operand types to copy RemainingBytes of memory.
  /// \param RemainingBytes The number of bytes to copy.
  ///
  /// Calculates the operand types to use when copying \p RemainingBytes of
  /// memory, where source and destination alignments are \p SrcAlign and
  /// \p DestAlign respectively.
  void getMemcpyLoopResidualLoweringType(
      SmallVectorImpl<Type *> &OpsOut, LLVMContext &Context,
      unsigned RemainingBytes, unsigned SrcAddrSpace, unsigned DestAddrSpace,
      unsigned SrcAlign, unsigned DestAlign,
      Optional<uint32_t> AtomicCpySize = None) const;

  /// \returns True if the two functions have compatible attributes for inlining
  /// purposes.
  bool areInlineCompatible(const Function *Caller,
                           const Function *Callee) const;

  /// \returns True if the caller and callee agree on how \p Types will be
  /// passed to or returned from the callee.
  /// to the callee.
  /// \param Types List of types to check.
  bool areTypesABICompatible(const Function *Caller, const Function *Callee,
                             const ArrayRef<Type *> &Types) const;

  /// The type of load/store indexing.
  enum MemIndexedMode {
    MIM_Unindexed, ///< No indexing.
    MIM_PreInc,    ///< Pre-incrementing.
    MIM_PreDec,    ///< Pre-decrementing.
    MIM_PostInc,   ///< Post-incrementing.
    MIM_PostDec    ///< Post-decrementing.
  };

  /// \returns True if the specified indexed load for the given type is legal.
  bool isIndexedLoadLegal(enum MemIndexedMode Mode, Type *Ty) const;

  /// \returns True if the specified indexed store for the given type is legal.
  bool isIndexedStoreLegal(enum MemIndexedMode Mode, Type *Ty) const;

  /// \returns The bitwidth of the largest vector type that should be used to
  /// load/store in the given address space.
  unsigned getLoadStoreVecRegBitWidth(unsigned AddrSpace) const;

  /// \returns True if the load instruction is legal to vectorize.
  bool isLegalToVectorizeLoad(LoadInst *LI) const;

  /// \returns True if the store instruction is legal to vectorize.
  bool isLegalToVectorizeStore(StoreInst *SI) const;

  /// \returns True if it is legal to vectorize the given load chain.
  bool isLegalToVectorizeLoadChain(unsigned ChainSizeInBytes, Align Alignment,
                                   unsigned AddrSpace) const;

  /// \returns True if it is legal to vectorize the given store chain.
  bool isLegalToVectorizeStoreChain(unsigned ChainSizeInBytes, Align Alignment,
                                    unsigned AddrSpace) const;

  /// \returns True if it is legal to vectorize the given reduction kind.
  bool isLegalToVectorizeReduction(const RecurrenceDescriptor &RdxDesc,
                                   ElementCount VF) const;

  /// \returns True if the given type is supported for scalable vectors
  bool isElementTypeLegalForScalableVector(Type *Ty) const;

  /// \returns The new vector factor value if the target doesn't support \p
  /// SizeInBytes loads or has a better vector factor.
  unsigned getLoadVectorFactor(unsigned VF, unsigned LoadSize,
                               unsigned ChainSizeInBytes,
                               VectorType *VecTy) const;

  /// \returns The new vector factor value if the target doesn't support \p
  /// SizeInBytes stores or has a better vector factor.
  unsigned getStoreVectorFactor(unsigned VF, unsigned StoreSize,
                                unsigned ChainSizeInBytes,
                                VectorType *VecTy) const;

  /// Flags describing the kind of vector reduction.
  struct ReductionFlags {
    ReductionFlags() = default;
    bool IsMaxOp =
        false; ///< If the op a min/max kind, true if it's a max operation.
    bool IsSigned = false; ///< Whether the operation is a signed int reduction.
    bool NoNaN =
        false; ///< If op is an fp min/max, whether NaNs may be present.
  };

  /// \returns True if the target prefers reductions in loop.
  bool preferInLoopReduction(unsigned Opcode, Type *Ty,
                             ReductionFlags Flags) const;

  /// \returns True if the target prefers reductions select kept in the loop
  /// when tail folding. i.e.
  /// loop:
  ///   p = phi (0, s)
  ///   a = add (p, x)
  ///   s = select (mask, a, p)
  /// vecreduce.add(s)
  ///
  /// As opposed to the normal scheme of p = phi (0, a) which allows the select
  /// to be pulled out of the loop. If the select(.., add, ..) can be predicated
  /// by the target, this can lead to cleaner code generation.
  bool preferPredicatedReductionSelect(unsigned Opcode, Type *Ty,
                                       ReductionFlags Flags) const;

  /// Return true if the loop vectorizer should consider vectorizing an
  /// otherwise scalar epilogue loop.
  bool preferEpilogueVectorization() const;

  /// \returns True if the target wants to expand the given reduction intrinsic
  /// into a shuffle sequence.
  bool shouldExpandReduction(const IntrinsicInst *II) const;

  /// \returns the size cost of rematerializing a GlobalValue address relative
  /// to a stack reload.
  unsigned getGISelRematGlobalCost() const;

  /// \returns the lower bound of a trip count to decide on vectorization
  /// while tail-folding.
  unsigned getMinTripCountTailFoldingThreshold() const;

  /// \returns True if the target supports scalable vectors.
  bool supportsScalableVectors() const;

  /// \return true when scalable vectorization is preferred.
  bool enableScalableVectorization() const;

  /// \name Vector Predication Information
  /// @{
  /// Whether the target supports the %evl parameter of VP intrinsic efficiently
  /// in hardware, for the given opcode and type/alignment. (see LLVM Language
  /// Reference - "Vector Predication Intrinsics").
  /// Use of %evl is discouraged when that is not the case.
  bool hasActiveVectorLength(unsigned Opcode, Type *DataType,
                             Align Alignment) const;

  struct VPLegalization {
    enum VPTransform {
      // keep the predicating parameter
      Legal = 0,
      // where legal, discard the predicate parameter
      Discard = 1,
      // transform into something else that is also predicating
      Convert = 2
    };

    // How to transform the EVL parameter.
    // Legal:   keep the EVL parameter as it is.
    // Discard: Ignore the EVL parameter where it is safe to do so.
    // Convert: Fold the EVL into the mask parameter.
    VPTransform EVLParamStrategy;

    // How to transform the operator.
    // Legal:   The target supports this operator.
    // Convert: Convert this to a non-VP operation.
    // The 'Discard' strategy is invalid.
    VPTransform OpStrategy;

    bool shouldDoNothing() const {
      return (EVLParamStrategy == Legal) && (OpStrategy == Legal);
    }
    VPLegalization(VPTransform EVLParamStrategy, VPTransform OpStrategy)
        : EVLParamStrategy(EVLParamStrategy), OpStrategy(OpStrategy) {}
  };

  /// \returns How the target needs this vector-predicated operation to be
  /// transformed.
  VPLegalization getVPLegalizationStrategy(const VPIntrinsic &PI) const;
  /// @}

  bool allowIllegalIntegerIV() const;

  /// @}

private:
  /// The abstract base class used to type erase specific TTI
  /// implementations.
  class Concept;

  /// The template model for the base class which wraps a concrete
  /// implementation in a type erased interface.
  template <typename T> class Model;

  std::unique_ptr<Concept> TTIImpl;
};

class TargetTransformInfo::Concept {
public:
  virtual ~Concept() = 0;
  virtual const DataLayout &getDataLayout() const = 0;
  virtual InstructionCost getGEPCost(Type *PointeeType, const Value *Ptr,
                                     ArrayRef<const Value *> Operands,
                                     TTI::TargetCostKind CostKind) = 0;
  virtual unsigned getInliningThresholdMultiplier() = 0;
  virtual unsigned adjustInliningThreshold(const CallBase *CB) = 0;
  virtual int getInlinerVectorBonusPercent() = 0;
  virtual InstructionCost getMemcpyCost(const Instruction *I) = 0;
  virtual unsigned
  getEstimatedNumberOfCaseClusters(const SwitchInst &SI, unsigned &JTSize,
                                   ProfileSummaryInfo *PSI,
                                   BlockFrequencyInfo *BFI) = 0;
  virtual InstructionCost getInstructionCost(const User *U,
                                             ArrayRef<const Value *> Operands,
                                             TargetCostKind CostKind) = 0;
  virtual BranchProbability getPredictableBranchThreshold() = 0;
  virtual bool hasBranchDivergence() = 0;
  virtual bool useGPUDivergenceAnalysis() = 0;
  virtual bool isSourceOfDivergence(const Value *V) = 0;
  virtual bool isAlwaysUniform(const Value *V) = 0;
  virtual unsigned getFlatAddressSpace() = 0;
  virtual bool collectFlatAddressOperands(SmallVectorImpl<int> &OpIndexes,
                                          Intrinsic::ID IID) const = 0;
  virtual bool isNoopAddrSpaceCast(unsigned FromAS, unsigned ToAS) const = 0;
  virtual bool
  canHaveNonUndefGlobalInitializerInAddressSpace(unsigned AS) const = 0;
  virtual unsigned getAssumedAddrSpace(const Value *V) const = 0;
  virtual bool isSingleThreaded() const = 0;
  virtual std::pair<const Value *, unsigned>
  getPredicatedAddrSpace(const Value *V) const = 0;
  virtual Value *rewriteIntrinsicWithAddressSpace(IntrinsicInst *II,
                                                  Value *OldV,
                                                  Value *NewV) const = 0;
  virtual bool isLoweredToCall(const Function *F) = 0;
  virtual void getUnrollingPreferences(Loop *L, ScalarEvolution &,
                                       UnrollingPreferences &UP,
                                       OptimizationRemarkEmitter *ORE) = 0;
  virtual void getPeelingPreferences(Loop *L, ScalarEvolution &SE,
                                     PeelingPreferences &PP) = 0;
  virtual bool isHardwareLoopProfitable(Loop *L, ScalarEvolution &SE,
                                        AssumptionCache &AC,
                                        TargetLibraryInfo *LibInfo,
                                        HardwareLoopInfo &HWLoopInfo) = 0;
  virtual bool
  preferPredicateOverEpilogue(Loop *L, LoopInfo *LI, ScalarEvolution &SE,
                              AssumptionCache &AC, TargetLibraryInfo *TLI,
                              DominatorTree *DT, LoopVectorizationLegality *LVL,
                              InterleavedAccessInfo *IAI) = 0;
  virtual PredicationStyle emitGetActiveLaneMask() = 0;
  virtual Optional<Instruction *> instCombineIntrinsic(InstCombiner &IC,
                                                       IntrinsicInst &II) = 0;
  virtual Optional<Value *>
  simplifyDemandedUseBitsIntrinsic(InstCombiner &IC, IntrinsicInst &II,
                                   APInt DemandedMask, KnownBits &Known,
                                   bool &KnownBitsComputed) = 0;
  virtual Optional<Value *> simplifyDemandedVectorEltsIntrinsic(
      InstCombiner &IC, IntrinsicInst &II, APInt DemandedElts, APInt &UndefElts,
      APInt &UndefElts2, APInt &UndefElts3,
      std::function<void(Instruction *, unsigned, APInt, APInt &)>
          SimplifyAndSetOp) = 0;
  virtual bool isLegalAddImmediate(int64_t Imm) = 0;
  virtual bool isLegalICmpImmediate(int64_t Imm) = 0;
  virtual bool isLegalAddressingMode(Type *Ty, GlobalValue *BaseGV,
                                     int64_t BaseOffset, bool HasBaseReg,
                                     int64_t Scale, unsigned AddrSpace,
                                     Instruction *I) = 0;
  virtual bool isLegalAddressingMode(Type *Ty, GlobalValue *BaseGV,
                                     int64_t BaseOffset, bool HasBaseReg,
                                     Type *BaseType, int64_t Scale,
                                     Type *ScaleType, unsigned AddrSpace,
                                     Instruction *I) = 0;
  virtual bool isLSRCostLess(const TargetTransformInfo::LSRCost &C1,
                             const TargetTransformInfo::LSRCost &C2) = 0;
  virtual bool isNumRegsMajorCostOfLSR() = 0;
  virtual bool isProfitableLSRChainElement(Instruction *I) = 0;
  virtual bool canMacroFuseCmp() = 0;
  virtual bool canSaveCmp(Loop *L, BranchInst **BI, ScalarEvolution *SE,
                          LoopInfo *LI, DominatorTree *DT, AssumptionCache *AC,
                          TargetLibraryInfo *LibInfo) = 0;
  virtual AddressingModeKind
    getPreferredAddressingMode(const Loop *L, ScalarEvolution *SE) const = 0;
  virtual bool isLegalMaskedStore(Type *DataType, Align Alignment) = 0;
  virtual bool isLegalMaskedLoad(Type *DataType, Align Alignment) = 0;
  virtual bool isLegalNTStore(Type *DataType, Align Alignment) = 0;
  virtual bool isLegalNTLoad(Type *DataType, Align Alignment) = 0;
  virtual bool isLegalBroadcastLoad(Type *ElementTy,
                                    ElementCount NumElements) const = 0;
  virtual bool isLegalMaskedScatter(Type *DataType, Align Alignment) = 0;
  virtual bool isLegalMaskedGather(Type *DataType, Align Alignment) = 0;
  virtual bool forceScalarizeMaskedGather(VectorType *DataType,
                                          Align Alignment) = 0;
  virtual bool forceScalarizeMaskedScatter(VectorType *DataType,
                                           Align Alignment) = 0;
  virtual bool isLegalMaskedCompressStore(Type *DataType) = 0;
  virtual bool isLegalMaskedExpandLoad(Type *DataType) = 0;
  virtual bool isLegalAltInstr(VectorType *VecTy, unsigned Opcode0,
                               unsigned Opcode1,
                               const SmallBitVector &OpcodeMask) const = 0;
  virtual bool enableOrderedReductions() = 0;
  virtual bool hasDivRemOp(Type *DataType, bool IsSigned) = 0;
  virtual bool hasVolatileVariant(Instruction *I, unsigned AddrSpace) = 0;
  virtual bool prefersVectorizedAddressing() = 0;
  virtual InstructionCost getScalingFactorCost(Type *Ty, GlobalValue *BaseGV,
                                               int64_t BaseOffset,
                                               bool HasBaseReg, int64_t Scale,
                                               unsigned AddrSpace) = 0;
  virtual InstructionCost getScalingFactorCost(Type *Ty, GlobalValue *BaseGV,
                                               int64_t BaseOffset,
                                               bool HasBaseReg, Type *BaseType,
                                               int64_t Scale, Type *ScaleType,
                                               unsigned AddrSpace) = 0;
  virtual bool LSRWithInstrQueries() = 0;
  virtual bool isTruncateFree(Type *Ty1, Type *Ty2) = 0;
  virtual bool isZExtFree(Type *Ty1, Type *Ty2) = 0;
  virtual bool isProfitableToHoist(Instruction *I) = 0;
  virtual bool useAA() = 0;
  virtual bool isTypeLegal(Type *Ty) = 0;
  virtual unsigned getRegUsageForType(Type *Ty) = 0;
  virtual bool shouldBuildLookupTables() = 0;
  virtual bool shouldBuildLookupTablesForConstant(Constant *C) = 0;
  virtual bool shouldBuildRelLookupTables() = 0;
  virtual bool useColdCCForColdCall(Function &F) = 0;
  virtual InstructionCost getScalarizationOverhead(VectorType *Ty,
                                                   const APInt &DemandedElts,
                                                   bool Insert,
                                                   bool Extract) = 0;
  virtual InstructionCost
  getOperandsScalarizationOverhead(ArrayRef<const Value *> Args,
                                   ArrayRef<Type *> Tys) = 0;
  virtual bool supportsEfficientVectorElementLoadStore() = 0;
  virtual bool supportsTailCalls() = 0;
  virtual bool supportsTailCallFor(const CallBase *CB) = 0;
  virtual bool enableAggressiveInterleaving(bool LoopHasReductions) = 0;
  virtual MemCmpExpansionOptions
  enableMemCmpExpansion(bool OptSize, bool IsZeroCmp) const = 0;
  virtual bool enableInterleavedAccessVectorization() = 0;
  virtual bool enableMaskedInterleavedAccessVectorization() = 0;
  virtual bool isFPVectorizationPotentiallyUnsafe() = 0;
  virtual bool allowsMisalignedMemoryAccesses(LLVMContext &Context,
                                              unsigned BitWidth,
                                              unsigned AddressSpace,
                                              Align Alignment,
                                              bool *Fast) = 0;
  virtual PopcntSupportKind getPopcntSupport(unsigned IntTyWidthInBit) = 0;
  virtual bool haveFastSqrt(Type *Ty) = 0;
  virtual bool isExpensiveToSpeculativelyExecute(const Instruction *I) = 0;
  virtual bool isFCmpOrdCheaperThanFCmpZero(Type *Ty) = 0;
  virtual InstructionCost getFPOpCost(Type *Ty) = 0;
  virtual InstructionCost getIntImmCodeSizeCost(unsigned Opc, unsigned Idx,
                                                const APInt &Imm, Type *Ty) = 0;
  virtual InstructionCost getIntImmCost(const APInt &Imm, Type *Ty,
                                        TargetCostKind CostKind) = 0;
  virtual InstructionCost getIntImmCostInst(unsigned Opc, unsigned Idx,
                                            const APInt &Imm, Type *Ty,
                                            TargetCostKind CostKind,
                                            Instruction *Inst = nullptr) = 0;
  virtual InstructionCost getIntImmCostIntrin(Intrinsic::ID IID, unsigned Idx,
                                              const APInt &Imm, Type *Ty,
                                              TargetCostKind CostKind) = 0;
  virtual unsigned getNumberOfRegisters(unsigned ClassID) const = 0;
  virtual unsigned getRegisterClassForType(bool Vector,
                                           Type *Ty = nullptr) const = 0;
  virtual const char *getRegisterClassName(unsigned ClassID) const = 0;
  virtual TypeSize getRegisterBitWidth(RegisterKind K) const = 0;
  virtual unsigned getMinVectorRegisterBitWidth() const = 0;
  virtual Optional<unsigned> getMaxVScale() const = 0;
  virtual Optional<unsigned> getVScaleForTuning() const = 0;
  virtual bool
  shouldMaximizeVectorBandwidth(TargetTransformInfo::RegisterKind K) const = 0;
  virtual ElementCount getMinimumVF(unsigned ElemWidth,
                                    bool IsScalable) const = 0;
  virtual unsigned getMaximumVF(unsigned ElemWidth, unsigned Opcode) const = 0;
  virtual unsigned getStoreMinimumVF(unsigned VF, Type *ScalarMemTy,
                                     Type *ScalarValTy) const = 0;
  virtual bool shouldConsiderAddressTypePromotion(
      const Instruction &I, bool &AllowPromotionWithoutCommonHeader) = 0;
  virtual unsigned getCacheLineSize() const = 0;
  virtual Optional<unsigned> getCacheSize(CacheLevel Level) const = 0;
  virtual Optional<unsigned> getCacheAssociativity(CacheLevel Level) const = 0;

  /// \return How much before a load we should place the prefetch
  /// instruction.  This is currently measured in number of
  /// instructions.
  virtual unsigned getPrefetchDistance() const = 0;

  /// \return Some HW prefetchers can handle accesses up to a certain
  /// constant stride.  This is the minimum stride in bytes where it
  /// makes sense to start adding SW prefetches.  The default is 1,
  /// i.e. prefetch with any stride.  Sometimes prefetching is beneficial
  /// even below the HW prefetcher limit, and the arguments provided are
  /// meant to serve as a basis for deciding this for a particular loop.
  virtual unsigned getMinPrefetchStride(unsigned NumMemAccesses,
                                        unsigned NumStridedMemAccesses,
                                        unsigned NumPrefetches,
                                        bool HasCall) const = 0;

  /// \return The maximum number of iterations to prefetch ahead.  If
  /// the required number of iterations is more than this number, no
  /// prefetching is performed.
  virtual unsigned getMaxPrefetchIterationsAhead() const = 0;

  /// \return True if prefetching should also be done for writes.
  virtual bool enableWritePrefetching() const = 0;

  /// \return if target want to issue a prefetch in address space \p AS.
  virtual bool shouldPrefetchAddressSpace(unsigned AS) const = 0;

  virtual unsigned getMaxInterleaveFactor(unsigned VF) = 0;
  virtual InstructionCost getArithmeticInstrCost(
      unsigned Opcode, Type *Ty, TTI::TargetCostKind CostKind,
      OperandValueInfo Opd1Info, OperandValueInfo Opd2Info,
      ArrayRef<const Value *> Args, const Instruction *CxtI = nullptr) = 0;

  virtual InstructionCost getShuffleCost(ShuffleKind Kind, VectorType *Tp,
                                         ArrayRef<int> Mask,
                                         TTI::TargetCostKind CostKind,
                                         int Index, VectorType *SubTp,
                                         ArrayRef<const Value *> Args) = 0;
  virtual InstructionCost getCastInstrCost(unsigned Opcode, Type *Dst,
                                           Type *Src, CastContextHint CCH,
                                           TTI::TargetCostKind CostKind,
                                           const Instruction *I) = 0;
  virtual InstructionCost getExtractWithExtendCost(unsigned Opcode, Type *Dst,
                                                   VectorType *VecTy,
                                                   unsigned Index) = 0;
  virtual InstructionCost getCFInstrCost(unsigned Opcode,
                                         TTI::TargetCostKind CostKind,
                                         const Instruction *I = nullptr) = 0;
  virtual InstructionCost getCmpSelInstrCost(unsigned Opcode, Type *ValTy,
                                             Type *CondTy,
                                             CmpInst::Predicate VecPred,
                                             TTI::TargetCostKind CostKind,
                                             const Instruction *I) = 0;
  virtual InstructionCost getVectorInstrCost(unsigned Opcode, Type *Val,
                                             unsigned Index) = 0;
  virtual InstructionCost getVectorInstrCost(const Instruction &I, Type *Val,
                                             unsigned Index) = 0;

  virtual InstructionCost
  getReplicationShuffleCost(Type *EltTy, int ReplicationFactor, int VF,
                            const APInt &DemandedDstElts,
                            TTI::TargetCostKind CostKind) = 0;

  virtual InstructionCost
  getMemoryOpCost(unsigned Opcode, Type *Src, Align Alignment,
                  unsigned AddressSpace, TTI::TargetCostKind CostKind,
                  OperandValueInfo OpInfo, const Instruction *I) = 0;
  virtual InstructionCost getVPMemoryOpCost(unsigned Opcode, Type *Src,
                                            Align Alignment,
                                            unsigned AddressSpace,
                                            TTI::TargetCostKind CostKind,
                                            const Instruction *I) = 0;
  virtual InstructionCost
  getMaskedMemoryOpCost(unsigned Opcode, Type *Src, Align Alignment,
                        unsigned AddressSpace,
                        TTI::TargetCostKind CostKind) = 0;
  virtual InstructionCost
  getGatherScatterOpCost(unsigned Opcode, Type *DataTy, const Value *Ptr,
                         bool VariableMask, Align Alignment,
                         TTI::TargetCostKind CostKind,
                         const Instruction *I = nullptr) = 0;

  virtual InstructionCost getInterleavedMemoryOpCost(
      unsigned Opcode, Type *VecTy, unsigned Factor, ArrayRef<unsigned> Indices,
      Align Alignment, unsigned AddressSpace, TTI::TargetCostKind CostKind,
      bool UseMaskForCond = false, bool UseMaskForGaps = false) = 0;
  virtual InstructionCost
  getArithmeticReductionCost(unsigned Opcode, VectorType *Ty,
                             Optional<FastMathFlags> FMF,
                             TTI::TargetCostKind CostKind) = 0;
  virtual InstructionCost
  getMinMaxReductionCost(VectorType *Ty, VectorType *CondTy, bool IsUnsigned,
                         TTI::TargetCostKind CostKind) = 0;
  virtual InstructionCost getExtendedReductionCost(
      unsigned Opcode, bool IsUnsigned, Type *ResTy, VectorType *Ty,
      Optional<FastMathFlags> FMF,
      TTI::TargetCostKind CostKind = TTI::TCK_RecipThroughput) = 0;
  virtual InstructionCost getMulAccReductionCost(
      bool IsUnsigned, Type *ResTy, VectorType *Ty,
      TTI::TargetCostKind CostKind = TTI::TCK_RecipThroughput) = 0;
  virtual InstructionCost
  getIntrinsicInstrCost(const IntrinsicCostAttributes &ICA,
                        TTI::TargetCostKind CostKind) = 0;
  virtual InstructionCost getCallInstrCost(Function *F, Type *RetTy,
                                           ArrayRef<Type *> Tys,
                                           TTI::TargetCostKind CostKind) = 0;
  virtual unsigned getNumberOfParts(Type *Tp) = 0;
  virtual InstructionCost
  getAddressComputationCost(Type *Ty, ScalarEvolution *SE, const SCEV *Ptr) = 0;
  virtual InstructionCost
  getCostOfKeepingLiveOverCall(ArrayRef<Type *> Tys) = 0;
  virtual bool getTgtMemIntrinsic(IntrinsicInst *Inst,
                                  MemIntrinsicInfo &Info) = 0;
  virtual unsigned getAtomicMemIntrinsicMaxElementSize() const = 0;
  virtual Value *getOrCreateResultFromMemIntrinsic(IntrinsicInst *Inst,
                                                   Type *ExpectedType) = 0;
  virtual Type *
  getMemcpyLoopLoweringType(LLVMContext &Context, Value *Length,
                            unsigned SrcAddrSpace, unsigned DestAddrSpace,
                            unsigned SrcAlign, unsigned DestAlign,
                            Optional<uint32_t> AtomicElementSize) const = 0;

  virtual void getMemcpyLoopResidualLoweringType(
      SmallVectorImpl<Type *> &OpsOut, LLVMContext &Context,
      unsigned RemainingBytes, unsigned SrcAddrSpace, unsigned DestAddrSpace,
      unsigned SrcAlign, unsigned DestAlign,
      Optional<uint32_t> AtomicCpySize) const = 0;
  virtual bool areInlineCompatible(const Function *Caller,
                                   const Function *Callee) const = 0;
  virtual bool areTypesABICompatible(const Function *Caller,
                                     const Function *Callee,
                                     const ArrayRef<Type *> &Types) const = 0;
  virtual bool isIndexedLoadLegal(MemIndexedMode Mode, Type *Ty) const = 0;
  virtual bool isIndexedStoreLegal(MemIndexedMode Mode, Type *Ty) const = 0;
  virtual unsigned getLoadStoreVecRegBitWidth(unsigned AddrSpace) const = 0;
  virtual bool isLegalToVectorizeLoad(LoadInst *LI) const = 0;
  virtual bool isLegalToVectorizeStore(StoreInst *SI) const = 0;
  virtual bool isLegalToVectorizeLoadChain(unsigned ChainSizeInBytes,
                                           Align Alignment,
                                           unsigned AddrSpace) const = 0;
  virtual bool isLegalToVectorizeStoreChain(unsigned ChainSizeInBytes,
                                            Align Alignment,
                                            unsigned AddrSpace) const = 0;
  virtual bool isLegalToVectorizeReduction(const RecurrenceDescriptor &RdxDesc,
                                           ElementCount VF) const = 0;
  virtual bool isElementTypeLegalForScalableVector(Type *Ty) const = 0;
  virtual unsigned getLoadVectorFactor(unsigned VF, unsigned LoadSize,
                                       unsigned ChainSizeInBytes,
                                       VectorType *VecTy) const = 0;
  virtual unsigned getStoreVectorFactor(unsigned VF, unsigned StoreSize,
                                        unsigned ChainSizeInBytes,
                                        VectorType *VecTy) const = 0;
  virtual bool preferInLoopReduction(unsigned Opcode, Type *Ty,
                                     ReductionFlags) const = 0;
  virtual bool preferPredicatedReductionSelect(unsigned Opcode, Type *Ty,
                                               ReductionFlags) const = 0;
  virtual bool preferEpilogueVectorization() const = 0;

  virtual bool shouldExpandReduction(const IntrinsicInst *II) const = 0;
  virtual unsigned getGISelRematGlobalCost() const = 0;
  virtual unsigned getMinTripCountTailFoldingThreshold() const = 0;
  virtual bool enableScalableVectorization() const = 0;
  virtual bool supportsScalableVectors() const = 0;
  virtual bool hasActiveVectorLength(unsigned Opcode, Type *DataType,
                                     Align Alignment) const = 0;
  virtual VPLegalization
  getVPLegalizationStrategy(const VPIntrinsic &PI) const = 0;
  virtual bool allowIllegalIntegerIV() const = 0;
};

template <typename T>
class TargetTransformInfo::Model final : public TargetTransformInfo::Concept {
  T Impl;

public:
  Model(T Impl) : Impl(std::move(Impl)) {}
  ~Model() override = default;

  const DataLayout &getDataLayout() const override {
    return Impl.getDataLayout();
  }

  InstructionCost
  getGEPCost(Type *PointeeType, const Value *Ptr,
             ArrayRef<const Value *> Operands,
             TargetTransformInfo::TargetCostKind CostKind) override {
    return Impl.getGEPCost(PointeeType, Ptr, Operands, CostKind);
  }
  unsigned getInliningThresholdMultiplier() override {
    return Impl.getInliningThresholdMultiplier();
  }
  unsigned adjustInliningThreshold(const CallBase *CB) override {
    return Impl.adjustInliningThreshold(CB);
  }
  int getInlinerVectorBonusPercent() override {
    return Impl.getInlinerVectorBonusPercent();
  }
  InstructionCost getMemcpyCost(const Instruction *I) override {
    return Impl.getMemcpyCost(I);
  }
  InstructionCost getInstructionCost(const User *U,
                                     ArrayRef<const Value *> Operands,
                                     TargetCostKind CostKind) override {
    return Impl.getInstructionCost(U, Operands, CostKind);
  }
  BranchProbability getPredictableBranchThreshold() override {
    return Impl.getPredictableBranchThreshold();
  }
  bool hasBranchDivergence() override { return Impl.hasBranchDivergence(); }
  bool useGPUDivergenceAnalysis() override {
    return Impl.useGPUDivergenceAnalysis();
  }
  bool isSourceOfDivergence(const Value *V) override {
    return Impl.isSourceOfDivergence(V);
  }

  bool isAlwaysUniform(const Value *V) override {
    return Impl.isAlwaysUniform(V);
  }

  unsigned getFlatAddressSpace() override { return Impl.getFlatAddressSpace(); }

  bool collectFlatAddressOperands(SmallVectorImpl<int> &OpIndexes,
                                  Intrinsic::ID IID) const override {
    return Impl.collectFlatAddressOperands(OpIndexes, IID);
  }

  bool isNoopAddrSpaceCast(unsigned FromAS, unsigned ToAS) const override {
    return Impl.isNoopAddrSpaceCast(FromAS, ToAS);
  }

  bool
  canHaveNonUndefGlobalInitializerInAddressSpace(unsigned AS) const override {
    return Impl.canHaveNonUndefGlobalInitializerInAddressSpace(AS);
  }

  unsigned getAssumedAddrSpace(const Value *V) const override {
    return Impl.getAssumedAddrSpace(V);
  }

  bool isSingleThreaded() const override { return Impl.isSingleThreaded(); }

  std::pair<const Value *, unsigned>
  getPredicatedAddrSpace(const Value *V) const override {
    return Impl.getPredicatedAddrSpace(V);
  }

  Value *rewriteIntrinsicWithAddressSpace(IntrinsicInst *II, Value *OldV,
                                          Value *NewV) const override {
    return Impl.rewriteIntrinsicWithAddressSpace(II, OldV, NewV);
  }

  bool isLoweredToCall(const Function *F) override {
    return Impl.isLoweredToCall(F);
  }
  void getUnrollingPreferences(Loop *L, ScalarEvolution &SE,
                               UnrollingPreferences &UP,
                               OptimizationRemarkEmitter *ORE) override {
    return Impl.getUnrollingPreferences(L, SE, UP, ORE);
  }
  void getPeelingPreferences(Loop *L, ScalarEvolution &SE,
                             PeelingPreferences &PP) override {
    return Impl.getPeelingPreferences(L, SE, PP);
  }
  bool isHardwareLoopProfitable(Loop *L, ScalarEvolution &SE,
                                AssumptionCache &AC, TargetLibraryInfo *LibInfo,
                                HardwareLoopInfo &HWLoopInfo) override {
    return Impl.isHardwareLoopProfitable(L, SE, AC, LibInfo, HWLoopInfo);
  }
  bool preferPredicateOverEpilogue(Loop *L, LoopInfo *LI, ScalarEvolution &SE,
                                   AssumptionCache &AC, TargetLibraryInfo *TLI,
                                   DominatorTree *DT,
                                   LoopVectorizationLegality *LVL,
                                   InterleavedAccessInfo *IAI) override {
    return Impl.preferPredicateOverEpilogue(L, LI, SE, AC, TLI, DT, LVL, IAI);
  }
  PredicationStyle emitGetActiveLaneMask() override {
    return Impl.emitGetActiveLaneMask();
  }
  Optional<Instruction *> instCombineIntrinsic(InstCombiner &IC,
                                               IntrinsicInst &II) override {
    return Impl.instCombineIntrinsic(IC, II);
  }
  Optional<Value *>
  simplifyDemandedUseBitsIntrinsic(InstCombiner &IC, IntrinsicInst &II,
                                   APInt DemandedMask, KnownBits &Known,
                                   bool &KnownBitsComputed) override {
    return Impl.simplifyDemandedUseBitsIntrinsic(IC, II, DemandedMask, Known,
                                                 KnownBitsComputed);
  }
  Optional<Value *> simplifyDemandedVectorEltsIntrinsic(
      InstCombiner &IC, IntrinsicInst &II, APInt DemandedElts, APInt &UndefElts,
      APInt &UndefElts2, APInt &UndefElts3,
      std::function<void(Instruction *, unsigned, APInt, APInt &)>
          SimplifyAndSetOp) override {
    return Impl.simplifyDemandedVectorEltsIntrinsic(
        IC, II, DemandedElts, UndefElts, UndefElts2, UndefElts3,
        SimplifyAndSetOp);
  }
  bool isLegalAddImmediate(int64_t Imm) override {
    return Impl.isLegalAddImmediate(Imm);
  }
  bool isLegalICmpImmediate(int64_t Imm) override {
    return Impl.isLegalICmpImmediate(Imm);
  }
  bool isLegalAddressingMode(Type *Ty, GlobalValue *BaseGV, int64_t BaseOffset,
                             bool HasBaseReg, int64_t Scale, unsigned AddrSpace,
                             Instruction *I) override {
    return Impl.isLegalAddressingMode(Ty, BaseGV, BaseOffset, HasBaseReg, Scale,
                                      AddrSpace, I);
  }
  bool isLegalAddressingMode(Type *Ty, GlobalValue *BaseGV, int64_t BaseOffset,
                             bool HasBaseReg, Type *BaseType, int64_t Scale,
                             Type *ScaleType, unsigned AddrSpace,
                             Instruction *I) override {
    return Impl.isLegalAddressingMode(Ty, BaseGV, BaseOffset, HasBaseReg,
                                      BaseType, Scale, ScaleType, AddrSpace, I);
  }
  bool isLSRCostLess(const TargetTransformInfo::LSRCost &C1,
                     const TargetTransformInfo::LSRCost &C2) override {
    return Impl.isLSRCostLess(C1, C2);
  }
  bool isNumRegsMajorCostOfLSR() override {
    return Impl.isNumRegsMajorCostOfLSR();
  }
  bool isProfitableLSRChainElement(Instruction *I) override {
    return Impl.isProfitableLSRChainElement(I);
  }
  bool canMacroFuseCmp() override { return Impl.canMacroFuseCmp(); }
  bool canSaveCmp(Loop *L, BranchInst **BI, ScalarEvolution *SE, LoopInfo *LI,
                  DominatorTree *DT, AssumptionCache *AC,
                  TargetLibraryInfo *LibInfo) override {
    return Impl.canSaveCmp(L, BI, SE, LI, DT, AC, LibInfo);
  }
  AddressingModeKind
    getPreferredAddressingMode(const Loop *L,
                               ScalarEvolution *SE) const override {
    return Impl.getPreferredAddressingMode(L, SE);
  }
  bool isLegalMaskedStore(Type *DataType, Align Alignment) override {
    return Impl.isLegalMaskedStore(DataType, Alignment);
  }
  bool isLegalMaskedLoad(Type *DataType, Align Alignment) override {
    return Impl.isLegalMaskedLoad(DataType, Alignment);
  }
  bool isLegalNTStore(Type *DataType, Align Alignment) override {
    return Impl.isLegalNTStore(DataType, Alignment);
  }
  bool isLegalNTLoad(Type *DataType, Align Alignment) override {
    return Impl.isLegalNTLoad(DataType, Alignment);
  }
  bool isLegalBroadcastLoad(Type *ElementTy,
                            ElementCount NumElements) const override {
    return Impl.isLegalBroadcastLoad(ElementTy, NumElements);
  }
  bool isLegalMaskedScatter(Type *DataType, Align Alignment) override {
    return Impl.isLegalMaskedScatter(DataType, Alignment);
  }
  bool isLegalMaskedGather(Type *DataType, Align Alignment) override {
    return Impl.isLegalMaskedGather(DataType, Alignment);
  }
  bool forceScalarizeMaskedGather(VectorType *DataType,
                                  Align Alignment) override {
    return Impl.forceScalarizeMaskedGather(DataType, Alignment);
  }
  bool forceScalarizeMaskedScatter(VectorType *DataType,
                                   Align Alignment) override {
    return Impl.forceScalarizeMaskedScatter(DataType, Alignment);
  }
  bool isLegalMaskedCompressStore(Type *DataType) override {
    return Impl.isLegalMaskedCompressStore(DataType);
  }
  bool isLegalMaskedExpandLoad(Type *DataType) override {
    return Impl.isLegalMaskedExpandLoad(DataType);
  }
  bool isLegalAltInstr(VectorType *VecTy, unsigned Opcode0, unsigned Opcode1,
                       const SmallBitVector &OpcodeMask) const override {
    return Impl.isLegalAltInstr(VecTy, Opcode0, Opcode1, OpcodeMask);
  }
  bool enableOrderedReductions() override {
    return Impl.enableOrderedReductions();
  }
  bool hasDivRemOp(Type *DataType, bool IsSigned) override {
    return Impl.hasDivRemOp(DataType, IsSigned);
  }
  bool hasVolatileVariant(Instruction *I, unsigned AddrSpace) override {
    return Impl.hasVolatileVariant(I, AddrSpace);
  }
  bool prefersVectorizedAddressing() override {
    return Impl.prefersVectorizedAddressing();
  }
  InstructionCost getScalingFactorCost(Type *Ty, GlobalValue *BaseGV,
                                       int64_t BaseOffset, bool HasBaseReg,
                                       int64_t Scale,
                                       unsigned AddrSpace) override {
    return Impl.getScalingFactorCost(Ty, BaseGV, BaseOffset, HasBaseReg, Scale,
                                     AddrSpace);
  }
  InstructionCost getScalingFactorCost(Type *Ty, GlobalValue *BaseGV,
                                       int64_t BaseOffset, bool HasBaseReg,
                                       Type *BaseType, int64_t Scale,
                                       Type *ScaleType,
                                       unsigned AddrSpace) override {
    return Impl.getScalingFactorCost(Ty, BaseGV, BaseOffset, HasBaseReg,
                                     BaseType, Scale, ScaleType, AddrSpace);
  }
  bool LSRWithInstrQueries() override { return Impl.LSRWithInstrQueries(); }
  bool isTruncateFree(Type *Ty1, Type *Ty2) override {
    return Impl.isTruncateFree(Ty1, Ty2);
  }
  bool isZExtFree(Type *Ty1, Type *Ty2) override {
    return Impl.isZExtFree(Ty1, Ty2);
  }
  bool isProfitableToHoist(Instruction *I) override {
    return Impl.isProfitableToHoist(I);
  }
  bool useAA() override { return Impl.useAA(); }
  bool isTypeLegal(Type *Ty) override { return Impl.isTypeLegal(Ty); }
  unsigned getRegUsageForType(Type *Ty) override {
    return Impl.getRegUsageForType(Ty);
  }
  bool shouldBuildLookupTables() override {
    return Impl.shouldBuildLookupTables();
  }
  bool shouldBuildLookupTablesForConstant(Constant *C) override {
    return Impl.shouldBuildLookupTablesForConstant(C);
  }
  bool shouldBuildRelLookupTables() override {
    return Impl.shouldBuildRelLookupTables();
  }
  bool useColdCCForColdCall(Function &F) override {
    return Impl.useColdCCForColdCall(F);
  }

  InstructionCost getScalarizationOverhead(VectorType *Ty,
                                           const APInt &DemandedElts,
                                           bool Insert, bool Extract) override {
    return Impl.getScalarizationOverhead(Ty, DemandedElts, Insert, Extract);
  }
  InstructionCost
  getOperandsScalarizationOverhead(ArrayRef<const Value *> Args,
                                   ArrayRef<Type *> Tys) override {
    return Impl.getOperandsScalarizationOverhead(Args, Tys);
  }

  bool supportsEfficientVectorElementLoadStore() override {
    return Impl.supportsEfficientVectorElementLoadStore();
  }

  bool supportsTailCalls() override { return Impl.supportsTailCalls(); }
  bool supportsTailCallFor(const CallBase *CB) override {
    return Impl.supportsTailCallFor(CB);
  }

  bool enableAggressiveInterleaving(bool LoopHasReductions) override {
    return Impl.enableAggressiveInterleaving(LoopHasReductions);
  }
  MemCmpExpansionOptions enableMemCmpExpansion(bool OptSize,
                                               bool IsZeroCmp) const override {
    return Impl.enableMemCmpExpansion(OptSize, IsZeroCmp);
  }
  bool enableInterleavedAccessVectorization() override {
    return Impl.enableInterleavedAccessVectorization();
  }
  bool enableMaskedInterleavedAccessVectorization() override {
    return Impl.enableMaskedInterleavedAccessVectorization();
  }
  bool isFPVectorizationPotentiallyUnsafe() override {
    return Impl.isFPVectorizationPotentiallyUnsafe();
  }
  bool allowsMisalignedMemoryAccesses(LLVMContext &Context, unsigned BitWidth,
                                      unsigned AddressSpace, Align Alignment,
                                      bool *Fast) override {
    return Impl.allowsMisalignedMemoryAccesses(Context, BitWidth, AddressSpace,
                                               Alignment, Fast);
  }
  PopcntSupportKind getPopcntSupport(unsigned IntTyWidthInBit) override {
    return Impl.getPopcntSupport(IntTyWidthInBit);
  }
  bool haveFastSqrt(Type *Ty) override { return Impl.haveFastSqrt(Ty); }

  bool isExpensiveToSpeculativelyExecute(const Instruction* I) override {
    return Impl.isExpensiveToSpeculativelyExecute(I);
  }

  bool isFCmpOrdCheaperThanFCmpZero(Type *Ty) override {
    return Impl.isFCmpOrdCheaperThanFCmpZero(Ty);
  }

  InstructionCost getFPOpCost(Type *Ty) override {
    return Impl.getFPOpCost(Ty);
  }

  InstructionCost getIntImmCodeSizeCost(unsigned Opc, unsigned Idx,
                                        const APInt &Imm, Type *Ty) override {
    return Impl.getIntImmCodeSizeCost(Opc, Idx, Imm, Ty);
  }
  InstructionCost getIntImmCost(const APInt &Imm, Type *Ty,
                                TargetCostKind CostKind) override {
    return Impl.getIntImmCost(Imm, Ty, CostKind);
  }
  InstructionCost getIntImmCostInst(unsigned Opc, unsigned Idx,
                                    const APInt &Imm, Type *Ty,
                                    TargetCostKind CostKind,
                                    Instruction *Inst = nullptr) override {
    return Impl.getIntImmCostInst(Opc, Idx, Imm, Ty, CostKind, Inst);
  }
  InstructionCost getIntImmCostIntrin(Intrinsic::ID IID, unsigned Idx,
                                      const APInt &Imm, Type *Ty,
                                      TargetCostKind CostKind) override {
    return Impl.getIntImmCostIntrin(IID, Idx, Imm, Ty, CostKind);
  }
  unsigned getNumberOfRegisters(unsigned ClassID) const override {
    return Impl.getNumberOfRegisters(ClassID);
  }
  unsigned getRegisterClassForType(bool Vector,
                                   Type *Ty = nullptr) const override {
    return Impl.getRegisterClassForType(Vector, Ty);
  }
  const char *getRegisterClassName(unsigned ClassID) const override {
    return Impl.getRegisterClassName(ClassID);
  }
  TypeSize getRegisterBitWidth(RegisterKind K) const override {
    return Impl.getRegisterBitWidth(K);
  }
  unsigned getMinVectorRegisterBitWidth() const override {
    return Impl.getMinVectorRegisterBitWidth();
  }
  Optional<unsigned> getMaxVScale() const override {
    return Impl.getMaxVScale();
  }
  Optional<unsigned> getVScaleForTuning() const override {
    return Impl.getVScaleForTuning();
  }
  bool shouldMaximizeVectorBandwidth(
      TargetTransformInfo::RegisterKind K) const override {
    return Impl.shouldMaximizeVectorBandwidth(K);
  }
  ElementCount getMinimumVF(unsigned ElemWidth,
                            bool IsScalable) const override {
    return Impl.getMinimumVF(ElemWidth, IsScalable);
  }
  unsigned getMaximumVF(unsigned ElemWidth, unsigned Opcode) const override {
    return Impl.getMaximumVF(ElemWidth, Opcode);
  }
  unsigned getStoreMinimumVF(unsigned VF, Type *ScalarMemTy,
                             Type *ScalarValTy) const override {
    return Impl.getStoreMinimumVF(VF, ScalarMemTy, ScalarValTy);
  }
  bool shouldConsiderAddressTypePromotion(
      const Instruction &I, bool &AllowPromotionWithoutCommonHeader) override {
    return Impl.shouldConsiderAddressTypePromotion(
        I, AllowPromotionWithoutCommonHeader);
  }
  unsigned getCacheLineSize() const override { return Impl.getCacheLineSize(); }
  Optional<unsigned> getCacheSize(CacheLevel Level) const override {
    return Impl.getCacheSize(Level);
  }
  Optional<unsigned> getCacheAssociativity(CacheLevel Level) const override {
    return Impl.getCacheAssociativity(Level);
  }

  /// Return the preferred prefetch distance in terms of instructions.
  ///
  unsigned getPrefetchDistance() const override {
    return Impl.getPrefetchDistance();
  }

  /// Return the minimum stride necessary to trigger software
  /// prefetching.
  ///
  unsigned getMinPrefetchStride(unsigned NumMemAccesses,
                                unsigned NumStridedMemAccesses,
                                unsigned NumPrefetches,
                                bool HasCall) const override {
    return Impl.getMinPrefetchStride(NumMemAccesses, NumStridedMemAccesses,
                                     NumPrefetches, HasCall);
  }

  /// Return the maximum prefetch distance in terms of loop
  /// iterations.
  ///
  unsigned getMaxPrefetchIterationsAhead() const override {
    return Impl.getMaxPrefetchIterationsAhead();
  }

  /// \return True if prefetching should also be done for writes.
  bool enableWritePrefetching() const override {
    return Impl.enableWritePrefetching();
  }

  /// \return if target want to issue a prefetch in address space \p AS.
  bool shouldPrefetchAddressSpace(unsigned AS) const override {
    return Impl.shouldPrefetchAddressSpace(AS);
  }

  unsigned getMaxInterleaveFactor(unsigned VF) override {
    return Impl.getMaxInterleaveFactor(VF);
  }
  unsigned getEstimatedNumberOfCaseClusters(const SwitchInst &SI,
                                            unsigned &JTSize,
                                            ProfileSummaryInfo *PSI,
                                            BlockFrequencyInfo *BFI) override {
    return Impl.getEstimatedNumberOfCaseClusters(SI, JTSize, PSI, BFI);
  }
  InstructionCost getArithmeticInstrCost(
      unsigned Opcode, Type *Ty, TTI::TargetCostKind CostKind,
      OperandValueInfo Opd1Info, OperandValueInfo Opd2Info,
      ArrayRef<const Value *> Args,
      const Instruction *CxtI = nullptr) override {
    return Impl.getArithmeticInstrCost(Opcode, Ty, CostKind, Opd1Info, Opd2Info,
                                       Args, CxtI);
  }

  InstructionCost getShuffleCost(ShuffleKind Kind, VectorType *Tp,
                                 ArrayRef<int> Mask,
                                 TTI::TargetCostKind CostKind, int Index,
                                 VectorType *SubTp,
                                 ArrayRef<const Value *> Args) override {
    return Impl.getShuffleCost(Kind, Tp, Mask, CostKind, Index, SubTp, Args);
  }
  InstructionCost getCastInstrCost(unsigned Opcode, Type *Dst, Type *Src,
                                   CastContextHint CCH,
                                   TTI::TargetCostKind CostKind,
                                   const Instruction *I) override {
    return Impl.getCastInstrCost(Opcode, Dst, Src, CCH, CostKind, I);
  }
  InstructionCost getExtractWithExtendCost(unsigned Opcode, Type *Dst,
                                           VectorType *VecTy,
                                           unsigned Index) override {
    return Impl.getExtractWithExtendCost(Opcode, Dst, VecTy, Index);
  }
  InstructionCost getCFInstrCost(unsigned Opcode, TTI::TargetCostKind CostKind,
                                 const Instruction *I = nullptr) override {
    return Impl.getCFInstrCost(Opcode, CostKind, I);
  }
  InstructionCost getCmpSelInstrCost(unsigned Opcode, Type *ValTy, Type *CondTy,
                                     CmpInst::Predicate VecPred,
                                     TTI::TargetCostKind CostKind,
                                     const Instruction *I) override {
    return Impl.getCmpSelInstrCost(Opcode, ValTy, CondTy, VecPred, CostKind, I);
  }
  InstructionCost getVectorInstrCost(unsigned Opcode, Type *Val,
                                     unsigned Index) override {
    return Impl.getVectorInstrCost(Opcode, Val, Index);
  }
  InstructionCost getVectorInstrCost(const Instruction &I, Type *Val,
                                     unsigned Index) override {
    return Impl.getVectorInstrCost(I, Val, Index);
  }
  InstructionCost
  getReplicationShuffleCost(Type *EltTy, int ReplicationFactor, int VF,
                            const APInt &DemandedDstElts,
                            TTI::TargetCostKind CostKind) override {
    return Impl.getReplicationShuffleCost(EltTy, ReplicationFactor, VF,
                                          DemandedDstElts, CostKind);
  }
  InstructionCost getMemoryOpCost(unsigned Opcode, Type *Src, Align Alignment,
                                  unsigned AddressSpace,
                                  TTI::TargetCostKind CostKind,
                                  OperandValueInfo OpInfo,
                                  const Instruction *I) override {
    return Impl.getMemoryOpCost(Opcode, Src, Alignment, AddressSpace, CostKind,
                                OpInfo, I);
  }
  InstructionCost getVPMemoryOpCost(unsigned Opcode, Type *Src, Align Alignment,
                                    unsigned AddressSpace,
                                    TTI::TargetCostKind CostKind,
                                    const Instruction *I) override {
    return Impl.getVPMemoryOpCost(Opcode, Src, Alignment, AddressSpace,
                                  CostKind, I);
  }
  InstructionCost getMaskedMemoryOpCost(unsigned Opcode, Type *Src,
                                        Align Alignment, unsigned AddressSpace,
                                        TTI::TargetCostKind CostKind) override {
    return Impl.getMaskedMemoryOpCost(Opcode, Src, Alignment, AddressSpace,
                                      CostKind);
  }
  InstructionCost
  getGatherScatterOpCost(unsigned Opcode, Type *DataTy, const Value *Ptr,
                         bool VariableMask, Align Alignment,
                         TTI::TargetCostKind CostKind,
                         const Instruction *I = nullptr) override {
    return Impl.getGatherScatterOpCost(Opcode, DataTy, Ptr, VariableMask,
                                       Alignment, CostKind, I);
  }
  InstructionCost getInterleavedMemoryOpCost(
      unsigned Opcode, Type *VecTy, unsigned Factor, ArrayRef<unsigned> Indices,
      Align Alignment, unsigned AddressSpace, TTI::TargetCostKind CostKind,
      bool UseMaskForCond, bool UseMaskForGaps) override {
    return Impl.getInterleavedMemoryOpCost(Opcode, VecTy, Factor, Indices,
                                           Alignment, AddressSpace, CostKind,
                                           UseMaskForCond, UseMaskForGaps);
  }
  InstructionCost
  getArithmeticReductionCost(unsigned Opcode, VectorType *Ty,
                             Optional<FastMathFlags> FMF,
                             TTI::TargetCostKind CostKind) override {
    return Impl.getArithmeticReductionCost(Opcode, Ty, FMF, CostKind);
  }
  InstructionCost
  getMinMaxReductionCost(VectorType *Ty, VectorType *CondTy, bool IsUnsigned,
                         TTI::TargetCostKind CostKind) override {
    return Impl.getMinMaxReductionCost(Ty, CondTy, IsUnsigned, CostKind);
  }
  InstructionCost getExtendedReductionCost(
      unsigned Opcode, bool IsUnsigned, Type *ResTy, VectorType *Ty,
      Optional<FastMathFlags> FMF,
      TTI::TargetCostKind CostKind = TTI::TCK_RecipThroughput) override {
    return Impl.getExtendedReductionCost(Opcode, IsUnsigned, ResTy, Ty, FMF,
                                         CostKind);
  }
  InstructionCost getMulAccReductionCost(
      bool IsUnsigned, Type *ResTy, VectorType *Ty,
      TTI::TargetCostKind CostKind = TTI::TCK_RecipThroughput) override {
    return Impl.getMulAccReductionCost(IsUnsigned, ResTy, Ty, CostKind);
  }
  InstructionCost getIntrinsicInstrCost(const IntrinsicCostAttributes &ICA,
                                        TTI::TargetCostKind CostKind) override {
    return Impl.getIntrinsicInstrCost(ICA, CostKind);
  }
  InstructionCost getCallInstrCost(Function *F, Type *RetTy,
                                   ArrayRef<Type *> Tys,
                                   TTI::TargetCostKind CostKind) override {
    return Impl.getCallInstrCost(F, RetTy, Tys, CostKind);
  }
  unsigned getNumberOfParts(Type *Tp) override {
    return Impl.getNumberOfParts(Tp);
  }
  InstructionCost getAddressComputationCost(Type *Ty, ScalarEvolution *SE,
                                            const SCEV *Ptr) override {
    return Impl.getAddressComputationCost(Ty, SE, Ptr);
  }
  InstructionCost getCostOfKeepingLiveOverCall(ArrayRef<Type *> Tys) override {
    return Impl.getCostOfKeepingLiveOverCall(Tys);
  }
  bool getTgtMemIntrinsic(IntrinsicInst *Inst,
                          MemIntrinsicInfo &Info) override {
    return Impl.getTgtMemIntrinsic(Inst, Info);
  }
  unsigned getAtomicMemIntrinsicMaxElementSize() const override {
    return Impl.getAtomicMemIntrinsicMaxElementSize();
  }
  Value *getOrCreateResultFromMemIntrinsic(IntrinsicInst *Inst,
                                           Type *ExpectedType) override {
    return Impl.getOrCreateResultFromMemIntrinsic(Inst, ExpectedType);
  }
  Type *getMemcpyLoopLoweringType(
      LLVMContext &Context, Value *Length, unsigned SrcAddrSpace,
      unsigned DestAddrSpace, unsigned SrcAlign, unsigned DestAlign,
      Optional<uint32_t> AtomicElementSize) const override {
    return Impl.getMemcpyLoopLoweringType(Context, Length, SrcAddrSpace,
                                          DestAddrSpace, SrcAlign, DestAlign,
                                          AtomicElementSize);
  }
  void getMemcpyLoopResidualLoweringType(
      SmallVectorImpl<Type *> &OpsOut, LLVMContext &Context,
      unsigned RemainingBytes, unsigned SrcAddrSpace, unsigned DestAddrSpace,
      unsigned SrcAlign, unsigned DestAlign,
      Optional<uint32_t> AtomicCpySize) const override {
    Impl.getMemcpyLoopResidualLoweringType(OpsOut, Context, RemainingBytes,
                                           SrcAddrSpace, DestAddrSpace,
                                           SrcAlign, DestAlign, AtomicCpySize);
  }
  bool areInlineCompatible(const Function *Caller,
                           const Function *Callee) const override {
    return Impl.areInlineCompatible(Caller, Callee);
  }
  bool areTypesABICompatible(const Function *Caller, const Function *Callee,
                             const ArrayRef<Type *> &Types) const override {
    return Impl.areTypesABICompatible(Caller, Callee, Types);
  }
  bool isIndexedLoadLegal(MemIndexedMode Mode, Type *Ty) const override {
    return Impl.isIndexedLoadLegal(Mode, Ty, getDataLayout());
  }
  bool isIndexedStoreLegal(MemIndexedMode Mode, Type *Ty) const override {
    return Impl.isIndexedStoreLegal(Mode, Ty, getDataLayout());
  }
  unsigned getLoadStoreVecRegBitWidth(unsigned AddrSpace) const override {
    return Impl.getLoadStoreVecRegBitWidth(AddrSpace);
  }
  bool isLegalToVectorizeLoad(LoadInst *LI) const override {
    return Impl.isLegalToVectorizeLoad(LI);
  }
  bool isLegalToVectorizeStore(StoreInst *SI) const override {
    return Impl.isLegalToVectorizeStore(SI);
  }
  bool isLegalToVectorizeLoadChain(unsigned ChainSizeInBytes, Align Alignment,
                                   unsigned AddrSpace) const override {
    return Impl.isLegalToVectorizeLoadChain(ChainSizeInBytes, Alignment,
                                            AddrSpace);
  }
  bool isLegalToVectorizeStoreChain(unsigned ChainSizeInBytes, Align Alignment,
                                    unsigned AddrSpace) const override {
    return Impl.isLegalToVectorizeStoreChain(ChainSizeInBytes, Alignment,
                                             AddrSpace);
  }
  bool isLegalToVectorizeReduction(const RecurrenceDescriptor &RdxDesc,
                                   ElementCount VF) const override {
    return Impl.isLegalToVectorizeReduction(RdxDesc, VF);
  }
  bool isElementTypeLegalForScalableVector(Type *Ty) const override {
    return Impl.isElementTypeLegalForScalableVector(Ty);
  }
  unsigned getLoadVectorFactor(unsigned VF, unsigned LoadSize,
                               unsigned ChainSizeInBytes,
                               VectorType *VecTy) const override {
    return Impl.getLoadVectorFactor(VF, LoadSize, ChainSizeInBytes, VecTy);
  }
  unsigned getStoreVectorFactor(unsigned VF, unsigned StoreSize,
                                unsigned ChainSizeInBytes,
                                VectorType *VecTy) const override {
    return Impl.getStoreVectorFactor(VF, StoreSize, ChainSizeInBytes, VecTy);
  }
  bool preferInLoopReduction(unsigned Opcode, Type *Ty,
                             ReductionFlags Flags) const override {
    return Impl.preferInLoopReduction(Opcode, Ty, Flags);
  }
  bool preferPredicatedReductionSelect(unsigned Opcode, Type *Ty,
                                       ReductionFlags Flags) const override {
    return Impl.preferPredicatedReductionSelect(Opcode, Ty, Flags);
  }
  bool preferEpilogueVectorization() const override {
    return Impl.preferEpilogueVectorization();
  }

  bool shouldExpandReduction(const IntrinsicInst *II) const override {
    return Impl.shouldExpandReduction(II);
  }

  unsigned getGISelRematGlobalCost() const override {
    return Impl.getGISelRematGlobalCost();
  }

  unsigned getMinTripCountTailFoldingThreshold() const override {
    return Impl.getMinTripCountTailFoldingThreshold();
  }

  bool supportsScalableVectors() const override {
    return Impl.supportsScalableVectors();
  }

  bool enableScalableVectorization() const override {
    return Impl.enableScalableVectorization();
  }

  bool hasActiveVectorLength(unsigned Opcode, Type *DataType,
                             Align Alignment) const override {
    return Impl.hasActiveVectorLength(Opcode, DataType, Alignment);
  }

  VPLegalization
  getVPLegalizationStrategy(const VPIntrinsic &PI) const override {
    return Impl.getVPLegalizationStrategy(PI);
  }
  bool allowIllegalIntegerIV() const override {
    return Impl.allowIllegalIntegerIV();
  }
};

template <typename T>
TargetTransformInfo::TargetTransformInfo(T Impl)
    : TTIImpl(new Model<T>(Impl)) {}

/// Analysis pass providing the \c TargetTransformInfo.
///
/// The core idea of the TargetIRAnalysis is to expose an interface through
/// which LLVM targets can analyze and provide information about the middle
/// end's target-independent IR. This supports use cases such as target-aware
/// cost modeling of IR constructs.
///
/// This is a function analysis because much of the cost modeling for targets
/// is done in a subtarget specific way and LLVM supports compiling different
/// functions targeting different subtargets in order to support runtime
/// dispatch according to the observed subtarget.
class TargetIRAnalysis : public AnalysisInfoMixin<TargetIRAnalysis> {
public:
  typedef TargetTransformInfo Result;

  /// Default construct a target IR analysis.
  ///
  /// This will use the module's datalayout to construct a baseline
  /// conservative TTI result.
  TargetIRAnalysis();

  /// Construct an IR analysis pass around a target-provide callback.
  ///
  /// The callback will be called with a particular function for which the TTI
  /// is needed and must return a TTI object for that function.
  TargetIRAnalysis(std::function<Result(const Function &)> TTICallback);

  // Value semantics. We spell out the constructors for MSVC.
  TargetIRAnalysis(const TargetIRAnalysis &Arg)
      : TTICallback(Arg.TTICallback) {}
  TargetIRAnalysis(TargetIRAnalysis &&Arg)
      : TTICallback(std::move(Arg.TTICallback)) {}
  TargetIRAnalysis &operator=(const TargetIRAnalysis &RHS) {
    TTICallback = RHS.TTICallback;
    return *this;
  }
  TargetIRAnalysis &operator=(TargetIRAnalysis &&RHS) {
    TTICallback = std::move(RHS.TTICallback);
    return *this;
  }

  Result run(const Function &F, FunctionAnalysisManager &);

private:
  friend AnalysisInfoMixin<TargetIRAnalysis>;
  static AnalysisKey Key;

  /// The callback used to produce a result.
  ///
  /// We use a completely opaque callback so that targets can provide whatever
  /// mechanism they desire for constructing the TTI for a given function.
  ///
  /// FIXME: Should we really use std::function? It's relatively inefficient.
  /// It might be possible to arrange for even stateful callbacks to outlive
  /// the analysis and thus use a function_ref which would be lighter weight.
  /// This may also be less error prone as the callback is likely to reference
  /// the external TargetMachine, and that reference needs to never dangle.
  std::function<Result(const Function &)> TTICallback;

  /// Helper function used as the callback in the default constructor.
  static Result getDefaultTTI(const Function &F);
};

/// Wrapper pass for TargetTransformInfo.
///
/// This pass can be constructed from a TTI object which it stores internally
/// and is queried by passes.
class TargetTransformInfoWrapperPass : public ImmutablePass {
  TargetIRAnalysis TIRA;
  Optional<TargetTransformInfo> TTI;

  virtual void anchor();

public:
  static char ID;

  /// We must provide a default constructor for the pass but it should
  /// never be used.
  ///
  /// Use the constructor below or call one of the creation routines.
  TargetTransformInfoWrapperPass();

  explicit TargetTransformInfoWrapperPass(TargetIRAnalysis TIRA);

  TargetTransformInfo &getTTI(const Function &F);
};

/// Create an analysis pass wrapper around a TTI object.
///
/// This analysis pass just holds the TTI instance and makes it available to
/// clients.
ImmutablePass *createTargetTransformInfoWrapperPass(TargetIRAnalysis TIRA);

} // namespace llvm

#endif<|MERGE_RESOLUTION|>--- conflicted
+++ resolved
@@ -606,7 +606,6 @@
                              unsigned AddrSpace = 0,
                              Instruction *I = nullptr) const;
 
-<<<<<<< HEAD
   /// Return true if the addressing mode represented by AM is legal for
   /// this target, for a load/store of the specified type.
   /// The type may be VoidTy, in which case only return true if the addressing
@@ -618,10 +617,7 @@
                              Type *ScaleType, unsigned AddrSpace = 0,
                              Instruction *I = nullptr) const;
 
-  /// Return true if LSR cost of C1 is lower than C1.
-=======
   /// Return true if LSR cost of C1 is lower than C2.
->>>>>>> cc2457ca
   bool isLSRCostLess(const TargetTransformInfo::LSRCost &C1,
                      const TargetTransformInfo::LSRCost &C2) const;
 
