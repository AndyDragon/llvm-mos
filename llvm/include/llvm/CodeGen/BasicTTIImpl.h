--- conflicted
+++ resolved
@@ -420,25 +420,17 @@
   }
 
   InstructionCost getScalingFactorCost(Type *Ty, GlobalValue *BaseGV,
-<<<<<<< HEAD
-                                       int64_t BaseOffset, bool HasBaseReg,
+                                       StackOffset BaseOffset, bool HasBaseReg,
                                        Type *BaseType, int64_t Scale,
                                        Type *ScaleType, unsigned AddrSpace) {
-=======
-                                       StackOffset BaseOffset, bool HasBaseReg,
-                                       int64_t Scale, unsigned AddrSpace) {
->>>>>>> 4c68de5a
     TargetLoweringBase::AddrMode AM;
     AM.BaseGV = BaseGV;
     AM.BaseOffs = BaseOffset.getFixed();
     AM.HasBaseReg = HasBaseReg;
     AM.BaseType = BaseType;
     AM.Scale = Scale;
-<<<<<<< HEAD
     AM.ScaleType = ScaleType;
-=======
     AM.ScalableOffset = BaseOffset.getScalable();
->>>>>>> 4c68de5a
     if (getTLI()->isLegalAddressingMode(DL, AM, Ty, AddrSpace))
       return 0;
     return -1;
