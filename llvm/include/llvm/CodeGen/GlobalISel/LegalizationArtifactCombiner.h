--- conflicted
+++ resolved
@@ -24,11 +24,8 @@
 #include "llvm/CodeGen/GlobalISel/MachineIRBuilder.h"
 #include "llvm/CodeGen/GlobalISel/Utils.h"
 #include "llvm/CodeGen/MachineRegisterInfo.h"
-<<<<<<< HEAD
+#include "llvm/CodeGen/Register.h"
 #include "llvm/CodeGen/TargetOpcodes.h"
-=======
-#include "llvm/CodeGen/Register.h"
->>>>>>> 64eaffb6
 #include "llvm/Support/Debug.h"
 
 #define DEBUG_TYPE "legalizer"
@@ -134,19 +131,12 @@
       LLT SrcTy = MRI.getType(SrcReg);
       APInt MaskVal = APInt::getAllOnes(SrcTy.getScalarSizeInBits());
       auto Mask = Builder.buildConstant(
-<<<<<<< HEAD
-          DstTy, MaskVal.zext(DstTy.getScalarSizeInBits()));
-      auto Extended = SextSrc ? Builder.buildSExtOrTrunc(DstTy, SextSrc)
-                              : Builder.buildAnyExtOrTrunc(DstTy, TruncSrc);
-      Builder.buildAnd(DstReg, Extended, Mask);
-=======
         DstTy, MaskVal.zext(DstTy.getScalarSizeInBits()));
       if (SextSrc && (DstTy != MRI.getType(SextSrc)))
         SextSrc = Builder.buildSExtOrTrunc(DstTy, SextSrc).getReg(0);
       if (TruncSrc && (DstTy != MRI.getType(TruncSrc)))
         TruncSrc = Builder.buildAnyExtOrTrunc(DstTy, TruncSrc).getReg(0);
       Builder.buildAnd(DstReg, SextSrc ? SextSrc : TruncSrc, Mask);
->>>>>>> 64eaffb6
       markInstAndDefDead(MI, *MRI.getVRegDef(SrcReg), DeadInsts);
       return true;
     }
@@ -898,19 +888,10 @@
                                SmallVectorImpl<MachineInstr *> &DeadInsts,
                                SmallVectorImpl<Register> &UpdatedDefs,
                                GISelChangeObserver &Observer) {
-<<<<<<< HEAD
-    assert(MI.getOpcode() == TargetOpcode::G_UNMERGE_VALUES);
-
-    unsigned NumDefs = MI.getNumOperands() - 1;
-    Register SrcReg = MI.getOperand(NumDefs).getReg();
-    auto DefSrcReg = getDefSrcRegIgnoringCopies(SrcReg, MRI);
-    if (!DefSrcReg)
-=======
     unsigned NumDefs = MI.getNumDefs();
     Register SrcReg = MI.getSourceReg();
     MachineInstr *SrcDef = getDefIgnoringCopies(SrcReg, MRI);
     if (!SrcDef)
->>>>>>> 64eaffb6
       return false;
     MachineInstr *SrcDef = DefSrcReg->MI;
     SrcReg = DefSrcReg->Reg;
