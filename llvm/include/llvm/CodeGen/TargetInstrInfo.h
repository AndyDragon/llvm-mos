//===- llvm/CodeGen/TargetInstrInfo.h - Instruction Info --------*- C++ -*-===//
//
// Part of the LLVM Project, under the Apache License v2.0 with LLVM Exceptions.
// See https://llvm.org/LICENSE.txt for license information.
// SPDX-License-Identifier: Apache-2.0 WITH LLVM-exception
//
//===----------------------------------------------------------------------===//
//
// This file describes the target machine instruction set to the code generator.
//
//===----------------------------------------------------------------------===//


#ifndef LLVM_CODEGEN_TARGETINSTRINFO_H
#define LLVM_CODEGEN_TARGETINSTRINFO_H

#include "llvm/ADT/ArrayRef.h"
#include "llvm/ADT/DenseMap.h"
#include "llvm/ADT/DenseMapInfo.h"
#include "llvm/ADT/Uniformity.h"
#include "llvm/CodeGen/MIRFormatter.h"
#include "llvm/CodeGen/MachineBasicBlock.h"
#include "llvm/CodeGen/MachineFunction.h"
#include "llvm/CodeGen/MachineInstr.h"
#include "llvm/CodeGen/MachineInstrBuilder.h"
#include "llvm/CodeGen/MachineOperand.h"
#include "llvm/CodeGen/MachineOutliner.h"
#include "llvm/CodeGen/RegisterClassInfo.h"
#include "llvm/CodeGen/VirtRegMap.h"
#include "llvm/MC/MCInstrInfo.h"
#include "llvm/Support/BranchProbability.h"
#include "llvm/Support/ErrorHandling.h"
#include <cassert>
#include <cstddef>
#include <cstdint>
#include <utility>
#include <vector>

namespace llvm {

class DFAPacketizer;
class InstrItineraryData;
class LiveIntervals;
class LiveVariables;
class MachineLoop;
class MachineMemOperand;
class MachineRegisterInfo;
class MCAsmInfo;
class MCInst;
struct MCSchedModel;
class Module;
class ScheduleDAG;
class ScheduleDAGMI;
class ScheduleHazardRecognizer;
class SDNode;
class SelectionDAG;
class SMSchedule;
class SwingSchedulerDAG;
class RegScavenger;
class TargetRegisterClass;
class TargetRegisterInfo;
class TargetSchedModel;
class TargetSubtargetInfo;
enum class MachineCombinerPattern;
enum class MachineTraceStrategy;

template <class T> class SmallVectorImpl;

using ParamLoadedValue = std::pair<MachineOperand, DIExpression*>;

struct DestSourcePair {
  const MachineOperand *Destination;
  const MachineOperand *Source;

  DestSourcePair(const MachineOperand &Dest, const MachineOperand &Src)
      : Destination(&Dest), Source(&Src) {}
};

/// Used to describe a register and immediate addition.
struct RegImmPair {
  Register Reg;
  int64_t Imm;

  RegImmPair(Register Reg, int64_t Imm) : Reg(Reg), Imm(Imm) {}
};

/// Used to describe addressing mode similar to ExtAddrMode in CodeGenPrepare.
/// It holds the register values, the scale value and the displacement.
struct ExtAddrMode {
  Register BaseReg;
  Register ScaledReg;
  int64_t Scale;
  int64_t Displacement;
};

//---------------------------------------------------------------------------
///
/// TargetInstrInfo - Interface to description of machine instruction set
///
class TargetInstrInfo : public MCInstrInfo {
public:
  TargetInstrInfo(unsigned CFSetupOpcode = ~0u, unsigned CFDestroyOpcode = ~0u,
                  unsigned CatchRetOpcode = ~0u, unsigned ReturnOpcode = ~0u)
      : CallFrameSetupOpcode(CFSetupOpcode),
        CallFrameDestroyOpcode(CFDestroyOpcode), CatchRetOpcode(CatchRetOpcode),
        ReturnOpcode(ReturnOpcode) {}
  TargetInstrInfo(const TargetInstrInfo &) = delete;
  TargetInstrInfo &operator=(const TargetInstrInfo &) = delete;
  virtual ~TargetInstrInfo();

  static bool isGenericOpcode(unsigned Opc) {
    return Opc <= TargetOpcode::GENERIC_OP_END;
  }

  static bool isGenericAtomicRMWOpcode(unsigned Opc) {
    return Opc >= TargetOpcode::GENERIC_ATOMICRMW_OP_START &&
           Opc <= TargetOpcode::GENERIC_ATOMICRMW_OP_END;
  }

  /// Given a machine instruction descriptor, returns the register
  /// class constraint for OpNum, or NULL.
  virtual
  const TargetRegisterClass *getRegClass(const MCInstrDesc &MCID, unsigned OpNum,
                                         const TargetRegisterInfo *TRI,
                                         const MachineFunction &MF) const;

  /// Return true if the instruction is trivially rematerializable, meaning it
  /// has no side effects and requires no operands that aren't always available.
  /// This means the only allowed uses are constants and unallocatable physical
  /// registers so that the instructions result is independent of the place
  /// in the function.
  bool isTriviallyReMaterializable(const MachineInstr &MI) const {
    return MI.getOpcode() == TargetOpcode::IMPLICIT_DEF ||
           (MI.getDesc().isRematerializable() &&
            isReallyTriviallyReMaterializable(MI));
  }

  /// Given \p MO is a PhysReg use return if it can be ignored for the purpose
  /// of instruction rematerialization or sinking.
  virtual bool isIgnorableUse(const MachineOperand &MO) const {
    return false;
  }

protected:
  /// For instructions with opcodes for which the M_REMATERIALIZABLE flag is
  /// set, this hook lets the target specify whether the instruction is actually
  /// trivially rematerializable, taking into consideration its operands. This
  /// predicate must return false if the instruction has any side effects other
  /// than producing a value, or if it requres any address registers that are
  /// not always available.
  virtual bool isReallyTriviallyReMaterializable(const MachineInstr &MI) const;

  /// This method commutes the operands of the given machine instruction MI.
  /// The operands to be commuted are specified by their indices OpIdx1 and
  /// OpIdx2.
  ///
  /// If a target has any instructions that are commutable but require
  /// converting to different instructions or making non-trivial changes
  /// to commute them, this method can be overloaded to do that.
  /// The default implementation simply swaps the commutable operands.
  ///
  /// If NewMI is false, MI is modified in place and returned; otherwise, a
  /// new machine instruction is created and returned.
  ///
  /// Do not call this method for a non-commutable instruction.
  /// Even though the instruction is commutable, the method may still
  /// fail to commute the operands, null pointer is returned in such cases.
  virtual MachineInstr *commuteInstructionImpl(MachineInstr &MI, bool NewMI,
                                               unsigned OpIdx1,
                                               unsigned OpIdx2) const;

  /// Assigns the (CommutableOpIdx1, CommutableOpIdx2) pair of commutable
  /// operand indices to (ResultIdx1, ResultIdx2).
  /// One or both input values of the pair: (ResultIdx1, ResultIdx2) may be
  /// predefined to some indices or be undefined (designated by the special
  /// value 'CommuteAnyOperandIndex').
  /// The predefined result indices cannot be re-defined.
  /// The function returns true iff after the result pair redefinition
  /// the fixed result pair is equal to or equivalent to the source pair of
  /// indices: (CommutableOpIdx1, CommutableOpIdx2). It is assumed here that
  /// the pairs (x,y) and (y,x) are equivalent.
  static bool fixCommutedOpIndices(unsigned &ResultIdx1, unsigned &ResultIdx2,
                                   unsigned CommutableOpIdx1,
                                   unsigned CommutableOpIdx2);

public:
  /// These methods return the opcode of the frame setup/destroy instructions
  /// if they exist (-1 otherwise).  Some targets use pseudo instructions in
  /// order to abstract away the difference between operating with a frame
  /// pointer and operating without, through the use of these two instructions.
  ///
  unsigned getCallFrameSetupOpcode() const { return CallFrameSetupOpcode; }
  unsigned getCallFrameDestroyOpcode() const { return CallFrameDestroyOpcode; }

  /// Returns true if the argument is a frame pseudo instruction.
  bool isFrameInstr(const MachineInstr &I) const {
    return I.getOpcode() == getCallFrameSetupOpcode() ||
           I.getOpcode() == getCallFrameDestroyOpcode();
  }

  /// Returns true if the argument is a frame setup pseudo instruction.
  bool isFrameSetup(const MachineInstr &I) const {
    return I.getOpcode() == getCallFrameSetupOpcode();
  }

  /// Returns size of the frame associated with the given frame instruction.
  /// For frame setup instruction this is frame that is set up space set up
  /// after the instruction. For frame destroy instruction this is the frame
  /// freed by the caller.
  /// Note, in some cases a call frame (or a part of it) may be prepared prior
  /// to the frame setup instruction. It occurs in the calls that involve
  /// inalloca arguments. This function reports only the size of the frame part
  /// that is set up between the frame setup and destroy pseudo instructions.
  int64_t getFrameSize(const MachineInstr &I) const {
    assert(isFrameInstr(I) && "Not a frame instruction");
    assert(I.getOperand(0).getImm() >= 0);
    return I.getOperand(0).getImm();
  }

  /// Returns the total frame size, which is made up of the space set up inside
  /// the pair of frame start-stop instructions and the space that is set up
  /// prior to the pair.
  int64_t getFrameTotalSize(const MachineInstr &I) const {
    if (isFrameSetup(I)) {
      assert(I.getOperand(1).getImm() >= 0 &&
             "Frame size must not be negative");
      return getFrameSize(I) + I.getOperand(1).getImm();
    }
    return getFrameSize(I);
  }

  unsigned getCatchReturnOpcode() const { return CatchRetOpcode; }
  unsigned getReturnOpcode() const { return ReturnOpcode; }

  /// Returns the actual stack pointer adjustment made by an instruction
  /// as part of a call sequence. By default, only call frame setup/destroy
  /// instructions adjust the stack, but targets may want to override this
  /// to enable more fine-grained adjustment, or adjust by a different value.
  virtual int getSPAdjust(const MachineInstr &MI) const;

  /// Return true if the instruction is a "coalescable" extension instruction.
  /// That is, it's like a copy where it's legal for the source to overlap the
  /// destination. e.g. X86::MOVSX64rr32. If this returns true, then it's
  /// expected the pre-extension value is available as a subreg of the result
  /// register. This also returns the sub-register index in SubIdx.
  virtual bool isCoalescableExtInstr(const MachineInstr &MI, Register &SrcReg,
                                     Register &DstReg, unsigned &SubIdx) const {
    return false;
  }

  /// If the specified machine instruction is a direct
  /// load from a stack slot, return the virtual or physical register number of
  /// the destination along with the FrameIndex of the loaded stack slot.  If
  /// not, return 0.  This predicate must return 0 if the instruction has
  /// any side effects other than loading from the stack slot.
  virtual unsigned isLoadFromStackSlot(const MachineInstr &MI,
                                       int &FrameIndex) const {
    return 0;
  }

  /// Optional extension of isLoadFromStackSlot that returns the number of
  /// bytes loaded from the stack. This must be implemented if a backend
  /// supports partial stack slot spills/loads to further disambiguate
  /// what the load does.
  virtual unsigned isLoadFromStackSlot(const MachineInstr &MI,
                                       int &FrameIndex,
                                       unsigned &MemBytes) const {
    MemBytes = 0;
    return isLoadFromStackSlot(MI, FrameIndex);
  }

  /// Check for post-frame ptr elimination stack locations as well.
  /// This uses a heuristic so it isn't reliable for correctness.
  virtual unsigned isLoadFromStackSlotPostFE(const MachineInstr &MI,
                                             int &FrameIndex) const {
    return 0;
  }

  /// If the specified machine instruction has a load from a stack slot,
  /// return true along with the FrameIndices of the loaded stack slot and the
  /// machine mem operands containing the reference.
  /// If not, return false.  Unlike isLoadFromStackSlot, this returns true for
  /// any instructions that loads from the stack.  This is just a hint, as some
  /// cases may be missed.
  virtual bool hasLoadFromStackSlot(
      const MachineInstr &MI,
      SmallVectorImpl<const MachineMemOperand *> &Accesses) const;

  /// If the specified machine instruction is a direct
  /// store to a stack slot, return the virtual or physical register number of
  /// the source reg along with the FrameIndex of the loaded stack slot.  If
  /// not, return 0.  This predicate must return 0 if the instruction has
  /// any side effects other than storing to the stack slot.
  virtual unsigned isStoreToStackSlot(const MachineInstr &MI,
                                      int &FrameIndex) const {
    return 0;
  }

  /// Optional extension of isStoreToStackSlot that returns the number of
  /// bytes stored to the stack. This must be implemented if a backend
  /// supports partial stack slot spills/loads to further disambiguate
  /// what the store does.
  virtual unsigned isStoreToStackSlot(const MachineInstr &MI,
                                      int &FrameIndex,
                                      unsigned &MemBytes) const {
    MemBytes = 0;
    return isStoreToStackSlot(MI, FrameIndex);
  }

  /// Check for post-frame ptr elimination stack locations as well.
  /// This uses a heuristic, so it isn't reliable for correctness.
  virtual unsigned isStoreToStackSlotPostFE(const MachineInstr &MI,
                                            int &FrameIndex) const {
    return 0;
  }

  /// If the specified machine instruction has a store to a stack slot,
  /// return true along with the FrameIndices of the loaded stack slot and the
  /// machine mem operands containing the reference.
  /// If not, return false.  Unlike isStoreToStackSlot,
  /// this returns true for any instructions that stores to the
  /// stack.  This is just a hint, as some cases may be missed.
  virtual bool hasStoreToStackSlot(
      const MachineInstr &MI,
      SmallVectorImpl<const MachineMemOperand *> &Accesses) const;

  /// Return true if the specified machine instruction
  /// is a copy of one stack slot to another and has no other effect.
  /// Provide the identity of the two frame indices.
  virtual bool isStackSlotCopy(const MachineInstr &MI, int &DestFrameIndex,
                               int &SrcFrameIndex) const {
    return false;
  }

  /// Compute the size in bytes and offset within a stack slot of a spilled
  /// register or subregister.
  ///
  /// \param [out] Size in bytes of the spilled value.
  /// \param [out] Offset in bytes within the stack slot.
  /// \returns true if both Size and Offset are successfully computed.
  ///
  /// Not all subregisters have computable spill slots. For example,
  /// subregisters registers may not be byte-sized, and a pair of discontiguous
  /// subregisters has no single offset.
  ///
  /// Targets with nontrivial bigendian implementations may need to override
  /// this, particularly to support spilled vector registers.
  virtual bool getStackSlotRange(const TargetRegisterClass *RC, unsigned SubIdx,
                                 unsigned &Size, unsigned &Offset,
                                 const MachineFunction &MF) const;

  /// Return true if the given instruction is terminator that is unspillable,
  /// according to isUnspillableTerminatorImpl.
  bool isUnspillableTerminator(const MachineInstr *MI) const {
    return MI->isTerminator() && isUnspillableTerminatorImpl(MI);
  }

  /// Returns the size in bytes of the specified MachineInstr, or ~0U
  /// when this function is not implemented by a target.
  virtual unsigned getInstSizeInBytes(const MachineInstr &MI) const {
    return ~0U;
  }

  /// Return true if the instruction is as cheap as a move instruction.
  ///
  /// Targets for different archs need to override this, and different
  /// micro-architectures can also be finely tuned inside.
  virtual bool isAsCheapAsAMove(const MachineInstr &MI) const {
    return MI.isAsCheapAsAMove();
  }

  /// Return true if the instruction should be sunk by MachineSink.
  ///
  /// MachineSink determines on its own whether the instruction is safe to sink;
  /// this gives the target a hook to override the default behavior with regards
  /// to which instructions should be sunk.
  virtual bool shouldSink(const MachineInstr &MI) const { return true; }

  /// Return false if the instruction should not be hoisted by MachineLICM.
  ///
  /// MachineLICM determines on its own whether the instruction is safe to
  /// hoist; this gives the target a hook to extend this assessment and prevent
  /// an instruction being hoisted from a given loop for target specific
  /// reasons.
  virtual bool shouldHoist(const MachineInstr &MI,
                           const MachineLoop *FromLoop) const {
    return true;
  }

  /// Re-issue the specified 'original' instruction at the
  /// specific location targeting a new destination register.
  /// The register in Orig->getOperand(0).getReg() will be substituted by
  /// DestReg:SubIdx. Any existing subreg index is preserved or composed with
  /// SubIdx.
  virtual void reMaterialize(MachineBasicBlock &MBB,
                             MachineBasicBlock::iterator MI, Register DestReg,
                             unsigned SubIdx, const MachineInstr &Orig,
                             const TargetRegisterInfo &TRI) const;

  /// Clones instruction or the whole instruction bundle \p Orig and
  /// insert into \p MBB before \p InsertBefore. The target may update operands
  /// that are required to be unique.
  ///
  /// \p Orig must not return true for MachineInstr::isNotDuplicable().
  virtual MachineInstr &duplicate(MachineBasicBlock &MBB,
                                  MachineBasicBlock::iterator InsertBefore,
                                  const MachineInstr &Orig) const;

  /// This method must be implemented by targets that
  /// set the M_CONVERTIBLE_TO_3_ADDR flag.  When this flag is set, the target
  /// may be able to convert a two-address instruction into one or more true
  /// three-address instructions on demand.  This allows the X86 target (for
  /// example) to convert ADD and SHL instructions into LEA instructions if they
  /// would require register copies due to two-addressness.
  ///
  /// This method returns a null pointer if the transformation cannot be
  /// performed, otherwise it returns the last new instruction.
  ///
  /// If \p LIS is not nullptr, the LiveIntervals info should be updated for
  /// replacing \p MI with new instructions, even though this function does not
  /// remove MI.
  virtual MachineInstr *convertToThreeAddress(MachineInstr &MI,
                                              LiveVariables *LV,
                                              LiveIntervals *LIS) const {
    return nullptr;
  }

  // This constant can be used as an input value of operand index passed to
  // the method findCommutedOpIndices() to tell the method that the
  // corresponding operand index is not pre-defined and that the method
  // can pick any commutable operand.
  static const unsigned CommuteAnyOperandIndex = ~0U;

  /// This method commutes the operands of the given machine instruction MI.
  ///
  /// The operands to be commuted are specified by their indices OpIdx1 and
  /// OpIdx2. OpIdx1 and OpIdx2 arguments may be set to a special value
  /// 'CommuteAnyOperandIndex', which means that the method is free to choose
  /// any arbitrarily chosen commutable operand. If both arguments are set to
  /// 'CommuteAnyOperandIndex' then the method looks for 2 different commutable
  /// operands; then commutes them if such operands could be found.
  ///
  /// If NewMI is false, MI is modified in place and returned; otherwise, a
  /// new machine instruction is created and returned.
  ///
  /// Do not call this method for a non-commutable instruction or
  /// for non-commuable operands.
  /// Even though the instruction is commutable, the method may still
  /// fail to commute the operands, null pointer is returned in such cases.
  MachineInstr *
  commuteInstruction(MachineInstr &MI, bool NewMI = false,
                     unsigned OpIdx1 = CommuteAnyOperandIndex,
                     unsigned OpIdx2 = CommuteAnyOperandIndex) const;

  /// Returns true iff the routine could find two commutable operands in the
  /// given machine instruction.
  /// The 'SrcOpIdx1' and 'SrcOpIdx2' are INPUT and OUTPUT arguments.
  /// If any of the INPUT values is set to the special value
  /// 'CommuteAnyOperandIndex' then the method arbitrarily picks a commutable
  /// operand, then returns its index in the corresponding argument.
  /// If both of INPUT values are set to 'CommuteAnyOperandIndex' then method
  /// looks for 2 commutable operands.
  /// If INPUT values refer to some operands of MI, then the method simply
  /// returns true if the corresponding operands are commutable and returns
  /// false otherwise.
  ///
  /// For example, calling this method this way:
  ///     unsigned Op1 = 1, Op2 = CommuteAnyOperandIndex;
  ///     findCommutedOpIndices(MI, Op1, Op2);
  /// can be interpreted as a query asking to find an operand that would be
  /// commutable with the operand#1.
  virtual bool findCommutedOpIndices(const MachineInstr &MI,
                                     unsigned &SrcOpIdx1,
                                     unsigned &SrcOpIdx2) const;

  /// Returns true if the target has a preference on the operands order of
  /// the given machine instruction. And specify if \p Commute is required to
  /// get the desired operands order.
  virtual bool hasCommutePreference(MachineInstr &MI, bool &Commute) const {
    return false;
  }

  /// A pair composed of a register and a sub-register index.
  /// Used to give some type checking when modeling Reg:SubReg.
  struct RegSubRegPair {
    Register Reg;
    unsigned SubReg;

    RegSubRegPair(Register Reg = Register(), unsigned SubReg = 0)
        : Reg(Reg), SubReg(SubReg) {}

    bool operator==(const RegSubRegPair& P) const {
      return Reg == P.Reg && SubReg == P.SubReg;
    }
    bool operator!=(const RegSubRegPair& P) const {
      return !(*this == P);
    }
  };

  /// A pair composed of a pair of a register and a sub-register index,
  /// and another sub-register index.
  /// Used to give some type checking when modeling Reg:SubReg1, SubReg2.
  struct RegSubRegPairAndIdx : RegSubRegPair {
    unsigned SubIdx;

    RegSubRegPairAndIdx(Register Reg = Register(), unsigned SubReg = 0,
                        unsigned SubIdx = 0)
        : RegSubRegPair(Reg, SubReg), SubIdx(SubIdx) {}
  };

  /// Build the equivalent inputs of a REG_SEQUENCE for the given \p MI
  /// and \p DefIdx.
  /// \p [out] InputRegs of the equivalent REG_SEQUENCE. Each element of
  /// the list is modeled as <Reg:SubReg, SubIdx>. Operands with the undef
  /// flag are not added to this list.
  /// E.g., REG_SEQUENCE %1:sub1, sub0, %2, sub1 would produce
  /// two elements:
  /// - %1:sub1, sub0
  /// - %2<:0>, sub1
  ///
  /// \returns true if it is possible to build such an input sequence
  /// with the pair \p MI, \p DefIdx. False otherwise.
  ///
  /// \pre MI.isRegSequence() or MI.isRegSequenceLike().
  ///
  /// \note The generic implementation does not provide any support for
  /// MI.isRegSequenceLike(). In other words, one has to override
  /// getRegSequenceLikeInputs for target specific instructions.
  bool
  getRegSequenceInputs(const MachineInstr &MI, unsigned DefIdx,
                       SmallVectorImpl<RegSubRegPairAndIdx> &InputRegs) const;

  /// Build the equivalent inputs of a EXTRACT_SUBREG for the given \p MI
  /// and \p DefIdx.
  /// \p [out] InputReg of the equivalent EXTRACT_SUBREG.
  /// E.g., EXTRACT_SUBREG %1:sub1, sub0, sub1 would produce:
  /// - %1:sub1, sub0
  ///
  /// \returns true if it is possible to build such an input sequence
  /// with the pair \p MI, \p DefIdx and the operand has no undef flag set.
  /// False otherwise.
  ///
  /// \pre MI.isExtractSubreg() or MI.isExtractSubregLike().
  ///
  /// \note The generic implementation does not provide any support for
  /// MI.isExtractSubregLike(). In other words, one has to override
  /// getExtractSubregLikeInputs for target specific instructions.
  bool getExtractSubregInputs(const MachineInstr &MI, unsigned DefIdx,
                              RegSubRegPairAndIdx &InputReg) const;

  /// Build the equivalent inputs of a INSERT_SUBREG for the given \p MI
  /// and \p DefIdx.
  /// \p [out] BaseReg and \p [out] InsertedReg contain
  /// the equivalent inputs of INSERT_SUBREG.
  /// E.g., INSERT_SUBREG %0:sub0, %1:sub1, sub3 would produce:
  /// - BaseReg: %0:sub0
  /// - InsertedReg: %1:sub1, sub3
  ///
  /// \returns true if it is possible to build such an input sequence
  /// with the pair \p MI, \p DefIdx and the operand has no undef flag set.
  /// False otherwise.
  ///
  /// \pre MI.isInsertSubreg() or MI.isInsertSubregLike().
  ///
  /// \note The generic implementation does not provide any support for
  /// MI.isInsertSubregLike(). In other words, one has to override
  /// getInsertSubregLikeInputs for target specific instructions.
  bool getInsertSubregInputs(const MachineInstr &MI, unsigned DefIdx,
                             RegSubRegPair &BaseReg,
                             RegSubRegPairAndIdx &InsertedReg) const;

  /// Return true if two machine instructions would produce identical values.
  /// By default, this is only true when the two instructions
  /// are deemed identical except for defs. If this function is called when the
  /// IR is still in SSA form, the caller can pass the MachineRegisterInfo for
  /// aggressive checks.
  virtual bool produceSameValue(const MachineInstr &MI0,
                                const MachineInstr &MI1,
                                const MachineRegisterInfo *MRI = nullptr) const;

  /// \returns true if a branch from an instruction with opcode \p BranchOpc
  ///  bytes is capable of jumping to a position \p BrOffset bytes away.
  virtual bool isBranchOffsetInRange(unsigned BranchOpc,
                                     int64_t BrOffset) const {
    llvm_unreachable("target did not implement");
  }

  /// \returns The block that branch instruction \p MI jumps to.
  virtual MachineBasicBlock *getBranchDestBlock(const MachineInstr &MI) const {
    llvm_unreachable("target did not implement");
  }

  /// Insert an unconditional indirect branch at the end of \p MBB to \p
  /// NewDestBB. Optionally, insert the clobbered register restoring in \p
  /// RestoreBB. \p BrOffset indicates the offset of \p NewDestBB relative to
  /// the offset of the position to insert the new branch.
  virtual void insertIndirectBranch(MachineBasicBlock &MBB,
                                    MachineBasicBlock &NewDestBB,
                                    MachineBasicBlock &RestoreBB,
                                    const DebugLoc &DL, int64_t BrOffset = 0,
                                    RegScavenger *RS = nullptr) const {
    llvm_unreachable("target did not implement");
  }

  /// Analyze the branching code at the end of MBB, returning
  /// true if it cannot be understood (e.g. it's a switch dispatch or isn't
  /// implemented for a target).  Upon success, this returns false and returns
  /// with the following information in various cases:
  ///
  /// 1. If this block ends with no branches (it just falls through to its succ)
  ///    just return false, leaving TBB/FBB null.
  /// 2. If this block ends with only an unconditional branch, it sets TBB to be
  ///    the destination block.
  /// 3. If this block ends with a conditional branch and it falls through to a
  ///    successor block, it sets TBB to be the branch destination block and a
  ///    list of operands that evaluate the condition. These operands can be
  ///    passed to other TargetInstrInfo methods to create new branches.
  /// 4. If this block ends with a conditional branch followed by an
  ///    unconditional branch, it returns the 'true' destination in TBB, the
  ///    'false' destination in FBB, and a list of operands that evaluate the
  ///    condition.  These operands can be passed to other TargetInstrInfo
  ///    methods to create new branches.
  ///
  /// Note that removeBranch and insertBranch must be implemented to support
  /// cases where this method returns success.
  ///
  /// If AllowModify is true, then this routine is allowed to modify the basic
  /// block (e.g. delete instructions after the unconditional branch).
  ///
  /// The CFG information in MBB.Predecessors and MBB.Successors must be valid
  /// before calling this function.
  virtual bool analyzeBranch(MachineBasicBlock &MBB, MachineBasicBlock *&TBB,
                             MachineBasicBlock *&FBB,
                             SmallVectorImpl<MachineOperand> &Cond,
                             bool AllowModify = false) const {
    return true;
  }

  /// Represents a predicate at the MachineFunction level.  The control flow a
  /// MachineBranchPredicate represents is:
  ///
  ///  Reg = LHS `Predicate` RHS         == ConditionDef
  ///  if Reg then goto TrueDest else goto FalseDest
  ///
  struct MachineBranchPredicate {
    enum ComparePredicate {
      PRED_EQ,     // True if two values are equal
      PRED_NE,     // True if two values are not equal
      PRED_INVALID // Sentinel value
    };

    ComparePredicate Predicate = PRED_INVALID;
    MachineOperand LHS = MachineOperand::CreateImm(0);
    MachineOperand RHS = MachineOperand::CreateImm(0);
    MachineBasicBlock *TrueDest = nullptr;
    MachineBasicBlock *FalseDest = nullptr;
    MachineInstr *ConditionDef = nullptr;

    /// SingleUseCondition is true if ConditionDef is dead except for the
    /// branch(es) at the end of the basic block.
    ///
    bool SingleUseCondition = false;

    explicit MachineBranchPredicate() = default;
  };

  /// Analyze the branching code at the end of MBB and parse it into the
  /// MachineBranchPredicate structure if possible.  Returns false on success
  /// and true on failure.
  ///
  /// If AllowModify is true, then this routine is allowed to modify the basic
  /// block (e.g. delete instructions after the unconditional branch).
  ///
  virtual bool analyzeBranchPredicate(MachineBasicBlock &MBB,
                                      MachineBranchPredicate &MBP,
                                      bool AllowModify = false) const {
    return true;
  }

  /// Remove the branching code at the end of the specific MBB.
  /// This is only invoked in cases where analyzeBranch returns success. It
  /// returns the number of instructions that were removed.
  /// If \p BytesRemoved is non-null, report the change in code size from the
  /// removed instructions.
  virtual unsigned removeBranch(MachineBasicBlock &MBB,
                                int *BytesRemoved = nullptr) const {
    llvm_unreachable("Target didn't implement TargetInstrInfo::removeBranch!");
  }

  /// Insert branch code into the end of the specified MachineBasicBlock. The
  /// operands to this method are the same as those returned by analyzeBranch.
  /// This is only invoked in cases where analyzeBranch returns success. It
  /// returns the number of instructions inserted. If \p BytesAdded is non-null,
  /// report the change in code size from the added instructions.
  ///
  /// It is also invoked by tail merging to add unconditional branches in
  /// cases where analyzeBranch doesn't apply because there was no original
  /// branch to analyze.  At least this much must be implemented, else tail
  /// merging needs to be disabled.
  ///
  /// The CFG information in MBB.Predecessors and MBB.Successors must be valid
  /// before calling this function.
  virtual unsigned insertBranch(MachineBasicBlock &MBB, MachineBasicBlock *TBB,
                                MachineBasicBlock *FBB,
                                ArrayRef<MachineOperand> Cond,
                                const DebugLoc &DL,
                                int *BytesAdded = nullptr) const {
    llvm_unreachable("Target didn't implement TargetInstrInfo::insertBranch!");
  }

  unsigned insertUnconditionalBranch(MachineBasicBlock &MBB,
                                     MachineBasicBlock *DestBB,
                                     const DebugLoc &DL,
                                     int *BytesAdded = nullptr) const {
    return insertBranch(MBB, DestBB, nullptr, ArrayRef<MachineOperand>(), DL,
                        BytesAdded);
  }

  /// Object returned by analyzeLoopForPipelining. Allows software pipelining
  /// implementations to query attributes of the loop being pipelined and to
  /// apply target-specific updates to the loop once pipelining is complete.
  class PipelinerLoopInfo {
  public:
    virtual ~PipelinerLoopInfo();
    /// Return true if the given instruction should not be pipelined and should
    /// be ignored. An example could be a loop comparison, or induction variable
    /// update with no users being pipelined.
    virtual bool shouldIgnoreForPipelining(const MachineInstr *MI) const = 0;

    /// Return true if the proposed schedule should used.  Otherwise return
    /// false to not pipeline the loop. This function should be used to ensure
    /// that pipelined loops meet target-specific quality heuristics.
    virtual bool shouldUseSchedule(SwingSchedulerDAG &SSD, SMSchedule &SMS) {
      return true;
    }

    /// Create a condition to determine if the trip count of the loop is greater
    /// than TC, where TC is always one more than for the previous prologue or
    /// 0 if this is being called for the outermost prologue.
    ///
    /// If the trip count is statically known to be greater than TC, return
    /// true. If the trip count is statically known to be not greater than TC,
    /// return false. Otherwise return nullopt and fill out Cond with the test
    /// condition.
    ///
    /// Note: This hook is guaranteed to be called from the innermost to the
    /// outermost prologue of the loop being software pipelined.
    virtual std::optional<bool>
    createTripCountGreaterCondition(int TC, MachineBasicBlock &MBB,
                                    SmallVectorImpl<MachineOperand> &Cond) = 0;

    /// Modify the loop such that the trip count is
    /// OriginalTC + TripCountAdjust.
    virtual void adjustTripCount(int TripCountAdjust) = 0;

    /// Called when the loop's preheader has been modified to NewPreheader.
    virtual void setPreheader(MachineBasicBlock *NewPreheader) = 0;

    /// Called when the loop is being removed. Any instructions in the preheader
    /// should be removed.
    ///
    /// Once this function is called, no other functions on this object are
    /// valid; the loop has been removed.
    virtual void disposed() = 0;
  };

  /// Analyze loop L, which must be a single-basic-block loop, and if the
  /// conditions can be understood enough produce a PipelinerLoopInfo object.
  virtual std::unique_ptr<PipelinerLoopInfo>
  analyzeLoopForPipelining(MachineBasicBlock *LoopBB) const {
    return nullptr;
  }

  /// Analyze the loop code, return true if it cannot be understood. Upon
  /// success, this function returns false and returns information about the
  /// induction variable and compare instruction used at the end.
  virtual bool analyzeLoop(MachineLoop &L, MachineInstr *&IndVarInst,
                           MachineInstr *&CmpInst) const {
    return true;
  }

  /// Generate code to reduce the loop iteration by one and check if the loop
  /// is finished.  Return the value/register of the new loop count.  We need
  /// this function when peeling off one or more iterations of a loop. This
  /// function assumes the nth iteration is peeled first.
  virtual unsigned reduceLoopCount(MachineBasicBlock &MBB,
                                   MachineBasicBlock &PreHeader,
                                   MachineInstr *IndVar, MachineInstr &Cmp,
                                   SmallVectorImpl<MachineOperand> &Cond,
                                   SmallVectorImpl<MachineInstr *> &PrevInsts,
                                   unsigned Iter, unsigned MaxIter) const {
    llvm_unreachable("Target didn't implement ReduceLoopCount");
  }

  /// Delete the instruction OldInst and everything after it, replacing it with
  /// an unconditional branch to NewDest. This is used by the tail merging pass.
  virtual void ReplaceTailWithBranchTo(MachineBasicBlock::iterator Tail,
                                       MachineBasicBlock *NewDest) const;

  /// Return true if it's legal to split the given basic
  /// block at the specified instruction (i.e. instruction would be the start
  /// of a new basic block).
  virtual bool isLegalToSplitMBBAt(MachineBasicBlock &MBB,
                                   MachineBasicBlock::iterator MBBI) const {
    return true;
  }

  /// Return true if it's profitable to predicate
  /// instructions with accumulated instruction latency of "NumCycles"
  /// of the specified basic block, where the probability of the instructions
  /// being executed is given by Probability, and Confidence is a measure
  /// of our confidence that it will be properly predicted.
  virtual bool isProfitableToIfCvt(MachineBasicBlock &MBB, unsigned NumCycles,
                                   unsigned ExtraPredCycles,
                                   BranchProbability Probability) const {
    return false;
  }

  /// Second variant of isProfitableToIfCvt. This one
  /// checks for the case where two basic blocks from true and false path
  /// of a if-then-else (diamond) are predicated on mutually exclusive
  /// predicates, where the probability of the true path being taken is given
  /// by Probability, and Confidence is a measure of our confidence that it
  /// will be properly predicted.
  virtual bool isProfitableToIfCvt(MachineBasicBlock &TMBB, unsigned NumTCycles,
                                   unsigned ExtraTCycles,
                                   MachineBasicBlock &FMBB, unsigned NumFCycles,
                                   unsigned ExtraFCycles,
                                   BranchProbability Probability) const {
    return false;
  }

  /// Return true if it's profitable for if-converter to duplicate instructions
  /// of specified accumulated instruction latencies in the specified MBB to
  /// enable if-conversion.
  /// The probability of the instructions being executed is given by
  /// Probability, and Confidence is a measure of our confidence that it
  /// will be properly predicted.
  virtual bool isProfitableToDupForIfCvt(MachineBasicBlock &MBB,
                                         unsigned NumCycles,
                                         BranchProbability Probability) const {
    return false;
  }

  /// Return the increase in code size needed to predicate a contiguous run of
  /// NumInsts instructions.
  virtual unsigned extraSizeToPredicateInstructions(const MachineFunction &MF,
                                                    unsigned NumInsts) const {
    return 0;
  }

  /// Return an estimate for the code size reduction (in bytes) which will be
  /// caused by removing the given branch instruction during if-conversion.
  virtual unsigned predictBranchSizeForIfCvt(MachineInstr &MI) const {
    return getInstSizeInBytes(MI);
  }

  /// Return true if it's profitable to unpredicate
  /// one side of a 'diamond', i.e. two sides of if-else predicated on mutually
  /// exclusive predicates.
  /// e.g.
  ///   subeq  r0, r1, #1
  ///   addne  r0, r1, #1
  /// =>
  ///   sub    r0, r1, #1
  ///   addne  r0, r1, #1
  ///
  /// This may be profitable is conditional instructions are always executed.
  virtual bool isProfitableToUnpredicate(MachineBasicBlock &TMBB,
                                         MachineBasicBlock &FMBB) const {
    return false;
  }

  /// Return true if it is possible to insert a select
  /// instruction that chooses between TrueReg and FalseReg based on the
  /// condition code in Cond.
  ///
  /// When successful, also return the latency in cycles from TrueReg,
  /// FalseReg, and Cond to the destination register. In most cases, a select
  /// instruction will be 1 cycle, so CondCycles = TrueCycles = FalseCycles = 1
  ///
  /// Some x86 implementations have 2-cycle cmov instructions.
  ///
  /// @param MBB         Block where select instruction would be inserted.
  /// @param Cond        Condition returned by analyzeBranch.
  /// @param DstReg      Virtual dest register that the result should write to.
  /// @param TrueReg     Virtual register to select when Cond is true.
  /// @param FalseReg    Virtual register to select when Cond is false.
  /// @param CondCycles  Latency from Cond+Branch to select output.
  /// @param TrueCycles  Latency from TrueReg to select output.
  /// @param FalseCycles Latency from FalseReg to select output.
  virtual bool canInsertSelect(const MachineBasicBlock &MBB,
                               ArrayRef<MachineOperand> Cond, Register DstReg,
                               Register TrueReg, Register FalseReg,
                               int &CondCycles, int &TrueCycles,
                               int &FalseCycles) const {
    return false;
  }

  /// Insert a select instruction into MBB before I that will copy TrueReg to
  /// DstReg when Cond is true, and FalseReg to DstReg when Cond is false.
  ///
  /// This function can only be called after canInsertSelect() returned true.
  /// The condition in Cond comes from analyzeBranch, and it can be assumed
  /// that the same flags or registers required by Cond are available at the
  /// insertion point.
  ///
  /// @param MBB      Block where select instruction should be inserted.
  /// @param I        Insertion point.
  /// @param DL       Source location for debugging.
  /// @param DstReg   Virtual register to be defined by select instruction.
  /// @param Cond     Condition as computed by analyzeBranch.
  /// @param TrueReg  Virtual register to copy when Cond is true.
  /// @param FalseReg Virtual register to copy when Cons is false.
  virtual void insertSelect(MachineBasicBlock &MBB,
                            MachineBasicBlock::iterator I, const DebugLoc &DL,
                            Register DstReg, ArrayRef<MachineOperand> Cond,
                            Register TrueReg, Register FalseReg) const {
    llvm_unreachable("Target didn't implement TargetInstrInfo::insertSelect!");
  }

  /// Analyze the given select instruction, returning true if
  /// it cannot be understood. It is assumed that MI->isSelect() is true.
  ///
  /// When successful, return the controlling condition and the operands that
  /// determine the true and false result values.
  ///
  ///   Result = SELECT Cond, TrueOp, FalseOp
  ///
  /// Some targets can optimize select instructions, for example by predicating
  /// the instruction defining one of the operands. Such targets should set
  /// Optimizable.
  ///
  /// @param         MI Select instruction to analyze.
  /// @param Cond    Condition controlling the select.
  /// @param TrueOp  Operand number of the value selected when Cond is true.
  /// @param FalseOp Operand number of the value selected when Cond is false.
  /// @param Optimizable Returned as true if MI is optimizable.
  /// @returns False on success.
  virtual bool analyzeSelect(const MachineInstr &MI,
                             SmallVectorImpl<MachineOperand> &Cond,
                             unsigned &TrueOp, unsigned &FalseOp,
                             bool &Optimizable) const {
    assert(MI.getDesc().isSelect() && "MI must be a select instruction");
    return true;
  }

  /// Given a select instruction that was understood by
  /// analyzeSelect and returned Optimizable = true, attempt to optimize MI by
  /// merging it with one of its operands. Returns NULL on failure.
  ///
  /// When successful, returns the new select instruction. The client is
  /// responsible for deleting MI.
  ///
  /// If both sides of the select can be optimized, PreferFalse is used to pick
  /// a side.
  ///
  /// @param MI          Optimizable select instruction.
  /// @param NewMIs     Set that record all MIs in the basic block up to \p
  /// MI. Has to be updated with any newly created MI or deleted ones.
  /// @param PreferFalse Try to optimize FalseOp instead of TrueOp.
  /// @returns Optimized instruction or NULL.
  virtual MachineInstr *optimizeSelect(MachineInstr &MI,
                                       SmallPtrSetImpl<MachineInstr *> &NewMIs,
                                       bool PreferFalse = false) const {
    // This function must be implemented if Optimizable is ever set.
    llvm_unreachable("Target must implement TargetInstrInfo::optimizeSelect!");
  }

  /// Emit instructions to copy a pair of physical registers.
  ///
  /// This function should support copies within any legal register class as
  /// well as any cross-class copies created during instruction selection.
  ///
  /// The source and destination registers may overlap, which may require a
  /// careful implementation when multiple copy instructions are required for
  /// large registers. See for example the ARM target.
  virtual void copyPhysReg(MachineBasicBlock &MBB,
                           MachineBasicBlock::iterator MI, const DebugLoc &DL,
                           MCRegister DestReg, MCRegister SrcReg,
                           bool KillSrc) const {
    llvm_unreachable("Target didn't implement TargetInstrInfo::copyPhysReg!");
  }

  /// Allow targets to tell MachineVerifier whether a specific register
  /// MachineOperand can be used as part of PC-relative addressing.
  /// PC-relative addressing modes in many CISC architectures contain
  /// (non-PC) registers as offsets or scaling values, which inherently
  /// tags the corresponding MachineOperand with OPERAND_PCREL.
  ///
  /// @param MO The MachineOperand in question. MO.isReg() should always
  /// be true.
  /// @return Whether this operand is allowed to be used PC-relatively.
  virtual bool isPCRelRegisterOperandLegal(const MachineOperand &MO) const {
    return false;
  }

  /// Return an index for MachineJumpTableInfo if \p insn is an indirect jump
  /// using a jump table, otherwise -1.
  virtual int getJumpTableIndex(const MachineInstr &MI) const { return -1; }

protected:
  /// Target-dependent implementation for IsCopyInstr.
  /// If the specific machine instruction is a instruction that moves/copies
  /// value from one register to another register return destination and source
  /// registers as machine operands.
  virtual std::optional<DestSourcePair>
  isCopyInstrImpl(const MachineInstr &MI) const {
    return std::nullopt;
  }

  /// Return true if the given terminator MI is not expected to spill. This
  /// sets the live interval as not spillable and adjusts phi node lowering to
  /// not introduce copies after the terminator. Use with care, these are
  /// currently used for hardware loop intrinsics in very controlled situations,
  /// created prior to registry allocation in loops that only have single phi
  /// users for the terminators value. They may run out of registers if not used
  /// carefully.
  virtual bool isUnspillableTerminatorImpl(const MachineInstr *MI) const {
    return false;
  }

public:
  /// If the specific machine instruction is a instruction that moves/copies
  /// value from one register to another register return destination and source
  /// registers as machine operands.
  /// For COPY-instruction the method naturally returns destination and source
  /// registers as machine operands, for all other instructions the method calls
  /// target-dependent implementation.
  std::optional<DestSourcePair> isCopyInstr(const MachineInstr &MI) const {
    if (MI.isCopy()) {
      return DestSourcePair{MI.getOperand(0), MI.getOperand(1)};
    }
    return isCopyInstrImpl(MI);
  }

  bool isFullCopyInstr(const MachineInstr &MI) const {
    auto DestSrc = isCopyInstr(MI);
    if (!DestSrc)
      return false;

    const MachineOperand *DestRegOp = DestSrc->Destination;
    const MachineOperand *SrcRegOp = DestSrc->Source;
    return !DestRegOp->getSubReg() && !SrcRegOp->getSubReg();
  }

  /// If the specific machine instruction is an instruction that adds an
  /// immediate value and a physical register, and stores the result in
  /// the given physical register \c Reg, return a pair of the source
  /// register and the offset which has been added.
  virtual std::optional<RegImmPair> isAddImmediate(const MachineInstr &MI,
                                                   Register Reg) const {
    return std::nullopt;
  }

  /// Returns true if MI is an instruction that defines Reg to have a constant
  /// value and the value is recorded in ImmVal. The ImmVal is a result that
  /// should be interpreted as modulo size of Reg.
  virtual bool getConstValDefinedInReg(const MachineInstr &MI,
                                       const Register Reg,
                                       int64_t &ImmVal) const {
    return false;
  }

  /// Store the specified register of the given register class to the specified
  /// stack frame index. The store instruction is to be added to the given
  /// machine basic block before the specified machine instruction. If isKill
  /// is true, the register operand is the last use and must be marked kill. If
  /// \p SrcReg is being directly spilled as part of assigning a virtual
  /// register, \p VReg is the register being assigned. This additional register
  /// argument is needed for certain targets when invoked from RegAllocFast to
  /// map the spilled physical register to its virtual register. A null register
  /// can be passed elsewhere.
  virtual void storeRegToStackSlot(MachineBasicBlock &MBB,
                                   MachineBasicBlock::iterator MI,
                                   Register SrcReg, bool isKill, int FrameIndex,
                                   const TargetRegisterClass *RC,
                                   const TargetRegisterInfo *TRI,
                                   Register VReg) const {
    llvm_unreachable("Target didn't implement "
                     "TargetInstrInfo::storeRegToStackSlot!");
  }

  /// Load the specified register of the given register class from the specified
  /// stack frame index. The load instruction is to be added to the given
  /// machine basic block before the specified machine instruction. If \p
  /// DestReg is being directly reloaded as part of assigning a virtual
  /// register, \p VReg is the register being assigned. This additional register
  /// argument is needed for certain targets when invoked from RegAllocFast to
  /// map the loaded physical register to its virtual register. A null register
  /// can be passed elsewhere.
  virtual void loadRegFromStackSlot(MachineBasicBlock &MBB,
                                    MachineBasicBlock::iterator MI,
                                    Register DestReg, int FrameIndex,
                                    const TargetRegisterClass *RC,
                                    const TargetRegisterInfo *TRI,
                                    Register VReg) const {
    llvm_unreachable("Target didn't implement "
                     "TargetInstrInfo::loadRegFromStackSlot!");
  }

  /// This function is called for all pseudo instructions
  /// that remain after register allocation. Many pseudo instructions are
  /// created to help register allocation. This is the place to convert them
  /// into real instructions. The target can edit MI in place, or it can insert
  /// new instructions and erase MI. The function should return true if
  /// anything was changed.
  virtual bool expandPostRAPseudo(MachineInstr &MI) const { return false; }

  /// Check whether the target can fold a load that feeds a subreg operand
  /// (or a subreg operand that feeds a store).
  /// For example, X86 may want to return true if it can fold
  /// movl (%esp), %eax
  /// subb, %al, ...
  /// Into:
  /// subb (%esp), ...
  ///
  /// Ideally, we'd like the target implementation of foldMemoryOperand() to
  /// reject subregs - but since this behavior used to be enforced in the
  /// target-independent code, moving this responsibility to the targets
  /// has the potential of causing nasty silent breakage in out-of-tree targets.
  virtual bool isSubregFoldable() const { return false; }

  /// For a patchpoint, stackmap, or statepoint intrinsic, return the range of
  /// operands which can't be folded into stack references. Operands outside
  /// of the range are most likely foldable but it is not guaranteed.
  /// These instructions are unique in that stack references for some operands
  /// have the same execution cost (e.g. none) as the unfolded register forms.
  /// The ranged return is guaranteed to include all operands which can't be
  /// folded at zero cost.
  virtual std::pair<unsigned, unsigned>
  getPatchpointUnfoldableRange(const MachineInstr &MI) const;

  /// Attempt to fold a load or store of the specified stack
  /// slot into the specified machine instruction for the specified operand(s).
  /// If this is possible, a new instruction is returned with the specified
  /// operand folded, otherwise NULL is returned.
  /// The new instruction is inserted before MI, and the client is responsible
  /// for removing the old instruction.
  /// If VRM is passed, the assigned physregs can be inspected by target to
  /// decide on using an opcode (note that those assignments can still change).
  MachineInstr *foldMemoryOperand(MachineInstr &MI, ArrayRef<unsigned> Ops,
                                  int FI,
                                  LiveIntervals *LIS = nullptr,
                                  VirtRegMap *VRM = nullptr) const;

  /// Same as the previous version except it allows folding of any load and
  /// store from / to any address, not just from a specific stack slot.
  MachineInstr *foldMemoryOperand(MachineInstr &MI, ArrayRef<unsigned> Ops,
                                  MachineInstr &LoadMI,
                                  LiveIntervals *LIS = nullptr) const;

<<<<<<< HEAD
  // If the COPY instruction in MI can be folded to a stack operation, return
  // the register class to use.
  virtual const TargetRegisterClass *canFoldCopy(const MachineInstr &MI,
                                                 unsigned FoldIdx) const;
=======
  /// This function defines the logic to lower COPY instruction to
  /// target specific instruction(s).
  void lowerCopy(MachineInstr *MI, const TargetRegisterInfo *TRI) const;
>>>>>>> ebb2e5eb

  /// Return true when there is potentially a faster code sequence
  /// for an instruction chain ending in \p Root. All potential patterns are
  /// returned in the \p Pattern vector. Pattern should be sorted in priority
  /// order since the pattern evaluator stops checking as soon as it finds a
  /// faster sequence.
  /// \param Root - Instruction that could be combined with one of its operands
  /// \param Patterns - Vector of possible combination patterns
  virtual bool
  getMachineCombinerPatterns(MachineInstr &Root,
                             SmallVectorImpl<MachineCombinerPattern> &Patterns,
                             bool DoRegPressureReduce) const;

  /// Return true if target supports reassociation of instructions in machine
  /// combiner pass to reduce register pressure for a given BB.
  virtual bool
  shouldReduceRegisterPressure(const MachineBasicBlock *MBB,
                               const RegisterClassInfo *RegClassInfo) const {
    return false;
  }

  /// Fix up the placeholder we may add in genAlternativeCodeSequence().
  virtual void
  finalizeInsInstrs(MachineInstr &Root, MachineCombinerPattern &P,
                    SmallVectorImpl<MachineInstr *> &InsInstrs) const {}

  /// Return true when a code sequence can improve throughput. It
  /// should be called only for instructions in loops.
  /// \param Pattern - combiner pattern
  virtual bool isThroughputPattern(MachineCombinerPattern Pattern) const;

  /// Return true if the input \P Inst is part of a chain of dependent ops
  /// that are suitable for reassociation, otherwise return false.
  /// If the instruction's operands must be commuted to have a previous
  /// instruction of the same type define the first source operand, \P Commuted
  /// will be set to true.
  bool isReassociationCandidate(const MachineInstr &Inst, bool &Commuted) const;

  /// Return true when \P Inst is both associative and commutative. If \P Invert
  /// is true, then the inverse of \P Inst operation must be tested.
  virtual bool isAssociativeAndCommutative(const MachineInstr &Inst,
                                           bool Invert = false) const {
    return false;
  }

  /// Return the inverse operation opcode if it exists for \P Opcode (e.g. add
  /// for sub and vice versa).
  virtual std::optional<unsigned> getInverseOpcode(unsigned Opcode) const {
    return std::nullopt;
  }

  /// Return true when \P Opcode1 or its inversion is equal to \P Opcode2.
  bool areOpcodesEqualOrInverse(unsigned Opcode1, unsigned Opcode2) const;

  /// Return true when \P Inst has reassociable operands in the same \P MBB.
  virtual bool hasReassociableOperands(const MachineInstr &Inst,
                                       const MachineBasicBlock *MBB) const;

  /// Return true when \P Inst has reassociable sibling.
  virtual bool hasReassociableSibling(const MachineInstr &Inst,
                                      bool &Commuted) const;

  /// When getMachineCombinerPatterns() finds patterns, this function generates
  /// the instructions that could replace the original code sequence. The client
  /// has to decide whether the actual replacement is beneficial or not.
  /// \param Root - Instruction that could be combined with one of its operands
  /// \param Pattern - Combination pattern for Root
  /// \param InsInstrs - Vector of new instructions that implement P
  /// \param DelInstrs - Old instructions, including Root, that could be
  /// replaced by InsInstr
  /// \param InstIdxForVirtReg - map of virtual register to instruction in
  /// InsInstr that defines it
  virtual void genAlternativeCodeSequence(
      MachineInstr &Root, MachineCombinerPattern Pattern,
      SmallVectorImpl<MachineInstr *> &InsInstrs,
      SmallVectorImpl<MachineInstr *> &DelInstrs,
      DenseMap<unsigned, unsigned> &InstIdxForVirtReg) const;

  /// When calculate the latency of the root instruction, accumulate the
  /// latency of the sequence to the root latency.
  /// \param Root - Instruction that could be combined with one of its operands
  virtual bool accumulateInstrSeqToRootLatency(MachineInstr &Root) const {
    return true;
  }

  /// Attempt to reassociate \P Root and \P Prev according to \P Pattern to
  /// reduce critical path length.
  void reassociateOps(MachineInstr &Root, MachineInstr &Prev,
                      MachineCombinerPattern Pattern,
                      SmallVectorImpl<MachineInstr *> &InsInstrs,
                      SmallVectorImpl<MachineInstr *> &DelInstrs,
                      DenseMap<unsigned, unsigned> &InstrIdxForVirtReg) const;

  /// Reassociation of some instructions requires inverse operations (e.g.
  /// (X + A) - Y => (X - Y) + A). This method returns a pair of new opcodes
  /// (new root opcode, new prev opcode) that must be used to reassociate \P
  /// Root and \P Prev accoring to \P Pattern.
  std::pair<unsigned, unsigned>
  getReassociationOpcodes(MachineCombinerPattern Pattern,
                          const MachineInstr &Root,
                          const MachineInstr &Prev) const;

  /// The limit on resource length extension we accept in MachineCombiner Pass.
  virtual int getExtendResourceLenLimit() const { return 0; }

  /// This is an architecture-specific helper function of reassociateOps.
  /// Set special operand attributes for new instructions after reassociation.
  virtual void setSpecialOperandAttr(MachineInstr &OldMI1, MachineInstr &OldMI2,
                                     MachineInstr &NewMI1,
                                     MachineInstr &NewMI2) const {}

  /// Return true when a target supports MachineCombiner.
  virtual bool useMachineCombiner() const { return false; }

  /// Return a strategy that MachineCombiner must use when creating traces.
  virtual MachineTraceStrategy getMachineCombinerTraceStrategy() const;

  /// Return true if the given SDNode can be copied during scheduling
  /// even if it has glue.
  virtual bool canCopyGluedNodeDuringSchedule(SDNode *N) const { return false; }

protected:
  /// Target-dependent implementation for foldMemoryOperand.
  /// Target-independent code in foldMemoryOperand will
  /// take care of adding a MachineMemOperand to the newly created instruction.
  /// The instruction and any auxiliary instructions necessary will be inserted
  /// at InsertPt.
  virtual MachineInstr *
  foldMemoryOperandImpl(MachineFunction &MF, MachineInstr &MI,
                        ArrayRef<unsigned> Ops,
                        MachineBasicBlock::iterator InsertPt, int FrameIndex,
                        LiveIntervals *LIS = nullptr,
                        VirtRegMap *VRM = nullptr) const {
    return nullptr;
  }

  /// Target-dependent implementation for foldMemoryOperand.
  /// Target-independent code in foldMemoryOperand will
  /// take care of adding a MachineMemOperand to the newly created instruction.
  /// The instruction and any auxiliary instructions necessary will be inserted
  /// at InsertPt.
  virtual MachineInstr *foldMemoryOperandImpl(
      MachineFunction &MF, MachineInstr &MI, ArrayRef<unsigned> Ops,
      MachineBasicBlock::iterator InsertPt, MachineInstr &LoadMI,
      LiveIntervals *LIS = nullptr) const {
    return nullptr;
  }

  /// Target-dependent implementation of getRegSequenceInputs.
  ///
  /// \returns true if it is possible to build the equivalent
  /// REG_SEQUENCE inputs with the pair \p MI, \p DefIdx. False otherwise.
  ///
  /// \pre MI.isRegSequenceLike().
  ///
  /// \see TargetInstrInfo::getRegSequenceInputs.
  virtual bool getRegSequenceLikeInputs(
      const MachineInstr &MI, unsigned DefIdx,
      SmallVectorImpl<RegSubRegPairAndIdx> &InputRegs) const {
    return false;
  }

  /// Target-dependent implementation of getExtractSubregInputs.
  ///
  /// \returns true if it is possible to build the equivalent
  /// EXTRACT_SUBREG inputs with the pair \p MI, \p DefIdx. False otherwise.
  ///
  /// \pre MI.isExtractSubregLike().
  ///
  /// \see TargetInstrInfo::getExtractSubregInputs.
  virtual bool getExtractSubregLikeInputs(const MachineInstr &MI,
                                          unsigned DefIdx,
                                          RegSubRegPairAndIdx &InputReg) const {
    return false;
  }

  /// Target-dependent implementation of getInsertSubregInputs.
  ///
  /// \returns true if it is possible to build the equivalent
  /// INSERT_SUBREG inputs with the pair \p MI, \p DefIdx. False otherwise.
  ///
  /// \pre MI.isInsertSubregLike().
  ///
  /// \see TargetInstrInfo::getInsertSubregInputs.
  virtual bool
  getInsertSubregLikeInputs(const MachineInstr &MI, unsigned DefIdx,
                            RegSubRegPair &BaseReg,
                            RegSubRegPairAndIdx &InsertedReg) const {
    return false;
  }

public:
  /// unfoldMemoryOperand - Separate a single instruction which folded a load or
  /// a store or a load and a store into two or more instruction. If this is
  /// possible, returns true as well as the new instructions by reference.
  virtual bool
  unfoldMemoryOperand(MachineFunction &MF, MachineInstr &MI, unsigned Reg,
                      bool UnfoldLoad, bool UnfoldStore,
                      SmallVectorImpl<MachineInstr *> &NewMIs) const {
    return false;
  }

  virtual bool unfoldMemoryOperand(SelectionDAG &DAG, SDNode *N,
                                   SmallVectorImpl<SDNode *> &NewNodes) const {
    return false;
  }

  /// Returns the opcode of the would be new
  /// instruction after load / store are unfolded from an instruction of the
  /// specified opcode. It returns zero if the specified unfolding is not
  /// possible. If LoadRegIndex is non-null, it is filled in with the operand
  /// index of the operand which will hold the register holding the loaded
  /// value.
  virtual unsigned
  getOpcodeAfterMemoryUnfold(unsigned Opc, bool UnfoldLoad, bool UnfoldStore,
                             unsigned *LoadRegIndex = nullptr) const {
    return 0;
  }

  /// This is used by the pre-regalloc scheduler to determine if two loads are
  /// loading from the same base address. It should only return true if the base
  /// pointers are the same and the only differences between the two addresses
  /// are the offset. It also returns the offsets by reference.
  virtual bool areLoadsFromSameBasePtr(SDNode *Load1, SDNode *Load2,
                                       int64_t &Offset1,
                                       int64_t &Offset2) const {
    return false;
  }

  /// This is a used by the pre-regalloc scheduler to determine (in conjunction
  /// with areLoadsFromSameBasePtr) if two loads should be scheduled together.
  /// On some targets if two loads are loading from
  /// addresses in the same cache line, it's better if they are scheduled
  /// together. This function takes two integers that represent the load offsets
  /// from the common base address. It returns true if it decides it's desirable
  /// to schedule the two loads together. "NumLoads" is the number of loads that
  /// have already been scheduled after Load1.
  virtual bool shouldScheduleLoadsNear(SDNode *Load1, SDNode *Load2,
                                       int64_t Offset1, int64_t Offset2,
                                       unsigned NumLoads) const {
    return false;
  }

  /// Get the base operand and byte offset of an instruction that reads/writes
  /// memory. This is a convenience function for callers that are only prepared
  /// to handle a single base operand.
  bool getMemOperandWithOffset(const MachineInstr &MI,
                               const MachineOperand *&BaseOp, int64_t &Offset,
                               bool &OffsetIsScalable,
                               const TargetRegisterInfo *TRI) const;

  /// Get zero or more base operands and the byte offset of an instruction that
  /// reads/writes memory. Note that there may be zero base operands if the
  /// instruction accesses a constant address.
  /// It returns false if MI does not read/write memory.
  /// It returns false if base operands and offset could not be determined.
  /// It is not guaranteed to always recognize base operands and offsets in all
  /// cases.
  virtual bool getMemOperandsWithOffsetWidth(
      const MachineInstr &MI, SmallVectorImpl<const MachineOperand *> &BaseOps,
      int64_t &Offset, bool &OffsetIsScalable, unsigned &Width,
      const TargetRegisterInfo *TRI) const {
    return false;
  }

  /// Return true if the instruction contains a base register and offset. If
  /// true, the function also sets the operand position in the instruction
  /// for the base register and offset.
  virtual bool getBaseAndOffsetPosition(const MachineInstr &MI,
                                        unsigned &BasePos,
                                        unsigned &OffsetPos) const {
    return false;
  }

  /// Target dependent implementation to get the values constituting the address
  /// MachineInstr that is accessing memory. These values are returned as a
  /// struct ExtAddrMode which contains all relevant information to make up the
  /// address.
  virtual std::optional<ExtAddrMode>
  getAddrModeFromMemoryOp(const MachineInstr &MemI,
                          const TargetRegisterInfo *TRI) const {
    return std::nullopt;
  }

  /// Returns true if MI's Def is NullValueReg, and the MI
  /// does not change the Zero value. i.e. cases such as rax = shr rax, X where
  /// NullValueReg = rax. Note that if the NullValueReg is non-zero, this
  /// function can return true even if becomes zero. Specifically cases such as
  /// NullValueReg = shl NullValueReg, 63.
  virtual bool preservesZeroValueInReg(const MachineInstr *MI,
                                       const Register NullValueReg,
                                       const TargetRegisterInfo *TRI) const {
    return false;
  }

  /// If the instruction is an increment of a constant value, return the amount.
  virtual bool getIncrementValue(const MachineInstr &MI, int &Value) const {
    return false;
  }

  /// Returns true if the two given memory operations should be scheduled
  /// adjacent. Note that you have to add:
  ///   DAG->addMutation(createLoadClusterDAGMutation(DAG->TII, DAG->TRI));
  /// or
  ///   DAG->addMutation(createStoreClusterDAGMutation(DAG->TII, DAG->TRI));
  /// to TargetPassConfig::createMachineScheduler() to have an effect.
  ///
  /// \p BaseOps1 and \p BaseOps2 are memory operands of two memory operations.
  /// \p NumLoads is the number of loads that will be in the cluster if this
  /// hook returns true.
  /// \p NumBytes is the number of bytes that will be loaded from all the
  /// clustered loads if this hook returns true.
  virtual bool shouldClusterMemOps(ArrayRef<const MachineOperand *> BaseOps1,
                                   ArrayRef<const MachineOperand *> BaseOps2,
                                   unsigned NumLoads, unsigned NumBytes) const {
    llvm_unreachable("target did not implement shouldClusterMemOps()");
  }

  /// Reverses the branch condition of the specified condition list,
  /// returning false on success and true if it cannot be reversed.
  virtual bool
  reverseBranchCondition(SmallVectorImpl<MachineOperand> &Cond) const {
    return true;
  }

  /// Insert a noop into the instruction stream at the specified point.
  virtual void insertNoop(MachineBasicBlock &MBB,
                          MachineBasicBlock::iterator MI) const;

  /// Insert noops into the instruction stream at the specified point.
  virtual void insertNoops(MachineBasicBlock &MBB,
                           MachineBasicBlock::iterator MI,
                           unsigned Quantity) const;

  /// Return the noop instruction to use for a noop.
  virtual MCInst getNop() const;

  /// Return true for post-incremented instructions.
  virtual bool isPostIncrement(const MachineInstr &MI) const { return false; }

  /// Returns true if the instruction is already predicated.
  virtual bool isPredicated(const MachineInstr &MI) const { return false; }

  /// Assumes the instruction is already predicated and returns true if the
  /// instruction can be predicated again.
  virtual bool canPredicatePredicatedInstr(const MachineInstr &MI) const {
    assert(isPredicated(MI) && "Instruction is not predicated");
    return false;
  }

  // Returns a MIRPrinter comment for this machine operand.
  virtual std::string
  createMIROperandComment(const MachineInstr &MI, const MachineOperand &Op,
                          unsigned OpIdx, const TargetRegisterInfo *TRI) const;

  /// Returns true if the instruction is a
  /// terminator instruction that has not been predicated.
  bool isUnpredicatedTerminator(const MachineInstr &MI) const;

  /// Returns true if MI is an unconditional tail call.
  virtual bool isUnconditionalTailCall(const MachineInstr &MI) const {
    return false;
  }

  /// Returns true if the tail call can be made conditional on BranchCond.
  virtual bool canMakeTailCallConditional(SmallVectorImpl<MachineOperand> &Cond,
                                          const MachineInstr &TailCall) const {
    return false;
  }

  /// Replace the conditional branch in MBB with a conditional tail call.
  virtual void replaceBranchWithTailCall(MachineBasicBlock &MBB,
                                         SmallVectorImpl<MachineOperand> &Cond,
                                         const MachineInstr &TailCall) const {
    llvm_unreachable("Target didn't implement replaceBranchWithTailCall!");
  }

  /// Convert the instruction into a predicated instruction.
  /// It returns true if the operation was successful.
  virtual bool PredicateInstruction(MachineInstr &MI,
                                    ArrayRef<MachineOperand> Pred) const;

  /// Returns true if the first specified predicate
  /// subsumes the second, e.g. GE subsumes GT.
  virtual bool SubsumesPredicate(ArrayRef<MachineOperand> Pred1,
                                 ArrayRef<MachineOperand> Pred2) const {
    return false;
  }

  /// If the specified instruction defines any predicate
  /// or condition code register(s) used for predication, returns true as well
  /// as the definition predicate(s) by reference.
  /// SkipDead should be set to false at any point that dead
  /// predicate instructions should be considered as being defined.
  /// A dead predicate instruction is one that is guaranteed to be removed
  /// after a call to PredicateInstruction.
  virtual bool ClobbersPredicate(MachineInstr &MI,
                                 std::vector<MachineOperand> &Pred,
                                 bool SkipDead) const {
    return false;
  }

  /// Return true if the specified instruction can be predicated.
  /// By default, this returns true for every instruction with a
  /// PredicateOperand.
  virtual bool isPredicable(const MachineInstr &MI) const {
    return MI.getDesc().isPredicable();
  }

  /// Return true if it's safe to move a machine
  /// instruction that defines the specified register class.
  virtual bool isSafeToMoveRegClassDefs(const TargetRegisterClass *RC) const {
    return true;
  }

  /// Test if the given instruction should be considered a scheduling boundary.
  /// This primarily includes labels and terminators.
  virtual bool isSchedulingBoundary(const MachineInstr &MI,
                                    const MachineBasicBlock *MBB,
                                    const MachineFunction &MF) const;

  /// Measure the specified inline asm to determine an approximation of its
  /// length.
  virtual unsigned getInlineAsmLength(
    const char *Str, const MCAsmInfo &MAI,
    const TargetSubtargetInfo *STI = nullptr) const;

  /// Allocate and return a hazard recognizer to use for this target when
  /// scheduling the machine instructions before register allocation.
  virtual ScheduleHazardRecognizer *
  CreateTargetHazardRecognizer(const TargetSubtargetInfo *STI,
                               const ScheduleDAG *DAG) const;

  /// Allocate and return a hazard recognizer to use for this target when
  /// scheduling the machine instructions before register allocation.
  virtual ScheduleHazardRecognizer *
  CreateTargetMIHazardRecognizer(const InstrItineraryData *,
                                 const ScheduleDAGMI *DAG) const;

  /// Allocate and return a hazard recognizer to use for this target when
  /// scheduling the machine instructions after register allocation.
  virtual ScheduleHazardRecognizer *
  CreateTargetPostRAHazardRecognizer(const InstrItineraryData *,
                                     const ScheduleDAG *DAG) const;

  /// Allocate and return a hazard recognizer to use for by non-scheduling
  /// passes.
  virtual ScheduleHazardRecognizer *
  CreateTargetPostRAHazardRecognizer(const MachineFunction &MF) const {
    return nullptr;
  }

  /// Provide a global flag for disabling the PreRA hazard recognizer that
  /// targets may choose to honor.
  bool usePreRAHazardRecognizer() const;

  /// For a comparison instruction, return the source registers
  /// in SrcReg and SrcReg2 if having two register operands, and the value it
  /// compares against in CmpValue. Return true if the comparison instruction
  /// can be analyzed.
  virtual bool analyzeCompare(const MachineInstr &MI, Register &SrcReg,
                              Register &SrcReg2, int64_t &Mask,
                              int64_t &Value) const {
    return false;
  }

  /// See if the comparison instruction can be converted
  /// into something more efficient. E.g., on ARM most instructions can set the
  /// flags register, obviating the need for a separate CMP.
  virtual bool optimizeCompareInstr(MachineInstr &CmpInstr, Register SrcReg,
                                    Register SrcReg2, int64_t Mask,
                                    int64_t Value,
                                    const MachineRegisterInfo *MRI) const {
    return false;
  }
  virtual bool optimizeCondBranch(MachineInstr &MI) const { return false; }

  /// Try to remove the load by folding it to a register operand at the use.
  /// We fold the load instructions if and only if the
  /// def and use are in the same BB. We only look at one load and see
  /// whether it can be folded into MI. FoldAsLoadDefReg is the virtual register
  /// defined by the load we are trying to fold. DefMI returns the machine
  /// instruction that defines FoldAsLoadDefReg, and the function returns
  /// the machine instruction generated due to folding.
  virtual MachineInstr *optimizeLoadInstr(MachineInstr &MI,
                                          const MachineRegisterInfo *MRI,
                                          Register &FoldAsLoadDefReg,
                                          MachineInstr *&DefMI) const {
    return nullptr;
  }

  /// 'Reg' is known to be defined by a move immediate instruction,
  /// try to fold the immediate into the use instruction.
  /// If MRI->hasOneNonDBGUse(Reg) is true, and this function returns true,
  /// then the caller may assume that DefMI has been erased from its parent
  /// block. The caller may assume that it will not be erased by this
  /// function otherwise.
  virtual bool FoldImmediate(MachineInstr &UseMI, MachineInstr &DefMI,
                             Register Reg, MachineRegisterInfo *MRI) const {
    return false;
  }

  /// Return the number of u-operations the given machine
  /// instruction will be decoded to on the target cpu. The itinerary's
  /// IssueWidth is the number of microops that can be dispatched each
  /// cycle. An instruction with zero microops takes no dispatch resources.
  virtual unsigned getNumMicroOps(const InstrItineraryData *ItinData,
                                  const MachineInstr &MI) const;

  /// Return true for pseudo instructions that don't consume any
  /// machine resources in their current form. These are common cases that the
  /// scheduler should consider free, rather than conservatively handling them
  /// as instructions with no itinerary.
  bool isZeroCost(unsigned Opcode) const {
    return Opcode <= TargetOpcode::COPY;
  }

  virtual int getOperandLatency(const InstrItineraryData *ItinData,
                                SDNode *DefNode, unsigned DefIdx,
                                SDNode *UseNode, unsigned UseIdx) const;

  /// Compute and return the use operand latency of a given pair of def and use.
  /// In most cases, the static scheduling itinerary was enough to determine the
  /// operand latency. But it may not be possible for instructions with variable
  /// number of defs / uses.
  ///
  /// This is a raw interface to the itinerary that may be directly overridden
  /// by a target. Use computeOperandLatency to get the best estimate of
  /// latency.
  virtual int getOperandLatency(const InstrItineraryData *ItinData,
                                const MachineInstr &DefMI, unsigned DefIdx,
                                const MachineInstr &UseMI,
                                unsigned UseIdx) const;

  /// Compute the instruction latency of a given instruction.
  /// If the instruction has higher cost when predicated, it's returned via
  /// PredCost.
  virtual unsigned getInstrLatency(const InstrItineraryData *ItinData,
                                   const MachineInstr &MI,
                                   unsigned *PredCost = nullptr) const;

  virtual unsigned getPredicationCost(const MachineInstr &MI) const;

  virtual int getInstrLatency(const InstrItineraryData *ItinData,
                              SDNode *Node) const;

  /// Return the default expected latency for a def based on its opcode.
  unsigned defaultDefLatency(const MCSchedModel &SchedModel,
                             const MachineInstr &DefMI) const;

  /// Return true if this opcode has high latency to its result.
  virtual bool isHighLatencyDef(int opc) const { return false; }

  /// Compute operand latency between a def of 'Reg'
  /// and a use in the current loop. Return true if the target considered
  /// it 'high'. This is used by optimization passes such as machine LICM to
  /// determine whether it makes sense to hoist an instruction out even in a
  /// high register pressure situation.
  virtual bool hasHighOperandLatency(const TargetSchedModel &SchedModel,
                                     const MachineRegisterInfo *MRI,
                                     const MachineInstr &DefMI, unsigned DefIdx,
                                     const MachineInstr &UseMI,
                                     unsigned UseIdx) const {
    return false;
  }

  /// Compute operand latency of a def of 'Reg'. Return true
  /// if the target considered it 'low'.
  virtual bool hasLowDefLatency(const TargetSchedModel &SchedModel,
                                const MachineInstr &DefMI,
                                unsigned DefIdx) const;

  /// Perform target-specific instruction verification.
  virtual bool verifyInstruction(const MachineInstr &MI,
                                 StringRef &ErrInfo) const {
    return true;
  }

  /// Return the current execution domain and bit mask of
  /// possible domains for instruction.
  ///
  /// Some micro-architectures have multiple execution domains, and multiple
  /// opcodes that perform the same operation in different domains.  For
  /// example, the x86 architecture provides the por, orps, and orpd
  /// instructions that all do the same thing.  There is a latency penalty if a
  /// register is written in one domain and read in another.
  ///
  /// This function returns a pair (domain, mask) containing the execution
  /// domain of MI, and a bit mask of possible domains.  The setExecutionDomain
  /// function can be used to change the opcode to one of the domains in the
  /// bit mask.  Instructions whose execution domain can't be changed should
  /// return a 0 mask.
  ///
  /// The execution domain numbers don't have any special meaning except domain
  /// 0 is used for instructions that are not associated with any interesting
  /// execution domain.
  ///
  virtual std::pair<uint16_t, uint16_t>
  getExecutionDomain(const MachineInstr &MI) const {
    return std::make_pair(0, 0);
  }

  /// Change the opcode of MI to execute in Domain.
  ///
  /// The bit (1 << Domain) must be set in the mask returned from
  /// getExecutionDomain(MI).
  virtual void setExecutionDomain(MachineInstr &MI, unsigned Domain) const {}

  /// Returns the preferred minimum clearance
  /// before an instruction with an unwanted partial register update.
  ///
  /// Some instructions only write part of a register, and implicitly need to
  /// read the other parts of the register.  This may cause unwanted stalls
  /// preventing otherwise unrelated instructions from executing in parallel in
  /// an out-of-order CPU.
  ///
  /// For example, the x86 instruction cvtsi2ss writes its result to bits
  /// [31:0] of the destination xmm register. Bits [127:32] are unaffected, so
  /// the instruction needs to wait for the old value of the register to become
  /// available:
  ///
  ///   addps %xmm1, %xmm0
  ///   movaps %xmm0, (%rax)
  ///   cvtsi2ss %rbx, %xmm0
  ///
  /// In the code above, the cvtsi2ss instruction needs to wait for the addps
  /// instruction before it can issue, even though the high bits of %xmm0
  /// probably aren't needed.
  ///
  /// This hook returns the preferred clearance before MI, measured in
  /// instructions.  Other defs of MI's operand OpNum are avoided in the last N
  /// instructions before MI.  It should only return a positive value for
  /// unwanted dependencies.  If the old bits of the defined register have
  /// useful values, or if MI is determined to otherwise read the dependency,
  /// the hook should return 0.
  ///
  /// The unwanted dependency may be handled by:
  ///
  /// 1. Allocating the same register for an MI def and use.  That makes the
  ///    unwanted dependency identical to a required dependency.
  ///
  /// 2. Allocating a register for the def that has no defs in the previous N
  ///    instructions.
  ///
  /// 3. Calling breakPartialRegDependency() with the same arguments.  This
  ///    allows the target to insert a dependency breaking instruction.
  ///
  virtual unsigned
  getPartialRegUpdateClearance(const MachineInstr &MI, unsigned OpNum,
                               const TargetRegisterInfo *TRI) const {
    // The default implementation returns 0 for no partial register dependency.
    return 0;
  }

  /// Return the minimum clearance before an instruction that reads an
  /// unused register.
  ///
  /// For example, AVX instructions may copy part of a register operand into
  /// the unused high bits of the destination register.
  ///
  /// vcvtsi2sdq %rax, undef %xmm0, %xmm14
  ///
  /// In the code above, vcvtsi2sdq copies %xmm0[127:64] into %xmm14 creating a
  /// false dependence on any previous write to %xmm0.
  ///
  /// This hook works similarly to getPartialRegUpdateClearance, except that it
  /// does not take an operand index. Instead sets \p OpNum to the index of the
  /// unused register.
  virtual unsigned getUndefRegClearance(const MachineInstr &MI, unsigned OpNum,
                                        const TargetRegisterInfo *TRI) const {
    // The default implementation returns 0 for no undef register dependency.
    return 0;
  }

  /// Insert a dependency-breaking instruction
  /// before MI to eliminate an unwanted dependency on OpNum.
  ///
  /// If it wasn't possible to avoid a def in the last N instructions before MI
  /// (see getPartialRegUpdateClearance), this hook will be called to break the
  /// unwanted dependency.
  ///
  /// On x86, an xorps instruction can be used as a dependency breaker:
  ///
  ///   addps %xmm1, %xmm0
  ///   movaps %xmm0, (%rax)
  ///   xorps %xmm0, %xmm0
  ///   cvtsi2ss %rbx, %xmm0
  ///
  /// An <imp-kill> operand should be added to MI if an instruction was
  /// inserted.  This ties the instructions together in the post-ra scheduler.
  ///
  virtual void breakPartialRegDependency(MachineInstr &MI, unsigned OpNum,
                                         const TargetRegisterInfo *TRI) const {}

  /// Create machine specific model for scheduling.
  virtual DFAPacketizer *
  CreateTargetScheduleState(const TargetSubtargetInfo &) const {
    return nullptr;
  }

  /// Sometimes, it is possible for the target
  /// to tell, even without aliasing information, that two MIs access different
  /// memory addresses. This function returns true if two MIs access different
  /// memory addresses and false otherwise.
  ///
  /// Assumes any physical registers used to compute addresses have the same
  /// value for both instructions. (This is the most useful assumption for
  /// post-RA scheduling.)
  ///
  /// See also MachineInstr::mayAlias, which is implemented on top of this
  /// function.
  virtual bool
  areMemAccessesTriviallyDisjoint(const MachineInstr &MIa,
                                  const MachineInstr &MIb) const {
    assert(MIa.mayLoadOrStore() &&
           "MIa must load from or modify a memory location");
    assert(MIb.mayLoadOrStore() &&
           "MIb must load from or modify a memory location");
    return false;
  }

  /// Return the value to use for the MachineCSE's LookAheadLimit,
  /// which is a heuristic used for CSE'ing phys reg defs.
  virtual unsigned getMachineCSELookAheadLimit() const {
    // The default lookahead is small to prevent unprofitable quadratic
    // behavior.
    return 5;
  }

  /// Return the maximal number of alias checks on memory operands. For
  /// instructions with more than one memory operands, the alias check on a
  /// single MachineInstr pair has quadratic overhead and results in
  /// unacceptable performance in the worst case. The limit here is to clamp
  /// that maximal checks performed. Usually, that's the product of memory
  /// operand numbers from that pair of MachineInstr to be checked. For
  /// instance, with two MachineInstrs with 4 and 5 memory operands
  /// correspondingly, a total of 20 checks are required. With this limit set to
  /// 16, their alias check is skipped. We choose to limit the product instead
  /// of the individual instruction as targets may have special MachineInstrs
  /// with a considerably high number of memory operands, such as `ldm` in ARM.
  /// Setting this limit per MachineInstr would result in either too high
  /// overhead or too rigid restriction.
  virtual unsigned getMemOperandAACheckLimit() const { return 16; }

  /// Return an array that contains the ids of the target indices (used for the
  /// TargetIndex machine operand) and their names.
  ///
  /// MIR Serialization is able to serialize only the target indices that are
  /// defined by this method.
  virtual ArrayRef<std::pair<int, const char *>>
  getSerializableTargetIndices() const {
    return std::nullopt;
  }

  /// Decompose the machine operand's target flags into two values - the direct
  /// target flag value and any of bit flags that are applied.
  virtual std::pair<unsigned, unsigned>
  decomposeMachineOperandsTargetFlags(unsigned /*TF*/) const {
    return std::make_pair(0u, 0u);
  }

  /// Return an array that contains the direct target flag values and their
  /// names.
  ///
  /// MIR Serialization is able to serialize only the target flags that are
  /// defined by this method.
  virtual ArrayRef<std::pair<unsigned, const char *>>
  getSerializableDirectMachineOperandTargetFlags() const {
    return std::nullopt;
  }

  /// Return an array that contains the bitmask target flag values and their
  /// names.
  ///
  /// MIR Serialization is able to serialize only the target flags that are
  /// defined by this method.
  virtual ArrayRef<std::pair<unsigned, const char *>>
  getSerializableBitmaskMachineOperandTargetFlags() const {
    return std::nullopt;
  }

  /// Return an array that contains the MMO target flag values and their
  /// names.
  ///
  /// MIR Serialization is able to serialize only the MMO target flags that are
  /// defined by this method.
  virtual ArrayRef<std::pair<MachineMemOperand::Flags, const char *>>
  getSerializableMachineMemOperandTargetFlags() const {
    return std::nullopt;
  }

  /// Determines whether \p Inst is a tail call instruction. Override this
  /// method on targets that do not properly set MCID::Return and MCID::Call on
  /// tail call instructions."
  virtual bool isTailCall(const MachineInstr &Inst) const {
    return Inst.isReturn() && Inst.isCall();
  }

  /// True if the instruction is bound to the top of its basic block and no
  /// other instructions shall be inserted before it. This can be implemented
  /// to prevent register allocator to insert spills before such instructions.
  virtual bool isBasicBlockPrologue(const MachineInstr &MI) const {
    return false;
  }

  /// Allows targets to use appropriate copy instruction while spilitting live
  /// range of a register in register allocation.
  virtual unsigned getLiveRangeSplitOpcode(Register Reg,
                                           const MachineFunction &MF) const {
    return TargetOpcode::COPY;
  }

  /// During PHI eleimination lets target to make necessary checks and
  /// insert the copy to the PHI destination register in a target specific
  /// manner.
  virtual MachineInstr *createPHIDestinationCopy(
      MachineBasicBlock &MBB, MachineBasicBlock::iterator InsPt,
      const DebugLoc &DL, Register Src, Register Dst) const {
    return BuildMI(MBB, InsPt, DL, get(TargetOpcode::COPY), Dst)
        .addReg(Src);
  }

  /// During PHI eleimination lets target to make necessary checks and
  /// insert the copy to the PHI destination register in a target specific
  /// manner.
  virtual MachineInstr *createPHISourceCopy(MachineBasicBlock &MBB,
                                            MachineBasicBlock::iterator InsPt,
                                            const DebugLoc &DL, Register Src,
                                            unsigned SrcSubReg,
                                            Register Dst) const {
    return BuildMI(MBB, InsPt, DL, get(TargetOpcode::COPY), Dst)
        .addReg(Src, 0, SrcSubReg);
  }

  /// Returns a \p outliner::OutlinedFunction struct containing target-specific
  /// information for a set of outlining candidates. Returns std::nullopt if the
  /// candidates are not suitable for outlining.
  virtual std::optional<outliner::OutlinedFunction> getOutliningCandidateInfo(
      std::vector<outliner::Candidate> &RepeatedSequenceLocs) const {
    llvm_unreachable(
        "Target didn't implement TargetInstrInfo::getOutliningCandidateInfo!");
  }

  /// Optional target hook to create the LLVM IR attributes for the outlined
  /// function. If overridden, the overriding function must call the default
  /// implementation.
  virtual void mergeOutliningCandidateAttributes(
      Function &F, std::vector<outliner::Candidate> &Candidates) const;

protected:
  /// Target-dependent implementation for getOutliningTypeImpl.
  virtual outliner::InstrType
  getOutliningTypeImpl(MachineBasicBlock::iterator &MIT, unsigned Flags) const {
    llvm_unreachable(
        "Target didn't implement TargetInstrInfo::getOutliningTypeImpl!");
  }

public:
  /// Returns how or if \p MIT should be outlined. \p Flags is the
  /// target-specific information returned by isMBBSafeToOutlineFrom.
  outliner::InstrType
  getOutliningType(MachineBasicBlock::iterator &MIT, unsigned Flags) const;

  /// Optional target hook that returns true if \p MBB is safe to outline from,
  /// and returns any target-specific information in \p Flags.
  virtual bool isMBBSafeToOutlineFrom(MachineBasicBlock &MBB,
                                      unsigned &Flags) const;

  /// Optional target hook which partitions \p MBB into outlinable ranges for
  /// instruction mapping purposes. Each range is defined by two iterators:
  /// [start, end).
  ///
  /// Ranges are expected to be ordered top-down. That is, ranges closer to the
  /// top of the block should come before ranges closer to the end of the block.
  ///
  /// Ranges cannot overlap.
  ///
  /// If an entire block is mappable, then its range is [MBB.begin(), MBB.end())
  ///
  /// All instructions not present in an outlinable range are considered
  /// illegal.
  virtual SmallVector<
      std::pair<MachineBasicBlock::iterator, MachineBasicBlock::iterator>>
  getOutlinableRanges(MachineBasicBlock &MBB, unsigned &Flags) const {
    return {std::make_pair(MBB.begin(), MBB.end())};
  }

  /// Insert a custom frame for outlined functions.
  virtual void buildOutlinedFrame(MachineBasicBlock &MBB, MachineFunction &MF,
                                  const outliner::OutlinedFunction &OF) const {
    llvm_unreachable(
        "Target didn't implement TargetInstrInfo::buildOutlinedFrame!");
  }

  /// Insert a call to an outlined function into the program.
  /// Returns an iterator to the spot where we inserted the call. This must be
  /// implemented by the target.
  virtual MachineBasicBlock::iterator
  insertOutlinedCall(Module &M, MachineBasicBlock &MBB,
                     MachineBasicBlock::iterator &It, MachineFunction &MF,
                     outliner::Candidate &C) const {
    llvm_unreachable(
        "Target didn't implement TargetInstrInfo::insertOutlinedCall!");
  }

  /// Return true if the function can safely be outlined from.
  /// A function \p MF is considered safe for outlining if an outlined function
  /// produced from instructions in F will produce a program which produces the
  /// same output for any set of given inputs.
  virtual bool isFunctionSafeToOutlineFrom(MachineFunction &MF,
                                           bool OutlineFromLinkOnceODRs) const {
    llvm_unreachable("Target didn't implement "
                     "TargetInstrInfo::isFunctionSafeToOutlineFrom!");
  }

  /// Return true if the function should be outlined from by default.
  virtual bool shouldOutlineFromFunctionByDefault(MachineFunction &MF) const {
    return false;
  }

  /// Produce the expression describing the \p MI loading a value into
  /// the physical register \p Reg. This hook should only be used with
  /// \p MIs belonging to VReg-less functions.
  virtual std::optional<ParamLoadedValue>
  describeLoadedValue(const MachineInstr &MI, Register Reg) const;

  /// Given the generic extension instruction \p ExtMI, returns true if this
  /// extension is a likely candidate for being folded into an another
  /// instruction.
  virtual bool isExtendLikelyToBeFolded(MachineInstr &ExtMI,
                                        MachineRegisterInfo &MRI) const {
    return false;
  }

  /// Return MIR formatter to format/parse MIR operands.  Target can override
  /// this virtual function and return target specific MIR formatter.
  virtual const MIRFormatter *getMIRFormatter() const {
    if (!Formatter.get())
      Formatter = std::make_unique<MIRFormatter>();
    return Formatter.get();
  }

  /// Returns the target-specific default value for tail duplication.
  /// This value will be used if the tail-dup-placement-threshold argument is
  /// not provided.
  virtual unsigned getTailDuplicateSize(CodeGenOpt::Level OptLevel) const {
    return OptLevel >= CodeGenOpt::Aggressive ? 4 : 2;
  }

  /// Returns the callee operand from the given \p MI.
  virtual const MachineOperand &getCalleeOperand(const MachineInstr &MI) const {
    return MI.getOperand(0);
  }

  virtual bool shouldOverlapInterval(const MachineInstr &MI) const {
    return true;
  }

  /// Returns true if the operand can have more than TiedMax tied operands, and
  /// the logic for determining tied operands is custom.
  virtual bool hasCustomTiedOperands(unsigned Opcode) const {
    return false;
  }

  /// For an instruction where hasCustomTiedOperands(), implement
  /// MachinInstr.findTiedOperandIdx().
  virtual unsigned findCustomTiedOperandIdx(const MachineInstr &MI,
                                            unsigned OpIdx) const {
    llvm_unreachable("target did not implement");
  }

  virtual bool shouldRematPhysRegCopy() const { return true; }

  /// Return the uniformity behavior of the given instruction.
  virtual InstructionUniformity
  getInstructionUniformity(const MachineInstr &MI) const {
    return InstructionUniformity::Default;
  }

  /// Returns true if the given \p MI defines a TargetIndex operand that can be
  /// tracked by their offset, can have values, and can have debug info
  /// associated with it. If so, sets \p Index and \p Offset of the target index
  /// operand.
  virtual bool isExplicitTargetIndexDef(const MachineInstr &MI, int &Index,
                                        int64_t &Offset) const {
    return false;
  }

  // Get the call frame size just before MI.
  unsigned getCallFrameSizeAt(MachineInstr &MI) const;

private:
  mutable std::unique_ptr<MIRFormatter> Formatter;
  unsigned CallFrameSetupOpcode, CallFrameDestroyOpcode;
  unsigned CatchRetOpcode;
  unsigned ReturnOpcode;
};

/// Provide DenseMapInfo for TargetInstrInfo::RegSubRegPair.
template <> struct DenseMapInfo<TargetInstrInfo::RegSubRegPair> {
  using RegInfo = DenseMapInfo<unsigned>;

  static inline TargetInstrInfo::RegSubRegPair getEmptyKey() {
    return TargetInstrInfo::RegSubRegPair(RegInfo::getEmptyKey(),
                                          RegInfo::getEmptyKey());
  }

  static inline TargetInstrInfo::RegSubRegPair getTombstoneKey() {
    return TargetInstrInfo::RegSubRegPair(RegInfo::getTombstoneKey(),
                                          RegInfo::getTombstoneKey());
  }

  /// Reuse getHashValue implementation from
  /// std::pair<unsigned, unsigned>.
  static unsigned getHashValue(const TargetInstrInfo::RegSubRegPair &Val) {
    std::pair<unsigned, unsigned> PairVal = std::make_pair(Val.Reg, Val.SubReg);
    return DenseMapInfo<std::pair<unsigned, unsigned>>::getHashValue(PairVal);
  }

  static bool isEqual(const TargetInstrInfo::RegSubRegPair &LHS,
                      const TargetInstrInfo::RegSubRegPair &RHS) {
    return RegInfo::isEqual(LHS.Reg, RHS.Reg) &&
           RegInfo::isEqual(LHS.SubReg, RHS.SubReg);
  }
};

} // end namespace llvm

#endif // LLVM_CODEGEN_TARGETINSTRINFO_H<|MERGE_RESOLUTION|>--- conflicted
+++ resolved
@@ -1150,16 +1150,15 @@
                                   MachineInstr &LoadMI,
                                   LiveIntervals *LIS = nullptr) const;
 
-<<<<<<< HEAD
   // If the COPY instruction in MI can be folded to a stack operation, return
   // the register class to use.
   virtual const TargetRegisterClass *canFoldCopy(const MachineInstr &MI,
+                                                 const TargetInstrInfo &TII,
                                                  unsigned FoldIdx) const;
-=======
+
   /// This function defines the logic to lower COPY instruction to
   /// target specific instruction(s).
   void lowerCopy(MachineInstr *MI, const TargetRegisterInfo *TRI) const;
->>>>>>> ebb2e5eb
 
   /// Return true when there is potentially a faster code sequence
   /// for an instruction chain ending in \p Root. All potential patterns are
