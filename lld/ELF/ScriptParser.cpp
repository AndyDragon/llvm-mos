--- conflicted
+++ resolved
@@ -1289,7 +1289,6 @@
   return make<ByteCommand>(e, size, commandString);
 }
 
-<<<<<<< HEAD
 MemoryRegionCommand *ScriptParser::readMemoryRegionCommand(StringRef tok) {
   int isFull =
       StringSwitch<int>(tok).Case("FULL", 1).Case("TRIM", 0).Default(-1);
@@ -1307,12 +1306,8 @@
   return make<MemoryRegionCommand>(iter->second, isFull);
 }
 
-static llvm::Optional<uint64_t> parseFlag(StringRef tok) {
-  if (llvm::Optional<uint64_t> asInt = parseInt(tok))
-=======
 static std::optional<uint64_t> parseFlag(StringRef tok) {
   if (std::optional<uint64_t> asInt = parseInt(tok))
->>>>>>> 8ff4d218
     return asInt;
 #define CASE_ENT(enum) #enum, ELF::enum
   return StringSwitch<std::optional<uint64_t>>(tok)
