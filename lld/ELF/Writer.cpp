--- conflicted
+++ resolved
@@ -2839,7 +2839,6 @@
       sec->writeTo<ELFT>(ctx.bufferStart + sec->offset, tg);
 }
 
-<<<<<<< HEAD
 template <class ELFT> void Writer<ELFT>::writeCustomOutputFormat() {
   if (ctx.script->outputFormat.empty())
     return;
@@ -2955,11 +2954,8 @@
   }
 }
 
-static void fillTrap(uint8_t *i, uint8_t *end) {
-=======
 static void fillTrap(std::array<uint8_t, 4> trapInstr, uint8_t *i,
                      uint8_t *end) {
->>>>>>> 005f8153
   for (; i + 4 <= end; i += 4)
     memcpy(i, trapInstr.data(), 4);
 }
