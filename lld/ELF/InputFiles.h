//===- InputFiles.h ---------------------------------------------*- C++ -*-===//
//
// Part of the LLVM Project, under the Apache License v2.0 with LLVM Exceptions.
// See https://llvm.org/LICENSE.txt for license information.
// SPDX-License-Identifier: Apache-2.0 WITH LLVM-exception
//
//===----------------------------------------------------------------------===//

#ifndef LLD_ELF_INPUT_FILES_H
#define LLD_ELF_INPUT_FILES_H

#include "Config.h"
#include "Symbols.h"
#include "lld/Common/ErrorHandler.h"
#include "lld/Common/LLVM.h"
#include "lld/Common/Reproduce.h"
#include "llvm/ADT/DenseSet.h"
#include "llvm/ADT/StringExtras.h"
#include "llvm/BinaryFormat/Magic.h"
#include "llvm/Object/ELF.h"
#include "llvm/Support/MemoryBufferRef.h"
#include "llvm/Support/Regex.h"
#include "llvm/Support/Threading.h"

namespace llvm {
struct DILineInfo;
class TarWriter;
namespace lto {
class InputFile;
}
} // namespace llvm

namespace lld {
class DWARFCache;

// Returns "<internal>", "foo.a(bar.o)" or "baz.o".
std::string toString(const elf::InputFile *f);

namespace elf {

class InputSection;
class Symbol;

// If --reproduce is specified, all input files are written to this tar archive.
extern std::unique_ptr<llvm::TarWriter> tar;

// Opens a given file.
std::optional<MemoryBufferRef> readFile(StringRef path);

// Add symbols in File to the symbol table.
void parseFile(InputFile *file);

void parseArmCMSEImportLib(InputFile *file);

// The root class of input files.
class InputFile {
protected:
  std::unique_ptr<Symbol *[]> symbols;
  uint32_t numSymbols = 0;
  SmallVector<InputSectionBase *, 0> sections;

public:
  enum Kind : uint8_t {
    ObjKind,
    SharedKind,
    BitcodeKind,
    BinaryKind,
<<<<<<< HEAD
    XO65EnclaveKind,
    XO65Kind,
=======
    InternalKind,
>>>>>>> 29505940
  };

  InputFile(Kind k, MemoryBufferRef m);
  Kind kind() const { return fileKind; }

  bool isElf() const {
    Kind k = kind();
    return k == ObjKind || k == SharedKind;
  }
  bool isInternal() const { return kind() == InternalKind; }

  StringRef getName() const { return mb.getBufferIdentifier(); }
  MemoryBufferRef mb;

  // Returns sections. It is a runtime error to call this function
  // on files that don't have the notion of sections.
  ArrayRef<InputSectionBase *> getSections() const {
    assert(fileKind == ObjKind || fileKind == BinaryKind ||
           fileKind == XO65Kind || fileKind == XO65EnclaveKind);
    return sections;
  }

  // Returns object file symbols. It is a runtime error to call this
  // function on files of other types.
  ArrayRef<Symbol *> getSymbols() const {
    assert(fileKind == BinaryKind || fileKind == ObjKind ||
           fileKind == BitcodeKind || fileKind == XO65Kind ||
           fileKind == XO65EnclaveKind);
    return {symbols.get(), numSymbols};
  }

  MutableArrayRef<Symbol *> getMutableSymbols() {
    assert(fileKind == BinaryKind || fileKind == ObjKind ||
           fileKind == BitcodeKind || fileKind == XO65Kind ||
           fileKind == XO65EnclaveKind);
    return {symbols.get(), numSymbols};
  }

  // Get filename to use for linker script processing.
  StringRef getNameForScript() const;

  // Check if a non-common symbol should be extracted to override a common
  // definition.
  bool shouldExtractForCommon(StringRef name) const;

  // .got2 in the current file. This is used by PPC32 -fPIC/-fPIE to compute
  // offsets in PLT call stubs.
  InputSection *ppc32Got2 = nullptr;

  // Index of MIPS GOT built for this file.
  uint32_t mipsGotIndex = -1;

  // groupId is used for --warn-backrefs which is an optional error
  // checking feature. All files within the same --{start,end}-group or
  // --{start,end}-lib get the same group ID. Otherwise, each file gets a new
  // group ID. For more info, see checkDependency() in SymbolTable.cpp.
  uint32_t groupId;
  static bool isInGroup;
  static uint32_t nextGroupId;

  // If this is an architecture-specific file, the following members
  // have ELF type (i.e. ELF{32,64}{LE,BE}) and target machine type.
  uint16_t emachine = llvm::ELF::EM_NONE;
  const Kind fileKind;
  ELFKind ekind = ELFNoneKind;
  uint8_t osabi = 0;
  uint8_t abiVersion = 0;

  // True if this is a relocatable object file/bitcode file in an ar archive
  // or between --start-lib and --end-lib.
  bool lazy = false;

  // True if this is an argument for --just-symbols. Usually false.
  bool justSymbols = false;

  std::string getSrcMsg(const Symbol &sym, const InputSectionBase &sec,
                        uint64_t offset);

  // On PPC64 we need to keep track of which files contain small code model
  // relocations that access the .toc section. To minimize the chance of a
  // relocation overflow, files that do contain said relocations should have
  // their .toc sections sorted closer to the .got section than files that do
  // not contain any small code model relocations. Thats because the toc-pointer
  // is defined to point at .got + 0x8000 and the instructions used with small
  // code model relocations support immediates in the range [-0x8000, 0x7FFC],
  // making the addressable range relative to the toc pointer
  // [.got, .got + 0xFFFC].
  bool ppc64SmallCodeModelTocRelocs = false;

  // True if the file has TLSGD/TLSLD GOT relocations without R_PPC64_TLSGD or
  // R_PPC64_TLSLD. Disable TLS relaxation to avoid bad code generation.
  bool ppc64DisableTLSRelax = false;

public:
  // If not empty, this stores the name of the archive containing this file.
  // We use this string for creating error messages.
  SmallString<0> archiveName;
  // Cache for toString(). Only toString() should use this member.
  mutable SmallString<0> toStringCache;

private:
  // Cache for getNameForScript().
  mutable SmallString<0> nameForScriptCache;
};

class ELFFileBase : public InputFile {
public:
  ELFFileBase(Kind k, ELFKind ekind, MemoryBufferRef m);
  static bool classof(const InputFile *f) { return f->isElf(); }

  void init();
  template <typename ELFT> llvm::object::ELFFile<ELFT> getObj() const {
    return check(llvm::object::ELFFile<ELFT>::create(mb.getBuffer()));
  }

  StringRef getStringTable() const { return stringTable; }

  ArrayRef<Symbol *> getLocalSymbols() {
    if (numSymbols == 0)
      return {};
    return llvm::ArrayRef(symbols.get() + 1, firstGlobal - 1);
  }
  ArrayRef<Symbol *> getGlobalSymbols() {
    return llvm::ArrayRef(symbols.get() + firstGlobal,
                          numSymbols - firstGlobal);
  }
  MutableArrayRef<Symbol *> getMutableGlobalSymbols() {
    return llvm::MutableArrayRef(symbols.get() + firstGlobal,
                                     numSymbols - firstGlobal);
  }

  template <typename ELFT> typename ELFT::ShdrRange getELFShdrs() const {
    return typename ELFT::ShdrRange(
        reinterpret_cast<const typename ELFT::Shdr *>(elfShdrs), numELFShdrs);
  }
  template <typename ELFT> typename ELFT::SymRange getELFSyms() const {
    return typename ELFT::SymRange(
        reinterpret_cast<const typename ELFT::Sym *>(elfSyms), numELFSyms);
  }
  template <typename ELFT> typename ELFT::SymRange getGlobalELFSyms() const {
    return getELFSyms<ELFT>().slice(firstGlobal);
  }

protected:
  // Initializes this class's member variables.
  template <typename ELFT> void init(InputFile::Kind k);

  StringRef stringTable;
  const void *elfShdrs = nullptr;
  const void *elfSyms = nullptr;
  uint32_t numELFShdrs = 0;
  uint32_t numELFSyms = 0;
  uint32_t firstGlobal = 0;

public:
  uint32_t andFeatures = 0;
  bool hasCommonSyms = false;
};

// .o file.
template <class ELFT> class ObjFile : public ELFFileBase {
  LLVM_ELF_IMPORT_TYPES_ELFT(ELFT)

public:
  static bool classof(const InputFile *f) { return f->kind() == ObjKind; }

  llvm::object::ELFFile<ELFT> getObj() const {
    return this->ELFFileBase::getObj<ELFT>();
  }

  ObjFile(ELFKind ekind, MemoryBufferRef m, StringRef archiveName)
      : ELFFileBase(ObjKind, ekind, m) {
    this->archiveName = archiveName;
  }

  void parse(bool ignoreComdats = false);
  void parseLazy();

  StringRef getShtGroupSignature(ArrayRef<Elf_Shdr> sections,
                                 const Elf_Shdr &sec);

  Symbol &getSymbol(uint32_t symbolIndex) const {
    if (symbolIndex >= numSymbols)
      fatal(toString(this) + ": invalid symbol index");
    return *this->symbols[symbolIndex];
  }

  uint32_t getSectionIndex(const Elf_Sym &sym) const;

  template <typename RelT> Symbol &getRelocTargetSym(const RelT &rel) const {
    uint32_t symIndex = rel.getSymbol(config->isMips64EL);
    return getSymbol(symIndex);
  }

  std::optional<llvm::DILineInfo> getDILineInfo(const InputSectionBase *,
                                                uint64_t);
  std::optional<std::pair<std::string, unsigned>>
  getVariableLoc(StringRef name);

  // Name of source file obtained from STT_FILE symbol value,
  // or empty string if there is no such symbol in object file
  // symbol table.
  StringRef sourceFile;

  // Pointer to this input file's .llvm_addrsig section, if it has one.
  const Elf_Shdr *addrsigSec = nullptr;

  // SHT_LLVM_CALL_GRAPH_PROFILE section index.
  uint32_t cgProfileSectionIndex = 0;

  // MIPS GP0 value defined by this file. This value represents the gp value
  // used to create the relocatable object and required to support
  // R_MIPS_GPREL16 / R_MIPS_GPREL32 relocations.
  uint32_t mipsGp0 = 0;

  // True if the file defines functions compiled with
  // -fsplit-stack. Usually false.
  bool splitStack = false;

  // True if the file defines functions compiled with -fsplit-stack,
  // but had one or more functions with the no_split_stack attribute.
  bool someNoSplitStack = false;

  // Get cached DWARF information.
  DWARFCache *getDwarf();

  void initSectionsAndLocalSyms(bool ignoreComdats);
  void postParse();
  void importCmseSymbols();

private:
  void initializeSections(bool ignoreComdats,
                          const llvm::object::ELFFile<ELFT> &obj);
  void initializeSymbols(const llvm::object::ELFFile<ELFT> &obj);
  void initializeJustSymbols();

  InputSectionBase *getRelocTarget(uint32_t idx, const Elf_Shdr &sec,
                                   uint32_t info);
  InputSectionBase *createInputSection(uint32_t idx, const Elf_Shdr &sec,
                                       StringRef name);

  bool shouldMerge(const Elf_Shdr &sec, StringRef name);

  // Each ELF symbol contains a section index which the symbol belongs to.
  // However, because the number of bits dedicated for that is limited, a
  // symbol can directly point to a section only when the section index is
  // equal to or smaller than 65280.
  //
  // If an object file contains more than 65280 sections, the file must
  // contain .symtab_shndx section. The section contains an array of
  // 32-bit integers whose size is the same as the number of symbols.
  // Nth symbol's section index is in the Nth entry of .symtab_shndx.
  //
  // The following variable contains the contents of .symtab_shndx.
  // If the section does not exist (which is common), the array is empty.
  ArrayRef<Elf_Word> shndxTable;

  // Debugging information to retrieve source file and line for error
  // reporting. Linker may find reasonable number of errors in a
  // single object file, so we cache debugging information in order to
  // parse it only once for each object file we link.
  std::unique_ptr<DWARFCache> dwarf;
  llvm::once_flag initDwarf;
};

class BitcodeFile : public InputFile {
public:
  BitcodeFile(MemoryBufferRef m, StringRef archiveName,
              uint64_t offsetInArchive, bool lazy);
  static bool classof(const InputFile *f) { return f->kind() == BitcodeKind; }
  void parse();
  void parseLazy();
  void postParse();
  std::unique_ptr<llvm::lto::InputFile> obj;
  std::vector<bool> keptComdats;
};

// .so file.
class SharedFile : public ELFFileBase {
public:
  SharedFile(MemoryBufferRef m, StringRef defaultSoName);

  // This is actually a vector of Elf_Verdef pointers.
  SmallVector<const void *, 0> verdefs;

  // If the output file needs Elf_Verneed data structures for this file, this is
  // a vector of Elf_Vernaux version identifiers that map onto the entries in
  // Verdefs, otherwise it is empty.
  SmallVector<uint32_t, 0> vernauxs;

  static unsigned vernauxNum;

  SmallVector<StringRef, 0> dtNeeded;
  StringRef soName;

  static bool classof(const InputFile *f) { return f->kind() == SharedKind; }

  template <typename ELFT> void parse();

  // Used for --as-needed
  bool isNeeded;

  // Non-weak undefined symbols which are not yet resolved when the SO is
  // parsed. Only filled for `--no-allow-shlib-undefined`.
  SmallVector<Symbol *, 0> requiredSymbols;

private:
  template <typename ELFT>
  std::vector<uint32_t> parseVerneed(const llvm::object::ELFFile<ELFT> &obj,
                                     const typename ELFT::Shdr *sec);
};

class BinaryFile : public InputFile {
public:
  explicit BinaryFile(MemoryBufferRef m) : InputFile(BinaryKind, m) {}
  static bool classof(const InputFile *f) { return f->kind() == BinaryKind; }
  void parse();
};

<<<<<<< HEAD
class XO65TempFile {
  SmallString<64> path;
  int fd;
  StringRef ctx;
  StringRef description;
  std::unique_ptr<MemoryBuffer> buffer;

public:
  XO65TempFile(StringRef prefix, StringRef suffix, StringRef ctx,
               StringRef description);
  ~XO65TempFile();

  StringRef getPath() const { return path; }
  int getFD() const { return fd; }
  MemoryBufferRef getBuffer() const { return *buffer; }
  void close();
  void open();

  void read();
};

struct XO65Segment {
  StringRef name;
  StringRef sectionName;
  unsigned type;
  unsigned flags;
  uint64_t size = 0;
  uint64_t alignment = 1;
};

class XO65File : public InputFile {
private:
  struct Export {
    StringRef name;
    uint64_t size = 0;
  };

  SmallVector<Symbol *> exports;

  std::optional<XO65TempFile> outputFile;

  llvm::SplittingIterator od65Line = {"", ""};
  llvm::SplittingIterator od65LinesEnd = {"", ""};

public:
  explicit XO65File(MemoryBufferRef m) : InputFile(XO65Kind, m) {}

  static bool classof(const InputFile *f) { return f->kind() == XO65Kind; }

  void parse();
  void postParse();
  void postWrite();

private:
  void parseOD65Output(StringRef od65Output);
  void parseOD65Segments();
  XO65Segment parseOD65Segment();
  void parseOD65Imports();
  void parseOD65Exports();
  SmallVector<StringRef> parseOD65Names();

  void advancePast(StringRef line);
  void expect(StringRef line);
  void expectPrefix(StringRef prefix);
  bool isSectionEnd() const;
  std::pair<StringRef, StringRef> parseKV();
  StringRef parseQuotedString(StringRef k, StringRef v);
  void parseSegmentName(XO65Segment &segment);
  template <typename T>
  void parseInt(StringRef k, StringRef v, T &out, unsigned radix = 0);
};

class XO65Enclave : public InputFile {
private:
  llvm::SmallMapVector<StringRef, XO65Segment, 32> segments;
  llvm::SetVector<Symbol *> imports;
  SmallVector<XO65File *> files;

  std::optional<XO65TempFile> cfgFile;
  std::optional<XO65TempFile> outputFile;
  std::optional<XO65TempFile> mapFile;

public:
  explicit XO65Enclave();
  static bool classof(const InputFile *f) {
    return f->kind() == XO65EnclaveKind;
  }

  void addFile(XO65File *file) { files.push_back(file); }
  void appendSegment(const XO65Segment &segment);
  void addImport(Symbol *sym) { imports.insert(sym); }
  const llvm::SetVector<Symbol *> &getImports() const { return imports; }

  void postParse();

  void createSections();
  bool link();

  void postWrite();

  void generateCfgFile(llvm::raw_fd_ostream &os) const;
  bool updateSymbols() const;
};

=======
InputFile *createInternalFile(StringRef name);
>>>>>>> 29505940
ELFFileBase *createObjFile(MemoryBufferRef mb, StringRef archiveName = "",
                           bool lazy = false);

std::string replaceThinLTOSuffix(StringRef path);

} // namespace elf
} // namespace lld

#endif<|MERGE_RESOLUTION|>--- conflicted
+++ resolved
@@ -65,12 +65,9 @@
     SharedKind,
     BitcodeKind,
     BinaryKind,
-<<<<<<< HEAD
     XO65EnclaveKind,
     XO65Kind,
-=======
     InternalKind,
->>>>>>> 29505940
   };
 
   InputFile(Kind k, MemoryBufferRef m);
@@ -390,7 +387,6 @@
   void parse();
 };
 
-<<<<<<< HEAD
 class XO65TempFile {
   SmallString<64> path;
   int fd;
@@ -495,9 +491,7 @@
   bool updateSymbols() const;
 };
 
-=======
 InputFile *createInternalFile(StringRef name);
->>>>>>> 29505940
 ELFFileBase *createObjFile(MemoryBufferRef mb, StringRef archiveName = "",
                            bool lazy = false);
 
