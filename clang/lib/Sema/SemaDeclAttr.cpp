//===--- SemaDeclAttr.cpp - Declaration Attribute Handling ----------------===//
//
// Part of the LLVM Project, under the Apache License v2.0 with LLVM Exceptions.
// See https://llvm.org/LICENSE.txt for license information.
// SPDX-License-Identifier: Apache-2.0 WITH LLVM-exception
//
//===----------------------------------------------------------------------===//
//
//  This file implements decl-related attribute processing.
//
//===----------------------------------------------------------------------===//

#include "clang/AST/ASTConsumer.h"
#include "clang/AST/ASTContext.h"
#include "clang/AST/ASTMutationListener.h"
#include "clang/AST/CXXInheritance.h"
#include "clang/AST/DeclCXX.h"
#include "clang/AST/DeclObjC.h"
#include "clang/AST/DeclTemplate.h"
#include "clang/AST/Expr.h"
#include "clang/AST/ExprCXX.h"
#include "clang/AST/Mangle.h"
#include "clang/AST/RecursiveASTVisitor.h"
#include "clang/AST/Type.h"
#include "clang/Basic/CharInfo.h"
#include "clang/Basic/Cuda.h"
#include "clang/Basic/DarwinSDKInfo.h"
#include "clang/Basic/HLSLRuntime.h"
#include "clang/Basic/IdentifierTable.h"
#include "clang/Basic/LangOptions.h"
#include "clang/Basic/SourceLocation.h"
#include "clang/Basic/SourceManager.h"
#include "clang/Basic/TargetBuiltins.h"
#include "clang/Basic/TargetInfo.h"
#include "clang/Lex/Preprocessor.h"
#include "clang/Sema/Attr.h"
#include "clang/Sema/DeclSpec.h"
#include "clang/Sema/DelayedDiagnostic.h"
#include "clang/Sema/Initialization.h"
#include "clang/Sema/Lookup.h"
#include "clang/Sema/ParsedAttr.h"
#include "clang/Sema/Scope.h"
#include "clang/Sema/ScopeInfo.h"
#include "clang/Sema/SemaAMDGPU.h"
#include "clang/Sema/SemaCUDA.h"
#include "clang/Sema/SemaHLSL.h"
#include "clang/Sema/SemaInternal.h"
#include "clang/Sema/SemaObjC.h"
#include "clang/Sema/SemaWasm.h"
#include "llvm/ADT/STLExtras.h"
#include "llvm/ADT/STLForwardCompat.h"
#include "llvm/ADT/StringExtras.h"
#include "llvm/Demangle/Demangle.h"
#include "llvm/IR/Assumptions.h"
#include "llvm/MC/MCSectionMachO.h"
#include "llvm/Support/Error.h"
#include "llvm/Support/MathExtras.h"
#include "llvm/Support/raw_ostream.h"
#include "llvm/TargetParser/Triple.h"
#include <optional>

using namespace clang;
using namespace sema;

namespace AttributeLangSupport {
  enum LANG {
    C,
    Cpp,
    ObjC
  };
} // end namespace AttributeLangSupport

//===----------------------------------------------------------------------===//
//  Helper functions
//===----------------------------------------------------------------------===//

/// Return true if the given decl has a declarator that should have
/// been processed by Sema::GetTypeForDeclarator.
static bool hasDeclarator(const Decl *D) {
  // In some sense, TypedefDecl really *ought* to be a DeclaratorDecl.
  return isa<DeclaratorDecl>(D) || isa<BlockDecl>(D) || isa<TypedefNameDecl>(D) ||
         isa<ObjCPropertyDecl>(D);
}

/// hasFunctionProto - Return true if the given decl has a argument
/// information. This decl should have already passed
/// isFuncOrMethodForAttrSubject or isFunctionOrMethodOrBlockForAttrSubject.
static bool hasFunctionProto(const Decl *D) {
  if (const FunctionType *FnTy = D->getFunctionType())
    return isa<FunctionProtoType>(FnTy);
  return isa<ObjCMethodDecl>(D) || isa<BlockDecl>(D);
}

/// getFunctionOrMethodNumParams - Return number of function or method
/// parameters. It is an error to call this on a K&R function (use
/// hasFunctionProto first).
static unsigned getFunctionOrMethodNumParams(const Decl *D) {
  if (const FunctionType *FnTy = D->getFunctionType())
    return cast<FunctionProtoType>(FnTy)->getNumParams();
  if (const auto *BD = dyn_cast<BlockDecl>(D))
    return BD->getNumParams();
  return cast<ObjCMethodDecl>(D)->param_size();
}

static const ParmVarDecl *getFunctionOrMethodParam(const Decl *D,
                                                   unsigned Idx) {
  if (const auto *FD = dyn_cast<FunctionDecl>(D))
    return FD->getParamDecl(Idx);
  if (const auto *MD = dyn_cast<ObjCMethodDecl>(D))
    return MD->getParamDecl(Idx);
  if (const auto *BD = dyn_cast<BlockDecl>(D))
    return BD->getParamDecl(Idx);
  return nullptr;
}

static QualType getFunctionOrMethodParamType(const Decl *D, unsigned Idx) {
  if (const FunctionType *FnTy = D->getFunctionType())
    return cast<FunctionProtoType>(FnTy)->getParamType(Idx);
  if (const auto *BD = dyn_cast<BlockDecl>(D))
    return BD->getParamDecl(Idx)->getType();

  return cast<ObjCMethodDecl>(D)->parameters()[Idx]->getType();
}

static SourceRange getFunctionOrMethodParamRange(const Decl *D, unsigned Idx) {
  if (auto *PVD = getFunctionOrMethodParam(D, Idx))
    return PVD->getSourceRange();
  return SourceRange();
}

static QualType getFunctionOrMethodResultType(const Decl *D) {
  if (const FunctionType *FnTy = D->getFunctionType())
    return FnTy->getReturnType();
  return cast<ObjCMethodDecl>(D)->getReturnType();
}

static SourceRange getFunctionOrMethodResultSourceRange(const Decl *D) {
  if (const auto *FD = dyn_cast<FunctionDecl>(D))
    return FD->getReturnTypeSourceRange();
  if (const auto *MD = dyn_cast<ObjCMethodDecl>(D))
    return MD->getReturnTypeSourceRange();
  return SourceRange();
}

static bool isFunctionOrMethodVariadic(const Decl *D) {
  if (const FunctionType *FnTy = D->getFunctionType())
    return cast<FunctionProtoType>(FnTy)->isVariadic();
  if (const auto *BD = dyn_cast<BlockDecl>(D))
    return BD->isVariadic();
  return cast<ObjCMethodDecl>(D)->isVariadic();
}

static bool isInstanceMethod(const Decl *D) {
  if (const auto *MethodDecl = dyn_cast<CXXMethodDecl>(D))
    return MethodDecl->isInstance();
  return false;
}

static inline bool isNSStringType(QualType T, ASTContext &Ctx,
                                  bool AllowNSAttributedString = false) {
  const auto *PT = T->getAs<ObjCObjectPointerType>();
  if (!PT)
    return false;

  ObjCInterfaceDecl *Cls = PT->getObjectType()->getInterface();
  if (!Cls)
    return false;

  IdentifierInfo* ClsName = Cls->getIdentifier();

  if (AllowNSAttributedString &&
      ClsName == &Ctx.Idents.get("NSAttributedString"))
    return true;
  // FIXME: Should we walk the chain of classes?
  return ClsName == &Ctx.Idents.get("NSString") ||
         ClsName == &Ctx.Idents.get("NSMutableString");
}

static inline bool isCFStringType(QualType T, ASTContext &Ctx) {
  const auto *PT = T->getAs<PointerType>();
  if (!PT)
    return false;

  const auto *RT = PT->getPointeeType()->getAs<RecordType>();
  if (!RT)
    return false;

  const RecordDecl *RD = RT->getDecl();
  if (RD->getTagKind() != TagTypeKind::Struct)
    return false;

  return RD->getIdentifier() == &Ctx.Idents.get("__CFString");
}

static unsigned getNumAttributeArgs(const ParsedAttr &AL) {
  // FIXME: Include the type in the argument list.
  return AL.getNumArgs() + AL.hasParsedType();
}

SourceLocation Sema::getAttrLoc(const ParsedAttr &AL) { return AL.getLoc(); }

/// Wrapper around checkUInt32Argument, with an extra check to be sure
/// that the result will fit into a regular (signed) int. All args have the same
/// purpose as they do in checkUInt32Argument.
template <typename AttrInfo>
static bool checkPositiveIntArgument(Sema &S, const AttrInfo &AI, const Expr *Expr,
                                     int &Val, unsigned Idx = UINT_MAX) {
  uint32_t UVal;
  if (!S.checkUInt32Argument(AI, Expr, UVal, Idx))
    return false;

  if (UVal > (uint32_t)std::numeric_limits<int>::max()) {
    llvm::APSInt I(32); // for toString
    I = UVal;
    S.Diag(Expr->getExprLoc(), diag::err_ice_too_large)
        << toString(I, 10, false) << 32 << /* Unsigned */ 0;
    return false;
  }

  Val = UVal;
  return true;
}

/// Diagnose mutually exclusive attributes when present on a given
/// declaration. Returns true if diagnosed.
template <typename AttrTy>
static bool checkAttrMutualExclusion(Sema &S, Decl *D, const ParsedAttr &AL) {
  if (const auto *A = D->getAttr<AttrTy>()) {
    S.Diag(AL.getLoc(), diag::err_attributes_are_not_compatible)
        << AL << A
        << (AL.isRegularKeywordAttribute() || A->isRegularKeywordAttribute());
    S.Diag(A->getLocation(), diag::note_conflicting_attribute);
    return true;
  }
  return false;
}

template <typename AttrTy>
static bool checkAttrMutualExclusion(Sema &S, Decl *D, const Attr &AL) {
  if (const auto *A = D->getAttr<AttrTy>()) {
    S.Diag(AL.getLocation(), diag::err_attributes_are_not_compatible)
        << &AL << A
        << (AL.isRegularKeywordAttribute() || A->isRegularKeywordAttribute());
    S.Diag(A->getLocation(), diag::note_conflicting_attribute);
    return true;
  }
  return false;
}

/// Check if IdxExpr is a valid parameter index for a function or
/// instance method D.  May output an error.
///
/// \returns true if IdxExpr is a valid index.
template <typename AttrInfo>
static bool checkFunctionOrMethodParameterIndex(
    Sema &S, const Decl *D, const AttrInfo &AI, unsigned AttrArgNum,
    const Expr *IdxExpr, ParamIdx &Idx, bool CanIndexImplicitThis = false) {
  assert(isFunctionOrMethodOrBlockForAttrSubject(D));

  // In C++ the implicit 'this' function parameter also counts.
  // Parameters are counted from one.
  bool HP = hasFunctionProto(D);
  bool HasImplicitThisParam = isInstanceMethod(D);
  bool IV = HP && isFunctionOrMethodVariadic(D);
  unsigned NumParams =
      (HP ? getFunctionOrMethodNumParams(D) : 0) + HasImplicitThisParam;

  std::optional<llvm::APSInt> IdxInt;
  if (IdxExpr->isTypeDependent() ||
      !(IdxInt = IdxExpr->getIntegerConstantExpr(S.Context))) {
    S.Diag(S.getAttrLoc(AI), diag::err_attribute_argument_n_type)
        << &AI << AttrArgNum << AANT_ArgumentIntegerConstant
        << IdxExpr->getSourceRange();
    return false;
  }

  unsigned IdxSource = IdxInt->getLimitedValue(UINT_MAX);
  if (IdxSource < 1 || (!IV && IdxSource > NumParams)) {
    S.Diag(S.getAttrLoc(AI), diag::err_attribute_argument_out_of_bounds)
        << &AI << AttrArgNum << IdxExpr->getSourceRange();
    return false;
  }
  if (HasImplicitThisParam && !CanIndexImplicitThis) {
    if (IdxSource == 1) {
      S.Diag(S.getAttrLoc(AI),
             diag::err_attribute_invalid_implicit_this_argument)
          << &AI << IdxExpr->getSourceRange();
      return false;
    }
  }

  Idx = ParamIdx(IdxSource, D);
  return true;
}

/// Check if the argument \p E is a ASCII string literal. If not emit an error
/// and return false, otherwise set \p Str to the value of the string literal
/// and return true.
bool Sema::checkStringLiteralArgumentAttr(const AttributeCommonInfo &CI,
                                          const Expr *E, StringRef &Str,
                                          SourceLocation *ArgLocation) {
  const auto *Literal = dyn_cast<StringLiteral>(E->IgnoreParenCasts());
  if (ArgLocation)
    *ArgLocation = E->getBeginLoc();

  if (!Literal || (!Literal->isUnevaluated() && !Literal->isOrdinary())) {
    Diag(E->getBeginLoc(), diag::err_attribute_argument_type)
        << CI << AANT_ArgumentString;
    return false;
  }

  Str = Literal->getString();
  return true;
}

/// Check if the argument \p ArgNum of \p Attr is a ASCII string literal.
/// If not emit an error and return false. If the argument is an identifier it
/// will emit an error with a fixit hint and treat it as if it was a string
/// literal.
bool Sema::checkStringLiteralArgumentAttr(const ParsedAttr &AL, unsigned ArgNum,
                                          StringRef &Str,
                                          SourceLocation *ArgLocation) {
  // Look for identifiers. If we have one emit a hint to fix it to a literal.
  if (AL.isArgIdent(ArgNum)) {
    IdentifierLoc *Loc = AL.getArgAsIdent(ArgNum);
    Diag(Loc->Loc, diag::err_attribute_argument_type)
        << AL << AANT_ArgumentString
        << FixItHint::CreateInsertion(Loc->Loc, "\"")
        << FixItHint::CreateInsertion(getLocForEndOfToken(Loc->Loc), "\"");
    Str = Loc->Ident->getName();
    if (ArgLocation)
      *ArgLocation = Loc->Loc;
    return true;
  }

  // Now check for an actual string literal.
  Expr *ArgExpr = AL.getArgAsExpr(ArgNum);
  const auto *Literal = dyn_cast<StringLiteral>(ArgExpr->IgnoreParenCasts());
  if (ArgLocation)
    *ArgLocation = ArgExpr->getBeginLoc();

  if (!Literal || (!Literal->isUnevaluated() && !Literal->isOrdinary())) {
    Diag(ArgExpr->getBeginLoc(), diag::err_attribute_argument_type)
        << AL << AANT_ArgumentString;
    return false;
  }
  Str = Literal->getString();
  return checkStringLiteralArgumentAttr(AL, ArgExpr, Str, ArgLocation);
}

/// Applies the given attribute to the Decl without performing any
/// additional semantic checking.
template <typename AttrType>
static void handleSimpleAttribute(Sema &S, Decl *D,
                                  const AttributeCommonInfo &CI) {
  D->addAttr(::new (S.Context) AttrType(S.Context, CI));
}

template <typename... DiagnosticArgs>
static const Sema::SemaDiagnosticBuilder&
appendDiagnostics(const Sema::SemaDiagnosticBuilder &Bldr) {
  return Bldr;
}

template <typename T, typename... DiagnosticArgs>
static const Sema::SemaDiagnosticBuilder&
appendDiagnostics(const Sema::SemaDiagnosticBuilder &Bldr, T &&ExtraArg,
                  DiagnosticArgs &&... ExtraArgs) {
  return appendDiagnostics(Bldr << std::forward<T>(ExtraArg),
                           std::forward<DiagnosticArgs>(ExtraArgs)...);
}

/// Add an attribute @c AttrType to declaration @c D, provided that
/// @c PassesCheck is true.
/// Otherwise, emit diagnostic @c DiagID, passing in all parameters
/// specified in @c ExtraArgs.
template <typename AttrType, typename... DiagnosticArgs>
static void handleSimpleAttributeOrDiagnose(Sema &S, Decl *D,
                                            const AttributeCommonInfo &CI,
                                            bool PassesCheck, unsigned DiagID,
                                            DiagnosticArgs &&... ExtraArgs) {
  if (!PassesCheck) {
    Sema::SemaDiagnosticBuilder DB = S.Diag(D->getBeginLoc(), DiagID);
    appendDiagnostics(DB, std::forward<DiagnosticArgs>(ExtraArgs)...);
    return;
  }
  handleSimpleAttribute<AttrType>(S, D, CI);
}

/// Check if the passed-in expression is of type int or bool.
static bool isIntOrBool(Expr *Exp) {
  QualType QT = Exp->getType();
  return QT->isBooleanType() || QT->isIntegerType();
}


// Check to see if the type is a smart pointer of some kind.  We assume
// it's a smart pointer if it defines both operator-> and operator*.
static bool threadSafetyCheckIsSmartPointer(Sema &S, const RecordType* RT) {
  auto IsOverloadedOperatorPresent = [&S](const RecordDecl *Record,
                                          OverloadedOperatorKind Op) {
    DeclContextLookupResult Result =
        Record->lookup(S.Context.DeclarationNames.getCXXOperatorName(Op));
    return !Result.empty();
  };

  const RecordDecl *Record = RT->getDecl();
  bool foundStarOperator = IsOverloadedOperatorPresent(Record, OO_Star);
  bool foundArrowOperator = IsOverloadedOperatorPresent(Record, OO_Arrow);
  if (foundStarOperator && foundArrowOperator)
    return true;

  const CXXRecordDecl *CXXRecord = dyn_cast<CXXRecordDecl>(Record);
  if (!CXXRecord)
    return false;

  for (const auto &BaseSpecifier : CXXRecord->bases()) {
    if (!foundStarOperator)
      foundStarOperator = IsOverloadedOperatorPresent(
          BaseSpecifier.getType()->getAsRecordDecl(), OO_Star);
    if (!foundArrowOperator)
      foundArrowOperator = IsOverloadedOperatorPresent(
          BaseSpecifier.getType()->getAsRecordDecl(), OO_Arrow);
  }

  if (foundStarOperator && foundArrowOperator)
    return true;

  return false;
}

/// Check if passed in Decl is a pointer type.
/// Note that this function may produce an error message.
/// \return true if the Decl is a pointer type; false otherwise
static bool threadSafetyCheckIsPointer(Sema &S, const Decl *D,
                                       const ParsedAttr &AL) {
  const auto *VD = cast<ValueDecl>(D);
  QualType QT = VD->getType();
  if (QT->isAnyPointerType())
    return true;

  if (const auto *RT = QT->getAs<RecordType>()) {
    // If it's an incomplete type, it could be a smart pointer; skip it.
    // (We don't want to force template instantiation if we can avoid it,
    // since that would alter the order in which templates are instantiated.)
    if (RT->isIncompleteType())
      return true;

    if (threadSafetyCheckIsSmartPointer(S, RT))
      return true;
  }

  S.Diag(AL.getLoc(), diag::warn_thread_attribute_decl_not_pointer) << AL << QT;
  return false;
}

/// Checks that the passed in QualType either is of RecordType or points
/// to RecordType. Returns the relevant RecordType, null if it does not exit.
static const RecordType *getRecordType(QualType QT) {
  if (const auto *RT = QT->getAs<RecordType>())
    return RT;

  // Now check if we point to record type.
  if (const auto *PT = QT->getAs<PointerType>())
    return PT->getPointeeType()->getAs<RecordType>();

  return nullptr;
}

template <typename AttrType>
static bool checkRecordDeclForAttr(const RecordDecl *RD) {
  // Check if the record itself has the attribute.
  if (RD->hasAttr<AttrType>())
    return true;

  // Else check if any base classes have the attribute.
  if (const auto *CRD = dyn_cast<CXXRecordDecl>(RD)) {
    if (!CRD->forallBases([](const CXXRecordDecl *Base) {
          return !Base->hasAttr<AttrType>();
        }))
      return true;
  }
  return false;
}

static bool checkRecordTypeForCapability(Sema &S, QualType Ty) {
  const RecordType *RT = getRecordType(Ty);

  if (!RT)
    return false;

  // Don't check for the capability if the class hasn't been defined yet.
  if (RT->isIncompleteType())
    return true;

  // Allow smart pointers to be used as capability objects.
  // FIXME -- Check the type that the smart pointer points to.
  if (threadSafetyCheckIsSmartPointer(S, RT))
    return true;

  return checkRecordDeclForAttr<CapabilityAttr>(RT->getDecl());
}

static bool checkTypedefTypeForCapability(QualType Ty) {
  const auto *TD = Ty->getAs<TypedefType>();
  if (!TD)
    return false;

  TypedefNameDecl *TN = TD->getDecl();
  if (!TN)
    return false;

  return TN->hasAttr<CapabilityAttr>();
}

static bool typeHasCapability(Sema &S, QualType Ty) {
  if (checkTypedefTypeForCapability(Ty))
    return true;

  if (checkRecordTypeForCapability(S, Ty))
    return true;

  return false;
}

static bool isCapabilityExpr(Sema &S, const Expr *Ex) {
  // Capability expressions are simple expressions involving the boolean logic
  // operators &&, || or !, a simple DeclRefExpr, CastExpr or a ParenExpr. Once
  // a DeclRefExpr is found, its type should be checked to determine whether it
  // is a capability or not.

  if (const auto *E = dyn_cast<CastExpr>(Ex))
    return isCapabilityExpr(S, E->getSubExpr());
  else if (const auto *E = dyn_cast<ParenExpr>(Ex))
    return isCapabilityExpr(S, E->getSubExpr());
  else if (const auto *E = dyn_cast<UnaryOperator>(Ex)) {
    if (E->getOpcode() == UO_LNot || E->getOpcode() == UO_AddrOf ||
        E->getOpcode() == UO_Deref)
      return isCapabilityExpr(S, E->getSubExpr());
    return false;
  } else if (const auto *E = dyn_cast<BinaryOperator>(Ex)) {
    if (E->getOpcode() == BO_LAnd || E->getOpcode() == BO_LOr)
      return isCapabilityExpr(S, E->getLHS()) &&
             isCapabilityExpr(S, E->getRHS());
    return false;
  }

  return typeHasCapability(S, Ex->getType());
}

/// Checks that all attribute arguments, starting from Sidx, resolve to
/// a capability object.
/// \param Sidx The attribute argument index to start checking with.
/// \param ParamIdxOk Whether an argument can be indexing into a function
/// parameter list.
static void checkAttrArgsAreCapabilityObjs(Sema &S, Decl *D,
                                           const ParsedAttr &AL,
                                           SmallVectorImpl<Expr *> &Args,
                                           unsigned Sidx = 0,
                                           bool ParamIdxOk = false) {
  if (Sidx == AL.getNumArgs()) {
    // If we don't have any capability arguments, the attribute implicitly
    // refers to 'this'. So we need to make sure that 'this' exists, i.e. we're
    // a non-static method, and that the class is a (scoped) capability.
    const auto *MD = dyn_cast<const CXXMethodDecl>(D);
    if (MD && !MD->isStatic()) {
      const CXXRecordDecl *RD = MD->getParent();
      // FIXME -- need to check this again on template instantiation
      if (!checkRecordDeclForAttr<CapabilityAttr>(RD) &&
          !checkRecordDeclForAttr<ScopedLockableAttr>(RD))
        S.Diag(AL.getLoc(),
               diag::warn_thread_attribute_not_on_capability_member)
            << AL << MD->getParent();
    } else {
      S.Diag(AL.getLoc(), diag::warn_thread_attribute_not_on_non_static_member)
          << AL;
    }
  }

  for (unsigned Idx = Sidx; Idx < AL.getNumArgs(); ++Idx) {
    Expr *ArgExp = AL.getArgAsExpr(Idx);

    if (ArgExp->isTypeDependent()) {
      // FIXME -- need to check this again on template instantiation
      Args.push_back(ArgExp);
      continue;
    }

    if (const auto *StrLit = dyn_cast<StringLiteral>(ArgExp)) {
      if (StrLit->getLength() == 0 ||
          (StrLit->isOrdinary() && StrLit->getString() == "*")) {
        // Pass empty strings to the analyzer without warnings.
        // Treat "*" as the universal lock.
        Args.push_back(ArgExp);
        continue;
      }

      // We allow constant strings to be used as a placeholder for expressions
      // that are not valid C++ syntax, but warn that they are ignored.
      S.Diag(AL.getLoc(), diag::warn_thread_attribute_ignored) << AL;
      Args.push_back(ArgExp);
      continue;
    }

    QualType ArgTy = ArgExp->getType();

    // A pointer to member expression of the form  &MyClass::mu is treated
    // specially -- we need to look at the type of the member.
    if (const auto *UOp = dyn_cast<UnaryOperator>(ArgExp))
      if (UOp->getOpcode() == UO_AddrOf)
        if (const auto *DRE = dyn_cast<DeclRefExpr>(UOp->getSubExpr()))
          if (DRE->getDecl()->isCXXInstanceMember())
            ArgTy = DRE->getDecl()->getType();

    // First see if we can just cast to record type, or pointer to record type.
    const RecordType *RT = getRecordType(ArgTy);

    // Now check if we index into a record type function param.
    if(!RT && ParamIdxOk) {
      const auto *FD = dyn_cast<FunctionDecl>(D);
      const auto *IL = dyn_cast<IntegerLiteral>(ArgExp);
      if(FD && IL) {
        unsigned int NumParams = FD->getNumParams();
        llvm::APInt ArgValue = IL->getValue();
        uint64_t ParamIdxFromOne = ArgValue.getZExtValue();
        uint64_t ParamIdxFromZero = ParamIdxFromOne - 1;
        if (!ArgValue.isStrictlyPositive() || ParamIdxFromOne > NumParams) {
          S.Diag(AL.getLoc(),
                 diag::err_attribute_argument_out_of_bounds_extra_info)
              << AL << Idx + 1 << NumParams;
          continue;
        }
        ArgTy = FD->getParamDecl(ParamIdxFromZero)->getType();
      }
    }

    // If the type does not have a capability, see if the components of the
    // expression have capabilities. This allows for writing C code where the
    // capability may be on the type, and the expression is a capability
    // boolean logic expression. Eg) requires_capability(A || B && !C)
    if (!typeHasCapability(S, ArgTy) && !isCapabilityExpr(S, ArgExp))
      S.Diag(AL.getLoc(), diag::warn_thread_attribute_argument_not_lockable)
          << AL << ArgTy;

    Args.push_back(ArgExp);
  }
}

//===----------------------------------------------------------------------===//
// Attribute Implementations
//===----------------------------------------------------------------------===//

static void handlePtGuardedVarAttr(Sema &S, Decl *D, const ParsedAttr &AL) {
  if (!threadSafetyCheckIsPointer(S, D, AL))
    return;

  D->addAttr(::new (S.Context) PtGuardedVarAttr(S.Context, AL));
}

static bool checkGuardedByAttrCommon(Sema &S, Decl *D, const ParsedAttr &AL,
                                     Expr *&Arg) {
  SmallVector<Expr *, 1> Args;
  // check that all arguments are lockable objects
  checkAttrArgsAreCapabilityObjs(S, D, AL, Args);
  unsigned Size = Args.size();
  if (Size != 1)
    return false;

  Arg = Args[0];

  return true;
}

static void handleGuardedByAttr(Sema &S, Decl *D, const ParsedAttr &AL) {
  Expr *Arg = nullptr;
  if (!checkGuardedByAttrCommon(S, D, AL, Arg))
    return;

  D->addAttr(::new (S.Context) GuardedByAttr(S.Context, AL, Arg));
}

static void handlePtGuardedByAttr(Sema &S, Decl *D, const ParsedAttr &AL) {
  Expr *Arg = nullptr;
  if (!checkGuardedByAttrCommon(S, D, AL, Arg))
    return;

  if (!threadSafetyCheckIsPointer(S, D, AL))
    return;

  D->addAttr(::new (S.Context) PtGuardedByAttr(S.Context, AL, Arg));
}

static bool checkAcquireOrderAttrCommon(Sema &S, Decl *D, const ParsedAttr &AL,
                                        SmallVectorImpl<Expr *> &Args) {
  if (!AL.checkAtLeastNumArgs(S, 1))
    return false;

  // Check that this attribute only applies to lockable types.
  QualType QT = cast<ValueDecl>(D)->getType();
  if (!QT->isDependentType() && !typeHasCapability(S, QT)) {
    S.Diag(AL.getLoc(), diag::warn_thread_attribute_decl_not_lockable) << AL;
    return false;
  }

  // Check that all arguments are lockable objects.
  checkAttrArgsAreCapabilityObjs(S, D, AL, Args);
  if (Args.empty())
    return false;

  return true;
}

static void handleAcquiredAfterAttr(Sema &S, Decl *D, const ParsedAttr &AL) {
  SmallVector<Expr *, 1> Args;
  if (!checkAcquireOrderAttrCommon(S, D, AL, Args))
    return;

  Expr **StartArg = &Args[0];
  D->addAttr(::new (S.Context)
                 AcquiredAfterAttr(S.Context, AL, StartArg, Args.size()));
}

static void handleAcquiredBeforeAttr(Sema &S, Decl *D, const ParsedAttr &AL) {
  SmallVector<Expr *, 1> Args;
  if (!checkAcquireOrderAttrCommon(S, D, AL, Args))
    return;

  Expr **StartArg = &Args[0];
  D->addAttr(::new (S.Context)
                 AcquiredBeforeAttr(S.Context, AL, StartArg, Args.size()));
}

static bool checkLockFunAttrCommon(Sema &S, Decl *D, const ParsedAttr &AL,
                                   SmallVectorImpl<Expr *> &Args) {
  // zero or more arguments ok
  // check that all arguments are lockable objects
  checkAttrArgsAreCapabilityObjs(S, D, AL, Args, 0, /*ParamIdxOk=*/true);

  return true;
}

static void handleAssertSharedLockAttr(Sema &S, Decl *D, const ParsedAttr &AL) {
  SmallVector<Expr *, 1> Args;
  if (!checkLockFunAttrCommon(S, D, AL, Args))
    return;

  unsigned Size = Args.size();
  Expr **StartArg = Size == 0 ? nullptr : &Args[0];
  D->addAttr(::new (S.Context)
                 AssertSharedLockAttr(S.Context, AL, StartArg, Size));
}

static void handleAssertExclusiveLockAttr(Sema &S, Decl *D,
                                          const ParsedAttr &AL) {
  SmallVector<Expr *, 1> Args;
  if (!checkLockFunAttrCommon(S, D, AL, Args))
    return;

  unsigned Size = Args.size();
  Expr **StartArg = Size == 0 ? nullptr : &Args[0];
  D->addAttr(::new (S.Context)
                 AssertExclusiveLockAttr(S.Context, AL, StartArg, Size));
}

/// Checks to be sure that the given parameter number is in bounds, and
/// is an integral type. Will emit appropriate diagnostics if this returns
/// false.
///
/// AttrArgNo is used to actually retrieve the argument, so it's base-0.
template <typename AttrInfo>
static bool checkParamIsIntegerType(Sema &S, const Decl *D, const AttrInfo &AI,
                                    unsigned AttrArgNo) {
  assert(AI.isArgExpr(AttrArgNo) && "Expected expression argument");
  Expr *AttrArg = AI.getArgAsExpr(AttrArgNo);
  ParamIdx Idx;
  if (!checkFunctionOrMethodParameterIndex(S, D, AI, AttrArgNo + 1, AttrArg,
                                           Idx))
    return false;

  QualType ParamTy = getFunctionOrMethodParamType(D, Idx.getASTIndex());
  if (!ParamTy->isIntegerType() && !ParamTy->isCharType()) {
    SourceLocation SrcLoc = AttrArg->getBeginLoc();
    S.Diag(SrcLoc, diag::err_attribute_integers_only)
        << AI << getFunctionOrMethodParamRange(D, Idx.getASTIndex());
    return false;
  }
  return true;
}

static void handleAllocSizeAttr(Sema &S, Decl *D, const ParsedAttr &AL) {
  if (!AL.checkAtLeastNumArgs(S, 1) || !AL.checkAtMostNumArgs(S, 2))
    return;

  assert(isFuncOrMethodForAttrSubject(D) && hasFunctionProto(D));

  QualType RetTy = getFunctionOrMethodResultType(D);
  if (!RetTy->isPointerType()) {
    S.Diag(AL.getLoc(), diag::warn_attribute_return_pointers_only) << AL;
    return;
  }

  const Expr *SizeExpr = AL.getArgAsExpr(0);
  int SizeArgNoVal;
  // Parameter indices are 1-indexed, hence Index=1
  if (!checkPositiveIntArgument(S, AL, SizeExpr, SizeArgNoVal, /*Idx=*/1))
    return;
  if (!checkParamIsIntegerType(S, D, AL, /*AttrArgNo=*/0))
    return;
  ParamIdx SizeArgNo(SizeArgNoVal, D);

  ParamIdx NumberArgNo;
  if (AL.getNumArgs() == 2) {
    const Expr *NumberExpr = AL.getArgAsExpr(1);
    int Val;
    // Parameter indices are 1-based, hence Index=2
    if (!checkPositiveIntArgument(S, AL, NumberExpr, Val, /*Idx=*/2))
      return;
    if (!checkParamIsIntegerType(S, D, AL, /*AttrArgNo=*/1))
      return;
    NumberArgNo = ParamIdx(Val, D);
  }

  D->addAttr(::new (S.Context)
                 AllocSizeAttr(S.Context, AL, SizeArgNo, NumberArgNo));
}

static bool checkTryLockFunAttrCommon(Sema &S, Decl *D, const ParsedAttr &AL,
                                      SmallVectorImpl<Expr *> &Args) {
  if (!AL.checkAtLeastNumArgs(S, 1))
    return false;

  if (!isIntOrBool(AL.getArgAsExpr(0))) {
    S.Diag(AL.getLoc(), diag::err_attribute_argument_n_type)
        << AL << 1 << AANT_ArgumentIntOrBool;
    return false;
  }

  // check that all arguments are lockable objects
  checkAttrArgsAreCapabilityObjs(S, D, AL, Args, 1);

  return true;
}

static void handleSharedTrylockFunctionAttr(Sema &S, Decl *D,
                                            const ParsedAttr &AL) {
  SmallVector<Expr*, 2> Args;
  if (!checkTryLockFunAttrCommon(S, D, AL, Args))
    return;

  D->addAttr(::new (S.Context) SharedTrylockFunctionAttr(
      S.Context, AL, AL.getArgAsExpr(0), Args.data(), Args.size()));
}

static void handleExclusiveTrylockFunctionAttr(Sema &S, Decl *D,
                                               const ParsedAttr &AL) {
  SmallVector<Expr*, 2> Args;
  if (!checkTryLockFunAttrCommon(S, D, AL, Args))
    return;

  D->addAttr(::new (S.Context) ExclusiveTrylockFunctionAttr(
      S.Context, AL, AL.getArgAsExpr(0), Args.data(), Args.size()));
}

static void handleLockReturnedAttr(Sema &S, Decl *D, const ParsedAttr &AL) {
  // check that the argument is lockable object
  SmallVector<Expr*, 1> Args;
  checkAttrArgsAreCapabilityObjs(S, D, AL, Args);
  unsigned Size = Args.size();
  if (Size == 0)
    return;

  D->addAttr(::new (S.Context) LockReturnedAttr(S.Context, AL, Args[0]));
}

static void handleLocksExcludedAttr(Sema &S, Decl *D, const ParsedAttr &AL) {
  if (!AL.checkAtLeastNumArgs(S, 1))
    return;

  // check that all arguments are lockable objects
  SmallVector<Expr*, 1> Args;
  checkAttrArgsAreCapabilityObjs(S, D, AL, Args);
  unsigned Size = Args.size();
  if (Size == 0)
    return;
  Expr **StartArg = &Args[0];

  D->addAttr(::new (S.Context)
                 LocksExcludedAttr(S.Context, AL, StartArg, Size));
}

static bool checkFunctionConditionAttr(Sema &S, Decl *D, const ParsedAttr &AL,
                                       Expr *&Cond, StringRef &Msg) {
  Cond = AL.getArgAsExpr(0);
  if (!Cond->isTypeDependent()) {
    ExprResult Converted = S.PerformContextuallyConvertToBool(Cond);
    if (Converted.isInvalid())
      return false;
    Cond = Converted.get();
  }

  if (!S.checkStringLiteralArgumentAttr(AL, 1, Msg))
    return false;

  if (Msg.empty())
    Msg = "<no message provided>";

  SmallVector<PartialDiagnosticAt, 8> Diags;
  if (isa<FunctionDecl>(D) && !Cond->isValueDependent() &&
      !Expr::isPotentialConstantExprUnevaluated(Cond, cast<FunctionDecl>(D),
                                                Diags)) {
    S.Diag(AL.getLoc(), diag::err_attr_cond_never_constant_expr) << AL;
    for (const PartialDiagnosticAt &PDiag : Diags)
      S.Diag(PDiag.first, PDiag.second);
    return false;
  }
  return true;
}

static void handleEnableIfAttr(Sema &S, Decl *D, const ParsedAttr &AL) {
  S.Diag(AL.getLoc(), diag::ext_clang_enable_if);

  Expr *Cond;
  StringRef Msg;
  if (checkFunctionConditionAttr(S, D, AL, Cond, Msg))
    D->addAttr(::new (S.Context) EnableIfAttr(S.Context, AL, Cond, Msg));
}

static void handleErrorAttr(Sema &S, Decl *D, const ParsedAttr &AL) {
  StringRef NewUserDiagnostic;
  if (!S.checkStringLiteralArgumentAttr(AL, 0, NewUserDiagnostic))
    return;
  if (ErrorAttr *EA = S.mergeErrorAttr(D, AL, NewUserDiagnostic))
    D->addAttr(EA);
}

static void handleExcludeFromExplicitInstantiationAttr(Sema &S, Decl *D,
                                                       const ParsedAttr &AL) {
  const auto *PD = isa<CXXRecordDecl>(D)
                       ? cast<DeclContext>(D)
                       : D->getDeclContext()->getRedeclContext();
  if (const auto *RD = dyn_cast<CXXRecordDecl>(PD); RD && RD->isLocalClass()) {
    S.Diag(AL.getLoc(),
           diag::warn_attribute_exclude_from_explicit_instantiation_local_class)
        << AL << /*IsMember=*/!isa<CXXRecordDecl>(D);
    return;
  }
  D->addAttr(::new (S.Context)
                 ExcludeFromExplicitInstantiationAttr(S.Context, AL));
}

namespace {
/// Determines if a given Expr references any of the given function's
/// ParmVarDecls, or the function's implicit `this` parameter (if applicable).
class ArgumentDependenceChecker
    : public RecursiveASTVisitor<ArgumentDependenceChecker> {
#ifndef NDEBUG
  const CXXRecordDecl *ClassType;
#endif
  llvm::SmallPtrSet<const ParmVarDecl *, 16> Parms;
  bool Result;

public:
  ArgumentDependenceChecker(const FunctionDecl *FD) {
#ifndef NDEBUG
    if (const auto *MD = dyn_cast<CXXMethodDecl>(FD))
      ClassType = MD->getParent();
    else
      ClassType = nullptr;
#endif
    Parms.insert(FD->param_begin(), FD->param_end());
  }

  bool referencesArgs(Expr *E) {
    Result = false;
    TraverseStmt(E);
    return Result;
  }

  bool VisitCXXThisExpr(CXXThisExpr *E) {
    assert(E->getType()->getPointeeCXXRecordDecl() == ClassType &&
           "`this` doesn't refer to the enclosing class?");
    Result = true;
    return false;
  }

  bool VisitDeclRefExpr(DeclRefExpr *DRE) {
    if (const auto *PVD = dyn_cast<ParmVarDecl>(DRE->getDecl()))
      if (Parms.count(PVD)) {
        Result = true;
        return false;
      }
    return true;
  }
};
}

static void handleDiagnoseAsBuiltinAttr(Sema &S, Decl *D,
                                        const ParsedAttr &AL) {
  const auto *DeclFD = cast<FunctionDecl>(D);

  if (const auto *MethodDecl = dyn_cast<CXXMethodDecl>(DeclFD))
    if (!MethodDecl->isStatic()) {
      S.Diag(AL.getLoc(), diag::err_attribute_no_member_function) << AL;
      return;
    }

  auto DiagnoseType = [&](unsigned Index, AttributeArgumentNType T) {
    SourceLocation Loc = [&]() {
      auto Union = AL.getArg(Index - 1);
      if (Union.is<Expr *>())
        return Union.get<Expr *>()->getBeginLoc();
      return Union.get<IdentifierLoc *>()->Loc;
    }();

    S.Diag(Loc, diag::err_attribute_argument_n_type) << AL << Index << T;
  };

  FunctionDecl *AttrFD = [&]() -> FunctionDecl * {
    if (!AL.isArgExpr(0))
      return nullptr;
    auto *F = dyn_cast_if_present<DeclRefExpr>(AL.getArgAsExpr(0));
    if (!F)
      return nullptr;
    return dyn_cast_if_present<FunctionDecl>(F->getFoundDecl());
  }();

  if (!AttrFD || !AttrFD->getBuiltinID(true)) {
    DiagnoseType(1, AANT_ArgumentBuiltinFunction);
    return;
  }

  if (AttrFD->getNumParams() != AL.getNumArgs() - 1) {
    S.Diag(AL.getLoc(), diag::err_attribute_wrong_number_arguments_for)
        << AL << AttrFD << AttrFD->getNumParams();
    return;
  }

  SmallVector<unsigned, 8> Indices;

  for (unsigned I = 1; I < AL.getNumArgs(); ++I) {
    if (!AL.isArgExpr(I)) {
      DiagnoseType(I + 1, AANT_ArgumentIntegerConstant);
      return;
    }

    const Expr *IndexExpr = AL.getArgAsExpr(I);
    uint32_t Index;

    if (!S.checkUInt32Argument(AL, IndexExpr, Index, I + 1, false))
      return;

    if (Index > DeclFD->getNumParams()) {
      S.Diag(AL.getLoc(), diag::err_attribute_bounds_for_function)
          << AL << Index << DeclFD << DeclFD->getNumParams();
      return;
    }

    QualType T1 = AttrFD->getParamDecl(I - 1)->getType();
    QualType T2 = DeclFD->getParamDecl(Index - 1)->getType();

    if (T1.getCanonicalType().getUnqualifiedType() !=
        T2.getCanonicalType().getUnqualifiedType()) {
      S.Diag(IndexExpr->getBeginLoc(), diag::err_attribute_parameter_types)
          << AL << Index << DeclFD << T2 << I << AttrFD << T1;
      return;
    }

    Indices.push_back(Index - 1);
  }

  D->addAttr(::new (S.Context) DiagnoseAsBuiltinAttr(
      S.Context, AL, AttrFD, Indices.data(), Indices.size()));
}

static void handleDiagnoseIfAttr(Sema &S, Decl *D, const ParsedAttr &AL) {
  S.Diag(AL.getLoc(), diag::ext_clang_diagnose_if);

  Expr *Cond;
  StringRef Msg;
  if (!checkFunctionConditionAttr(S, D, AL, Cond, Msg))
    return;

  StringRef DiagTypeStr;
  if (!S.checkStringLiteralArgumentAttr(AL, 2, DiagTypeStr))
    return;

  DiagnoseIfAttr::DiagnosticType DiagType;
  if (!DiagnoseIfAttr::ConvertStrToDiagnosticType(DiagTypeStr, DiagType)) {
    S.Diag(AL.getArgAsExpr(2)->getBeginLoc(),
           diag::err_diagnose_if_invalid_diagnostic_type);
    return;
  }

  bool ArgDependent = false;
  if (const auto *FD = dyn_cast<FunctionDecl>(D))
    ArgDependent = ArgumentDependenceChecker(FD).referencesArgs(Cond);
  D->addAttr(::new (S.Context) DiagnoseIfAttr(
      S.Context, AL, Cond, Msg, DiagType, ArgDependent, cast<NamedDecl>(D)));
}

static void handleNoBuiltinAttr(Sema &S, Decl *D, const ParsedAttr &AL) {
  static constexpr const StringRef kWildcard = "*";

  llvm::SmallVector<StringRef, 16> Names;
  bool HasWildcard = false;

  const auto AddBuiltinName = [&Names, &HasWildcard](StringRef Name) {
    if (Name == kWildcard)
      HasWildcard = true;
    Names.push_back(Name);
  };

  // Add previously defined attributes.
  if (const auto *NBA = D->getAttr<NoBuiltinAttr>())
    for (StringRef BuiltinName : NBA->builtinNames())
      AddBuiltinName(BuiltinName);

  // Add current attributes.
  if (AL.getNumArgs() == 0)
    AddBuiltinName(kWildcard);
  else
    for (unsigned I = 0, E = AL.getNumArgs(); I != E; ++I) {
      StringRef BuiltinName;
      SourceLocation LiteralLoc;
      if (!S.checkStringLiteralArgumentAttr(AL, I, BuiltinName, &LiteralLoc))
        return;

      if (Builtin::Context::isBuiltinFunc(BuiltinName))
        AddBuiltinName(BuiltinName);
      else
        S.Diag(LiteralLoc, diag::warn_attribute_no_builtin_invalid_builtin_name)
            << BuiltinName << AL;
    }

  // Repeating the same attribute is fine.
  llvm::sort(Names);
  Names.erase(std::unique(Names.begin(), Names.end()), Names.end());

  // Empty no_builtin must be on its own.
  if (HasWildcard && Names.size() > 1)
    S.Diag(D->getLocation(),
           diag::err_attribute_no_builtin_wildcard_or_builtin_name)
        << AL;

  if (D->hasAttr<NoBuiltinAttr>())
    D->dropAttr<NoBuiltinAttr>();
  D->addAttr(::new (S.Context)
                 NoBuiltinAttr(S.Context, AL, Names.data(), Names.size()));
}

static void handlePassObjectSizeAttr(Sema &S, Decl *D, const ParsedAttr &AL) {
  if (D->hasAttr<PassObjectSizeAttr>()) {
    S.Diag(D->getBeginLoc(), diag::err_attribute_only_once_per_parameter) << AL;
    return;
  }

  Expr *E = AL.getArgAsExpr(0);
  uint32_t Type;
  if (!S.checkUInt32Argument(AL, E, Type, /*Idx=*/1))
    return;

  // pass_object_size's argument is passed in as the second argument of
  // __builtin_object_size. So, it has the same constraints as that second
  // argument; namely, it must be in the range [0, 3].
  if (Type > 3) {
    S.Diag(E->getBeginLoc(), diag::err_attribute_argument_out_of_range)
        << AL << 0 << 3 << E->getSourceRange();
    return;
  }

  // pass_object_size is only supported on constant pointer parameters; as a
  // kindness to users, we allow the parameter to be non-const for declarations.
  // At this point, we have no clue if `D` belongs to a function declaration or
  // definition, so we defer the constness check until later.
  if (!cast<ParmVarDecl>(D)->getType()->isPointerType()) {
    S.Diag(D->getBeginLoc(), diag::err_attribute_pointers_only) << AL << 1;
    return;
  }

  D->addAttr(::new (S.Context) PassObjectSizeAttr(S.Context, AL, (int)Type));
}

static void handleConsumableAttr(Sema &S, Decl *D, const ParsedAttr &AL) {
  ConsumableAttr::ConsumedState DefaultState;

  if (AL.isArgIdent(0)) {
    IdentifierLoc *IL = AL.getArgAsIdent(0);
    if (!ConsumableAttr::ConvertStrToConsumedState(IL->Ident->getName(),
                                                   DefaultState)) {
      S.Diag(IL->Loc, diag::warn_attribute_type_not_supported) << AL
                                                               << IL->Ident;
      return;
    }
  } else {
    S.Diag(AL.getLoc(), diag::err_attribute_argument_type)
        << AL << AANT_ArgumentIdentifier;
    return;
  }

  D->addAttr(::new (S.Context) ConsumableAttr(S.Context, AL, DefaultState));
}

static bool checkForConsumableClass(Sema &S, const CXXMethodDecl *MD,
                                    const ParsedAttr &AL) {
  QualType ThisType = MD->getFunctionObjectParameterType();

  if (const CXXRecordDecl *RD = ThisType->getAsCXXRecordDecl()) {
    if (!RD->hasAttr<ConsumableAttr>()) {
      S.Diag(AL.getLoc(), diag::warn_attr_on_unconsumable_class) << RD;

      return false;
    }
  }

  return true;
}

static void handleCallableWhenAttr(Sema &S, Decl *D, const ParsedAttr &AL) {
  if (!AL.checkAtLeastNumArgs(S, 1))
    return;

  if (!checkForConsumableClass(S, cast<CXXMethodDecl>(D), AL))
    return;

  SmallVector<CallableWhenAttr::ConsumedState, 3> States;
  for (unsigned ArgIndex = 0; ArgIndex < AL.getNumArgs(); ++ArgIndex) {
    CallableWhenAttr::ConsumedState CallableState;

    StringRef StateString;
    SourceLocation Loc;
    if (AL.isArgIdent(ArgIndex)) {
      IdentifierLoc *Ident = AL.getArgAsIdent(ArgIndex);
      StateString = Ident->Ident->getName();
      Loc = Ident->Loc;
    } else {
      if (!S.checkStringLiteralArgumentAttr(AL, ArgIndex, StateString, &Loc))
        return;
    }

    if (!CallableWhenAttr::ConvertStrToConsumedState(StateString,
                                                     CallableState)) {
      S.Diag(Loc, diag::warn_attribute_type_not_supported) << AL << StateString;
      return;
    }

    States.push_back(CallableState);
  }

  D->addAttr(::new (S.Context)
                 CallableWhenAttr(S.Context, AL, States.data(), States.size()));
}

static void handleParamTypestateAttr(Sema &S, Decl *D, const ParsedAttr &AL) {
  ParamTypestateAttr::ConsumedState ParamState;

  if (AL.isArgIdent(0)) {
    IdentifierLoc *Ident = AL.getArgAsIdent(0);
    StringRef StateString = Ident->Ident->getName();

    if (!ParamTypestateAttr::ConvertStrToConsumedState(StateString,
                                                       ParamState)) {
      S.Diag(Ident->Loc, diag::warn_attribute_type_not_supported)
          << AL << StateString;
      return;
    }
  } else {
    S.Diag(AL.getLoc(), diag::err_attribute_argument_type)
        << AL << AANT_ArgumentIdentifier;
    return;
  }

  // FIXME: This check is currently being done in the analysis.  It can be
  //        enabled here only after the parser propagates attributes at
  //        template specialization definition, not declaration.
  //QualType ReturnType = cast<ParmVarDecl>(D)->getType();
  //const CXXRecordDecl *RD = ReturnType->getAsCXXRecordDecl();
  //
  //if (!RD || !RD->hasAttr<ConsumableAttr>()) {
  //    S.Diag(AL.getLoc(), diag::warn_return_state_for_unconsumable_type) <<
  //      ReturnType.getAsString();
  //    return;
  //}

  D->addAttr(::new (S.Context) ParamTypestateAttr(S.Context, AL, ParamState));
}

static void handleReturnTypestateAttr(Sema &S, Decl *D, const ParsedAttr &AL) {
  ReturnTypestateAttr::ConsumedState ReturnState;

  if (AL.isArgIdent(0)) {
    IdentifierLoc *IL = AL.getArgAsIdent(0);
    if (!ReturnTypestateAttr::ConvertStrToConsumedState(IL->Ident->getName(),
                                                        ReturnState)) {
      S.Diag(IL->Loc, diag::warn_attribute_type_not_supported) << AL
                                                               << IL->Ident;
      return;
    }
  } else {
    S.Diag(AL.getLoc(), diag::err_attribute_argument_type)
        << AL << AANT_ArgumentIdentifier;
    return;
  }

  // FIXME: This check is currently being done in the analysis.  It can be
  //        enabled here only after the parser propagates attributes at
  //        template specialization definition, not declaration.
  // QualType ReturnType;
  //
  // if (const ParmVarDecl *Param = dyn_cast<ParmVarDecl>(D)) {
  //  ReturnType = Param->getType();
  //
  //} else if (const CXXConstructorDecl *Constructor =
  //             dyn_cast<CXXConstructorDecl>(D)) {
  //  ReturnType = Constructor->getFunctionObjectParameterType();
  //
  //} else {
  //
  //  ReturnType = cast<FunctionDecl>(D)->getCallResultType();
  //}
  //
  // const CXXRecordDecl *RD = ReturnType->getAsCXXRecordDecl();
  //
  // if (!RD || !RD->hasAttr<ConsumableAttr>()) {
  //    S.Diag(Attr.getLoc(), diag::warn_return_state_for_unconsumable_type) <<
  //      ReturnType.getAsString();
  //    return;
  //}

  D->addAttr(::new (S.Context) ReturnTypestateAttr(S.Context, AL, ReturnState));
}

static void handleSetTypestateAttr(Sema &S, Decl *D, const ParsedAttr &AL) {
  if (!checkForConsumableClass(S, cast<CXXMethodDecl>(D), AL))
    return;

  SetTypestateAttr::ConsumedState NewState;
  if (AL.isArgIdent(0)) {
    IdentifierLoc *Ident = AL.getArgAsIdent(0);
    StringRef Param = Ident->Ident->getName();
    if (!SetTypestateAttr::ConvertStrToConsumedState(Param, NewState)) {
      S.Diag(Ident->Loc, diag::warn_attribute_type_not_supported) << AL
                                                                  << Param;
      return;
    }
  } else {
    S.Diag(AL.getLoc(), diag::err_attribute_argument_type)
        << AL << AANT_ArgumentIdentifier;
    return;
  }

  D->addAttr(::new (S.Context) SetTypestateAttr(S.Context, AL, NewState));
}

static void handleTestTypestateAttr(Sema &S, Decl *D, const ParsedAttr &AL) {
  if (!checkForConsumableClass(S, cast<CXXMethodDecl>(D), AL))
    return;

  TestTypestateAttr::ConsumedState TestState;
  if (AL.isArgIdent(0)) {
    IdentifierLoc *Ident = AL.getArgAsIdent(0);
    StringRef Param = Ident->Ident->getName();
    if (!TestTypestateAttr::ConvertStrToConsumedState(Param, TestState)) {
      S.Diag(Ident->Loc, diag::warn_attribute_type_not_supported) << AL
                                                                  << Param;
      return;
    }
  } else {
    S.Diag(AL.getLoc(), diag::err_attribute_argument_type)
        << AL << AANT_ArgumentIdentifier;
    return;
  }

  D->addAttr(::new (S.Context) TestTypestateAttr(S.Context, AL, TestState));
}

static void handleExtVectorTypeAttr(Sema &S, Decl *D, const ParsedAttr &AL) {
  // Remember this typedef decl, we will need it later for diagnostics.
  S.ExtVectorDecls.push_back(cast<TypedefNameDecl>(D));
}

static void handlePackedAttr(Sema &S, Decl *D, const ParsedAttr &AL) {
  if (auto *TD = dyn_cast<TagDecl>(D))
    TD->addAttr(::new (S.Context) PackedAttr(S.Context, AL));
  else if (auto *FD = dyn_cast<FieldDecl>(D)) {
    bool BitfieldByteAligned = (!FD->getType()->isDependentType() &&
                                !FD->getType()->isIncompleteType() &&
                                FD->isBitField() &&
                                S.Context.getTypeAlign(FD->getType()) <= 8);

    if (S.getASTContext().getTargetInfo().getTriple().isPS()) {
      if (BitfieldByteAligned)
        // The PS4/PS5 targets need to maintain ABI backwards compatibility.
        S.Diag(AL.getLoc(), diag::warn_attribute_ignored_for_field_of_type)
            << AL << FD->getType();
      else
        FD->addAttr(::new (S.Context) PackedAttr(S.Context, AL));
    } else {
      // Report warning about changed offset in the newer compiler versions.
      if (BitfieldByteAligned)
        S.Diag(AL.getLoc(), diag::warn_attribute_packed_for_bitfield);

      FD->addAttr(::new (S.Context) PackedAttr(S.Context, AL));
    }

  } else
    S.Diag(AL.getLoc(), diag::warn_attribute_ignored) << AL;
}

static void handlePreferredName(Sema &S, Decl *D, const ParsedAttr &AL) {
  auto *RD = cast<CXXRecordDecl>(D);
  ClassTemplateDecl *CTD = RD->getDescribedClassTemplate();
  assert(CTD && "attribute does not appertain to this declaration");

  ParsedType PT = AL.getTypeArg();
  TypeSourceInfo *TSI = nullptr;
  QualType T = S.GetTypeFromParser(PT, &TSI);
  if (!TSI)
    TSI = S.Context.getTrivialTypeSourceInfo(T, AL.getLoc());

  if (!T.hasQualifiers() && T->isTypedefNameType()) {
    // Find the template name, if this type names a template specialization.
    const TemplateDecl *Template = nullptr;
    if (const auto *CTSD = dyn_cast_if_present<ClassTemplateSpecializationDecl>(
            T->getAsCXXRecordDecl())) {
      Template = CTSD->getSpecializedTemplate();
    } else if (const auto *TST = T->getAs<TemplateSpecializationType>()) {
      while (TST && TST->isTypeAlias())
        TST = TST->getAliasedType()->getAs<TemplateSpecializationType>();
      if (TST)
        Template = TST->getTemplateName().getAsTemplateDecl();
    }

    if (Template && declaresSameEntity(Template, CTD)) {
      D->addAttr(::new (S.Context) PreferredNameAttr(S.Context, AL, TSI));
      return;
    }
  }

  S.Diag(AL.getLoc(), diag::err_attribute_preferred_name_arg_invalid)
      << T << CTD;
  if (const auto *TT = T->getAs<TypedefType>())
    S.Diag(TT->getDecl()->getLocation(), diag::note_entity_declared_at)
        << TT->getDecl();
}

static bool checkIBOutletCommon(Sema &S, Decl *D, const ParsedAttr &AL) {
  // The IBOutlet/IBOutletCollection attributes only apply to instance
  // variables or properties of Objective-C classes.  The outlet must also
  // have an object reference type.
  if (const auto *VD = dyn_cast<ObjCIvarDecl>(D)) {
    if (!VD->getType()->getAs<ObjCObjectPointerType>()) {
      S.Diag(AL.getLoc(), diag::warn_iboutlet_object_type)
          << AL << VD->getType() << 0;
      return false;
    }
  }
  else if (const auto *PD = dyn_cast<ObjCPropertyDecl>(D)) {
    if (!PD->getType()->getAs<ObjCObjectPointerType>()) {
      S.Diag(AL.getLoc(), diag::warn_iboutlet_object_type)
          << AL << PD->getType() << 1;
      return false;
    }
  }
  else {
    S.Diag(AL.getLoc(), diag::warn_attribute_iboutlet) << AL;
    return false;
  }

  return true;
}

static void handleIBOutlet(Sema &S, Decl *D, const ParsedAttr &AL) {
  if (!checkIBOutletCommon(S, D, AL))
    return;

  D->addAttr(::new (S.Context) IBOutletAttr(S.Context, AL));
}

static void handleIBOutletCollection(Sema &S, Decl *D, const ParsedAttr &AL) {

  // The iboutletcollection attribute can have zero or one arguments.
  if (AL.getNumArgs() > 1) {
    S.Diag(AL.getLoc(), diag::err_attribute_wrong_number_arguments) << AL << 1;
    return;
  }

  if (!checkIBOutletCommon(S, D, AL))
    return;

  ParsedType PT;

  if (AL.hasParsedType())
    PT = AL.getTypeArg();
  else {
    PT = S.getTypeName(S.Context.Idents.get("NSObject"), AL.getLoc(),
                       S.getScopeForContext(D->getDeclContext()->getParent()));
    if (!PT) {
      S.Diag(AL.getLoc(), diag::err_iboutletcollection_type) << "NSObject";
      return;
    }
  }

  TypeSourceInfo *QTLoc = nullptr;
  QualType QT = S.GetTypeFromParser(PT, &QTLoc);
  if (!QTLoc)
    QTLoc = S.Context.getTrivialTypeSourceInfo(QT, AL.getLoc());

  // Diagnose use of non-object type in iboutletcollection attribute.
  // FIXME. Gnu attribute extension ignores use of builtin types in
  // attributes. So, __attribute__((iboutletcollection(char))) will be
  // treated as __attribute__((iboutletcollection())).
  if (!QT->isObjCIdType() && !QT->isObjCObjectType()) {
    S.Diag(AL.getLoc(),
           QT->isBuiltinType() ? diag::err_iboutletcollection_builtintype
                               : diag::err_iboutletcollection_type) << QT;
    return;
  }

  D->addAttr(::new (S.Context) IBOutletCollectionAttr(S.Context, AL, QTLoc));
}

bool Sema::isValidPointerAttrType(QualType T, bool RefOkay) {
  if (RefOkay) {
    if (T->isReferenceType())
      return true;
  } else {
    T = T.getNonReferenceType();
  }

  // The nonnull attribute, and other similar attributes, can be applied to a
  // transparent union that contains a pointer type.
  if (const RecordType *UT = T->getAsUnionType()) {
    if (UT && UT->getDecl()->hasAttr<TransparentUnionAttr>()) {
      RecordDecl *UD = UT->getDecl();
      for (const auto *I : UD->fields()) {
        QualType QT = I->getType();
        if (QT->isAnyPointerType() || QT->isBlockPointerType())
          return true;
      }
    }
  }

  return T->isAnyPointerType() || T->isBlockPointerType();
}

static bool attrNonNullArgCheck(Sema &S, QualType T, const ParsedAttr &AL,
                                SourceRange AttrParmRange,
                                SourceRange TypeRange,
                                bool isReturnValue = false) {
  if (!S.isValidPointerAttrType(T)) {
    if (isReturnValue)
      S.Diag(AL.getLoc(), diag::warn_attribute_return_pointers_only)
          << AL << AttrParmRange << TypeRange;
    else
      S.Diag(AL.getLoc(), diag::warn_attribute_pointers_only)
          << AL << AttrParmRange << TypeRange << 0;
    return false;
  }
  return true;
}

static void handleNonNullAttr(Sema &S, Decl *D, const ParsedAttr &AL) {
  SmallVector<ParamIdx, 8> NonNullArgs;
  for (unsigned I = 0; I < AL.getNumArgs(); ++I) {
    Expr *Ex = AL.getArgAsExpr(I);
    ParamIdx Idx;
    if (!checkFunctionOrMethodParameterIndex(S, D, AL, I + 1, Ex, Idx))
      return;

    // Is the function argument a pointer type?
    if (Idx.getASTIndex() < getFunctionOrMethodNumParams(D) &&
        !attrNonNullArgCheck(
            S, getFunctionOrMethodParamType(D, Idx.getASTIndex()), AL,
            Ex->getSourceRange(),
            getFunctionOrMethodParamRange(D, Idx.getASTIndex())))
      continue;

    NonNullArgs.push_back(Idx);
  }

  // If no arguments were specified to __attribute__((nonnull)) then all pointer
  // arguments have a nonnull attribute; warn if there aren't any. Skip this
  // check if the attribute came from a macro expansion or a template
  // instantiation.
  if (NonNullArgs.empty() && AL.getLoc().isFileID() &&
      !S.inTemplateInstantiation()) {
    bool AnyPointers = isFunctionOrMethodVariadic(D);
    for (unsigned I = 0, E = getFunctionOrMethodNumParams(D);
         I != E && !AnyPointers; ++I) {
      QualType T = getFunctionOrMethodParamType(D, I);
      if (T->isDependentType() || S.isValidPointerAttrType(T))
        AnyPointers = true;
    }

    if (!AnyPointers)
      S.Diag(AL.getLoc(), diag::warn_attribute_nonnull_no_pointers);
  }

  ParamIdx *Start = NonNullArgs.data();
  unsigned Size = NonNullArgs.size();
  llvm::array_pod_sort(Start, Start + Size);
  D->addAttr(::new (S.Context) NonNullAttr(S.Context, AL, Start, Size));
}

static void handleNonNullAttrParameter(Sema &S, ParmVarDecl *D,
                                       const ParsedAttr &AL) {
  if (AL.getNumArgs() > 0) {
    if (D->getFunctionType()) {
      handleNonNullAttr(S, D, AL);
    } else {
      S.Diag(AL.getLoc(), diag::warn_attribute_nonnull_parm_no_args)
        << D->getSourceRange();
    }
    return;
  }

  // Is the argument a pointer type?
  if (!attrNonNullArgCheck(S, D->getType(), AL, SourceRange(),
                           D->getSourceRange()))
    return;

  D->addAttr(::new (S.Context) NonNullAttr(S.Context, AL, nullptr, 0));
}

static void handleReturnsNonNullAttr(Sema &S, Decl *D, const ParsedAttr &AL) {
  QualType ResultType = getFunctionOrMethodResultType(D);
  SourceRange SR = getFunctionOrMethodResultSourceRange(D);
  if (!attrNonNullArgCheck(S, ResultType, AL, SourceRange(), SR,
                           /* isReturnValue */ true))
    return;

  D->addAttr(::new (S.Context) ReturnsNonNullAttr(S.Context, AL));
}

static void handleNoEscapeAttr(Sema &S, Decl *D, const ParsedAttr &AL) {
  if (D->isInvalidDecl())
    return;

  // noescape only applies to pointer types.
  QualType T = cast<ParmVarDecl>(D)->getType();
  if (!S.isValidPointerAttrType(T, /* RefOkay */ true)) {
    S.Diag(AL.getLoc(), diag::warn_attribute_pointers_only)
        << AL << AL.getRange() << 0;
    return;
  }

  D->addAttr(::new (S.Context) NoEscapeAttr(S.Context, AL));
}

static void handleAssumeAlignedAttr(Sema &S, Decl *D, const ParsedAttr &AL) {
  Expr *E = AL.getArgAsExpr(0),
       *OE = AL.getNumArgs() > 1 ? AL.getArgAsExpr(1) : nullptr;
  S.AddAssumeAlignedAttr(D, AL, E, OE);
}

static void handleAllocAlignAttr(Sema &S, Decl *D, const ParsedAttr &AL) {
  S.AddAllocAlignAttr(D, AL, AL.getArgAsExpr(0));
}

void Sema::AddAssumeAlignedAttr(Decl *D, const AttributeCommonInfo &CI, Expr *E,
                                Expr *OE) {
  QualType ResultType = getFunctionOrMethodResultType(D);
  SourceRange SR = getFunctionOrMethodResultSourceRange(D);

  AssumeAlignedAttr TmpAttr(Context, CI, E, OE);
  SourceLocation AttrLoc = TmpAttr.getLocation();

  if (!isValidPointerAttrType(ResultType, /* RefOkay */ true)) {
    Diag(AttrLoc, diag::warn_attribute_return_pointers_refs_only)
        << &TmpAttr << TmpAttr.getRange() << SR;
    return;
  }

  if (!E->isValueDependent()) {
    std::optional<llvm::APSInt> I = llvm::APSInt(64);
    if (!(I = E->getIntegerConstantExpr(Context))) {
      if (OE)
        Diag(AttrLoc, diag::err_attribute_argument_n_type)
          << &TmpAttr << 1 << AANT_ArgumentIntegerConstant
          << E->getSourceRange();
      else
        Diag(AttrLoc, diag::err_attribute_argument_type)
          << &TmpAttr << AANT_ArgumentIntegerConstant
          << E->getSourceRange();
      return;
    }

    if (!I->isPowerOf2()) {
      Diag(AttrLoc, diag::err_alignment_not_power_of_two)
        << E->getSourceRange();
      return;
    }

    if (*I > Sema::MaximumAlignment)
      Diag(CI.getLoc(), diag::warn_assume_aligned_too_great)
          << CI.getRange() << Sema::MaximumAlignment;
  }

  if (OE && !OE->isValueDependent() && !OE->isIntegerConstantExpr(Context)) {
    Diag(AttrLoc, diag::err_attribute_argument_n_type)
        << &TmpAttr << 2 << AANT_ArgumentIntegerConstant
        << OE->getSourceRange();
    return;
  }

  D->addAttr(::new (Context) AssumeAlignedAttr(Context, CI, E, OE));
}

void Sema::AddAllocAlignAttr(Decl *D, const AttributeCommonInfo &CI,
                             Expr *ParamExpr) {
  QualType ResultType = getFunctionOrMethodResultType(D);

  AllocAlignAttr TmpAttr(Context, CI, ParamIdx());
  SourceLocation AttrLoc = CI.getLoc();

  if (!ResultType->isDependentType() &&
      !isValidPointerAttrType(ResultType, /* RefOkay */ true)) {
    Diag(AttrLoc, diag::warn_attribute_return_pointers_refs_only)
        << &TmpAttr << CI.getRange() << getFunctionOrMethodResultSourceRange(D);
    return;
  }

  ParamIdx Idx;
  const auto *FuncDecl = cast<FunctionDecl>(D);
  if (!checkFunctionOrMethodParameterIndex(*this, FuncDecl, TmpAttr,
                                           /*AttrArgNum=*/1, ParamExpr, Idx))
    return;

  QualType Ty = getFunctionOrMethodParamType(D, Idx.getASTIndex());
  if (!Ty->isDependentType() && !Ty->isIntegralType(Context) &&
      !Ty->isAlignValT()) {
    Diag(ParamExpr->getBeginLoc(), diag::err_attribute_integers_only)
        << &TmpAttr
        << FuncDecl->getParamDecl(Idx.getASTIndex())->getSourceRange();
    return;
  }

  D->addAttr(::new (Context) AllocAlignAttr(Context, CI, Idx));
}

/// Check if \p AssumptionStr is a known assumption and warn if not.
static void checkOMPAssumeAttr(Sema &S, SourceLocation Loc,
                               StringRef AssumptionStr) {
  if (llvm::KnownAssumptionStrings.count(AssumptionStr))
    return;

  unsigned BestEditDistance = 3;
  StringRef Suggestion;
  for (const auto &KnownAssumptionIt : llvm::KnownAssumptionStrings) {
    unsigned EditDistance =
        AssumptionStr.edit_distance(KnownAssumptionIt.getKey());
    if (EditDistance < BestEditDistance) {
      Suggestion = KnownAssumptionIt.getKey();
      BestEditDistance = EditDistance;
    }
  }

  if (!Suggestion.empty())
    S.Diag(Loc, diag::warn_omp_assume_attribute_string_unknown_suggested)
        << AssumptionStr << Suggestion;
  else
    S.Diag(Loc, diag::warn_omp_assume_attribute_string_unknown)
        << AssumptionStr;
}

static void handleOMPAssumeAttr(Sema &S, Decl *D, const ParsedAttr &AL) {
  // Handle the case where the attribute has a text message.
  StringRef Str;
  SourceLocation AttrStrLoc;
  if (!S.checkStringLiteralArgumentAttr(AL, 0, Str, &AttrStrLoc))
    return;

  checkOMPAssumeAttr(S, AttrStrLoc, Str);

  D->addAttr(::new (S.Context) OMPAssumeAttr(S.Context, AL, Str));
}

/// Normalize the attribute, __foo__ becomes foo.
/// Returns true if normalization was applied.
static bool normalizeName(StringRef &AttrName) {
  if (AttrName.size() > 4 && AttrName.starts_with("__") &&
      AttrName.ends_with("__")) {
    AttrName = AttrName.drop_front(2).drop_back(2);
    return true;
  }
  return false;
}

static void handleOwnershipAttr(Sema &S, Decl *D, const ParsedAttr &AL) {
  // This attribute must be applied to a function declaration. The first
  // argument to the attribute must be an identifier, the name of the resource,
  // for example: malloc. The following arguments must be argument indexes, the
  // arguments must be of integer type for Returns, otherwise of pointer type.
  // The difference between Holds and Takes is that a pointer may still be used
  // after being held. free() should be __attribute((ownership_takes)), whereas
  // a list append function may well be __attribute((ownership_holds)).

  if (!AL.isArgIdent(0)) {
    S.Diag(AL.getLoc(), diag::err_attribute_argument_n_type)
        << AL << 1 << AANT_ArgumentIdentifier;
    return;
  }

  // Figure out our Kind.
  OwnershipAttr::OwnershipKind K =
      OwnershipAttr(S.Context, AL, nullptr, nullptr, 0).getOwnKind();

  // Check arguments.
  switch (K) {
  case OwnershipAttr::Takes:
  case OwnershipAttr::Holds:
    if (AL.getNumArgs() < 2) {
      S.Diag(AL.getLoc(), diag::err_attribute_too_few_arguments) << AL << 2;
      return;
    }
    break;
  case OwnershipAttr::Returns:
    if (AL.getNumArgs() > 2) {
      S.Diag(AL.getLoc(), diag::err_attribute_too_many_arguments) << AL << 1;
      return;
    }
    break;
  }

  IdentifierInfo *Module = AL.getArgAsIdent(0)->Ident;

  StringRef ModuleName = Module->getName();
  if (normalizeName(ModuleName)) {
    Module = &S.PP.getIdentifierTable().get(ModuleName);
  }

  SmallVector<ParamIdx, 8> OwnershipArgs;
  for (unsigned i = 1; i < AL.getNumArgs(); ++i) {
    Expr *Ex = AL.getArgAsExpr(i);
    ParamIdx Idx;
    if (!checkFunctionOrMethodParameterIndex(S, D, AL, i, Ex, Idx))
      return;

    // Is the function argument a pointer type?
    QualType T = getFunctionOrMethodParamType(D, Idx.getASTIndex());
    int Err = -1;  // No error
    switch (K) {
      case OwnershipAttr::Takes:
      case OwnershipAttr::Holds:
        if (!T->isAnyPointerType() && !T->isBlockPointerType())
          Err = 0;
        break;
      case OwnershipAttr::Returns:
        if (!T->isIntegerType())
          Err = 1;
        break;
    }
    if (-1 != Err) {
      S.Diag(AL.getLoc(), diag::err_ownership_type) << AL << Err
                                                    << Ex->getSourceRange();
      return;
    }

    // Check we don't have a conflict with another ownership attribute.
    for (const auto *I : D->specific_attrs<OwnershipAttr>()) {
      // Cannot have two ownership attributes of different kinds for the same
      // index.
      if (I->getOwnKind() != K && llvm::is_contained(I->args(), Idx)) {
          S.Diag(AL.getLoc(), diag::err_attributes_are_not_compatible)
              << AL << I
              << (AL.isRegularKeywordAttribute() ||
                  I->isRegularKeywordAttribute());
          return;
      } else if (K == OwnershipAttr::Returns &&
                 I->getOwnKind() == OwnershipAttr::Returns) {
        // A returns attribute conflicts with any other returns attribute using
        // a different index.
        if (!llvm::is_contained(I->args(), Idx)) {
          S.Diag(I->getLocation(), diag::err_ownership_returns_index_mismatch)
              << I->args_begin()->getSourceIndex();
          if (I->args_size())
            S.Diag(AL.getLoc(), diag::note_ownership_returns_index_mismatch)
                << Idx.getSourceIndex() << Ex->getSourceRange();
          return;
        }
      }
    }
    OwnershipArgs.push_back(Idx);
  }

  ParamIdx *Start = OwnershipArgs.data();
  unsigned Size = OwnershipArgs.size();
  llvm::array_pod_sort(Start, Start + Size);
  D->addAttr(::new (S.Context)
                 OwnershipAttr(S.Context, AL, Module, Start, Size));
}

static void handleWeakRefAttr(Sema &S, Decl *D, const ParsedAttr &AL) {
  // Check the attribute arguments.
  if (AL.getNumArgs() > 1) {
    S.Diag(AL.getLoc(), diag::err_attribute_wrong_number_arguments) << AL << 1;
    return;
  }

  // gcc rejects
  // class c {
  //   static int a __attribute__((weakref ("v2")));
  //   static int b() __attribute__((weakref ("f3")));
  // };
  // and ignores the attributes of
  // void f(void) {
  //   static int a __attribute__((weakref ("v2")));
  // }
  // we reject them
  const DeclContext *Ctx = D->getDeclContext()->getRedeclContext();
  if (!Ctx->isFileContext()) {
    S.Diag(AL.getLoc(), diag::err_attribute_weakref_not_global_context)
        << cast<NamedDecl>(D);
    return;
  }

  // The GCC manual says
  //
  // At present, a declaration to which `weakref' is attached can only
  // be `static'.
  //
  // It also says
  //
  // Without a TARGET,
  // given as an argument to `weakref' or to `alias', `weakref' is
  // equivalent to `weak'.
  //
  // gcc 4.4.1 will accept
  // int a7 __attribute__((weakref));
  // as
  // int a7 __attribute__((weak));
  // This looks like a bug in gcc. We reject that for now. We should revisit
  // it if this behaviour is actually used.

  // GCC rejects
  // static ((alias ("y"), weakref)).
  // Should we? How to check that weakref is before or after alias?

  // FIXME: it would be good for us to keep the WeakRefAttr as-written instead
  // of transforming it into an AliasAttr.  The WeakRefAttr never uses the
  // StringRef parameter it was given anyway.
  StringRef Str;
  if (AL.getNumArgs() && S.checkStringLiteralArgumentAttr(AL, 0, Str))
    // GCC will accept anything as the argument of weakref. Should we
    // check for an existing decl?
    D->addAttr(::new (S.Context) AliasAttr(S.Context, AL, Str));

  D->addAttr(::new (S.Context) WeakRefAttr(S.Context, AL));
}

// Mark alias/ifunc target as used. Due to name mangling, we look up the
// demangled name ignoring parameters (not supported by microsoftDemangle
// https://github.com/llvm/llvm-project/issues/88825). This should handle the
// majority of use cases while leaving namespace scope names unmarked.
static void markUsedForAliasOrIfunc(Sema &S, Decl *D, const ParsedAttr &AL,
                                    StringRef Str) {
  std::unique_ptr<char, llvm::FreeDeleter> Demangled;
  if (S.getASTContext().getCXXABIKind() != TargetCXXABI::Microsoft)
    Demangled.reset(llvm::itaniumDemangle(Str, /*ParseParams=*/false));
  std::unique_ptr<MangleContext> MC(S.Context.createMangleContext());
  SmallString<256> Name;

  const DeclarationNameInfo Target(
      &S.Context.Idents.get(Demangled ? Demangled.get() : Str), AL.getLoc());
  LookupResult LR(S, Target, Sema::LookupOrdinaryName);
  if (S.LookupName(LR, S.TUScope)) {
    for (NamedDecl *ND : LR) {
      if (!isa<FunctionDecl>(ND) && !isa<VarDecl>(ND))
        continue;
      if (MC->shouldMangleDeclName(ND)) {
        llvm::raw_svector_ostream Out(Name);
        Name.clear();
        MC->mangleName(GlobalDecl(ND), Out);
      } else {
        Name = ND->getIdentifier()->getName();
      }
      if (Name == Str)
        ND->markUsed(S.Context);
    }
  }
}

static void handleIFuncAttr(Sema &S, Decl *D, const ParsedAttr &AL) {
  StringRef Str;
  if (!S.checkStringLiteralArgumentAttr(AL, 0, Str))
    return;

  // Aliases should be on declarations, not definitions.
  const auto *FD = cast<FunctionDecl>(D);
  if (FD->isThisDeclarationADefinition()) {
    S.Diag(AL.getLoc(), diag::err_alias_is_definition) << FD << 1;
    return;
  }

  markUsedForAliasOrIfunc(S, D, AL, Str);
  D->addAttr(::new (S.Context) IFuncAttr(S.Context, AL, Str));
}

static void handleAliasAttr(Sema &S, Decl *D, const ParsedAttr &AL) {
  StringRef Str;
  if (!S.checkStringLiteralArgumentAttr(AL, 0, Str))
    return;

  if (S.Context.getTargetInfo().getTriple().isOSDarwin()) {
    S.Diag(AL.getLoc(), diag::err_alias_not_supported_on_darwin);
    return;
  }

  if (S.Context.getTargetInfo().getTriple().isNVPTX()) {
    CudaVersion Version =
        ToCudaVersion(S.Context.getTargetInfo().getSDKVersion());
    if (Version != CudaVersion::UNKNOWN && Version < CudaVersion::CUDA_100)
      S.Diag(AL.getLoc(), diag::err_alias_not_supported_on_nvptx);
  }

  // Aliases should be on declarations, not definitions.
  if (const auto *FD = dyn_cast<FunctionDecl>(D)) {
    if (FD->isThisDeclarationADefinition()) {
      S.Diag(AL.getLoc(), diag::err_alias_is_definition) << FD << 0;
      return;
    }
  } else {
    const auto *VD = cast<VarDecl>(D);
    if (VD->isThisDeclarationADefinition() && VD->isExternallyVisible()) {
      S.Diag(AL.getLoc(), diag::err_alias_is_definition) << VD << 0;
      return;
    }
  }

  markUsedForAliasOrIfunc(S, D, AL, Str);
  D->addAttr(::new (S.Context) AliasAttr(S.Context, AL, Str));
}

static void handleTLSModelAttr(Sema &S, Decl *D, const ParsedAttr &AL) {
  StringRef Model;
  SourceLocation LiteralLoc;
  // Check that it is a string.
  if (!S.checkStringLiteralArgumentAttr(AL, 0, Model, &LiteralLoc))
    return;

  // Check that the value.
  if (Model != "global-dynamic" && Model != "local-dynamic"
      && Model != "initial-exec" && Model != "local-exec") {
    S.Diag(LiteralLoc, diag::err_attr_tlsmodel_arg);
    return;
  }

  D->addAttr(::new (S.Context) TLSModelAttr(S.Context, AL, Model));
}

static void handleRestrictAttr(Sema &S, Decl *D, const ParsedAttr &AL) {
  QualType ResultType = getFunctionOrMethodResultType(D);
  if (ResultType->isAnyPointerType() || ResultType->isBlockPointerType()) {
    D->addAttr(::new (S.Context) RestrictAttr(S.Context, AL));
    return;
  }

  S.Diag(AL.getLoc(), diag::warn_attribute_return_pointers_only)
      << AL << getFunctionOrMethodResultSourceRange(D);
}

static void handleCPUSpecificAttr(Sema &S, Decl *D, const ParsedAttr &AL) {
  // Ensure we don't combine these with themselves, since that causes some
  // confusing behavior.
  if (AL.getParsedKind() == ParsedAttr::AT_CPUDispatch) {
    if (checkAttrMutualExclusion<CPUSpecificAttr>(S, D, AL))
      return;

    if (const auto *Other = D->getAttr<CPUDispatchAttr>()) {
      S.Diag(AL.getLoc(), diag::err_disallowed_duplicate_attribute) << AL;
      S.Diag(Other->getLocation(), diag::note_conflicting_attribute);
      return;
    }
  } else if (AL.getParsedKind() == ParsedAttr::AT_CPUSpecific) {
    if (checkAttrMutualExclusion<CPUDispatchAttr>(S, D, AL))
      return;

    if (const auto *Other = D->getAttr<CPUSpecificAttr>()) {
      S.Diag(AL.getLoc(), diag::err_disallowed_duplicate_attribute) << AL;
      S.Diag(Other->getLocation(), diag::note_conflicting_attribute);
      return;
    }
  }

  FunctionDecl *FD = cast<FunctionDecl>(D);

  if (const auto *MD = dyn_cast<CXXMethodDecl>(D)) {
    if (MD->getParent()->isLambda()) {
      S.Diag(AL.getLoc(), diag::err_attribute_dll_lambda) << AL;
      return;
    }
  }

  if (!AL.checkAtLeastNumArgs(S, 1))
    return;

  SmallVector<IdentifierInfo *, 8> CPUs;
  for (unsigned ArgNo = 0; ArgNo < getNumAttributeArgs(AL); ++ArgNo) {
    if (!AL.isArgIdent(ArgNo)) {
      S.Diag(AL.getLoc(), diag::err_attribute_argument_type)
          << AL << AANT_ArgumentIdentifier;
      return;
    }

    IdentifierLoc *CPUArg = AL.getArgAsIdent(ArgNo);
    StringRef CPUName = CPUArg->Ident->getName().trim();

    if (!S.Context.getTargetInfo().validateCPUSpecificCPUDispatch(CPUName)) {
      S.Diag(CPUArg->Loc, diag::err_invalid_cpu_specific_dispatch_value)
          << CPUName << (AL.getKind() == ParsedAttr::AT_CPUDispatch);
      return;
    }

    const TargetInfo &Target = S.Context.getTargetInfo();
    if (llvm::any_of(CPUs, [CPUName, &Target](const IdentifierInfo *Cur) {
          return Target.CPUSpecificManglingCharacter(CPUName) ==
                 Target.CPUSpecificManglingCharacter(Cur->getName());
        })) {
      S.Diag(AL.getLoc(), diag::warn_multiversion_duplicate_entries);
      return;
    }
    CPUs.push_back(CPUArg->Ident);
  }

  FD->setIsMultiVersion(true);
  if (AL.getKind() == ParsedAttr::AT_CPUSpecific)
    D->addAttr(::new (S.Context)
                   CPUSpecificAttr(S.Context, AL, CPUs.data(), CPUs.size()));
  else
    D->addAttr(::new (S.Context)
                   CPUDispatchAttr(S.Context, AL, CPUs.data(), CPUs.size()));
}

static void handleCommonAttr(Sema &S, Decl *D, const ParsedAttr &AL) {
  if (S.LangOpts.CPlusPlus) {
    S.Diag(AL.getLoc(), diag::err_attribute_not_supported_in_lang)
        << AL << AttributeLangSupport::Cpp;
    return;
  }

  D->addAttr(::new (S.Context) CommonAttr(S.Context, AL));
}

static void handleCmseNSEntryAttr(Sema &S, Decl *D, const ParsedAttr &AL) {
  if (S.LangOpts.CPlusPlus && !D->getDeclContext()->isExternCContext()) {
    S.Diag(AL.getLoc(), diag::err_attribute_not_clinkage) << AL;
    return;
  }

  const auto *FD = cast<FunctionDecl>(D);
  if (!FD->isExternallyVisible()) {
    S.Diag(AL.getLoc(), diag::warn_attribute_cmse_entry_static);
    return;
  }

  D->addAttr(::new (S.Context) CmseNSEntryAttr(S.Context, AL));
}

static void handleNakedAttr(Sema &S, Decl *D, const ParsedAttr &AL) {
  if (AL.isDeclspecAttribute()) {
    const auto &Triple = S.getASTContext().getTargetInfo().getTriple();
    const auto &Arch = Triple.getArch();
    if (Arch != llvm::Triple::x86 &&
        (Arch != llvm::Triple::arm && Arch != llvm::Triple::thumb)) {
      S.Diag(AL.getLoc(), diag::err_attribute_not_supported_on_arch)
          << AL << Triple.getArchName();
      return;
    }

    // This form is not allowed to be written on a member function (static or
    // nonstatic) when in Microsoft compatibility mode.
    if (S.getLangOpts().MSVCCompat && isa<CXXMethodDecl>(D)) {
      S.Diag(AL.getLoc(), diag::err_attribute_wrong_decl_type_str)
          << AL << AL.isRegularKeywordAttribute() << "non-member functions";
      return;
    }
  }

  D->addAttr(::new (S.Context) NakedAttr(S.Context, AL));
}

static void handleNoReturnAttr(Sema &S, Decl *D, const ParsedAttr &Attrs) {
  if (hasDeclarator(D)) return;

  if (!isa<ObjCMethodDecl>(D)) {
    S.Diag(Attrs.getLoc(), diag::warn_attribute_wrong_decl_type)
        << Attrs << Attrs.isRegularKeywordAttribute()
        << ExpectedFunctionOrMethod;
    return;
  }

  D->addAttr(::new (S.Context) NoReturnAttr(S.Context, Attrs));
}

static void handleStandardNoReturnAttr(Sema &S, Decl *D, const ParsedAttr &A) {
  // The [[_Noreturn]] spelling is deprecated in C23, so if that was used,
  // issue an appropriate diagnostic. However, don't issue a diagnostic if the
  // attribute name comes from a macro expansion. We don't want to punish users
  // who write [[noreturn]] after including <stdnoreturn.h> (where 'noreturn'
  // is defined as a macro which expands to '_Noreturn').
  if (!S.getLangOpts().CPlusPlus &&
      A.getSemanticSpelling() == CXX11NoReturnAttr::C23_Noreturn &&
      !(A.getLoc().isMacroID() &&
        S.getSourceManager().isInSystemMacro(A.getLoc())))
    S.Diag(A.getLoc(), diag::warn_deprecated_noreturn_spelling) << A.getRange();

  D->addAttr(::new (S.Context) CXX11NoReturnAttr(S.Context, A));
}

static void handleNoCfCheckAttr(Sema &S, Decl *D, const ParsedAttr &Attrs) {
  if (!S.getLangOpts().CFProtectionBranch)
    S.Diag(Attrs.getLoc(), diag::warn_nocf_check_attribute_ignored);
  else
    handleSimpleAttribute<AnyX86NoCfCheckAttr>(S, D, Attrs);
}

bool Sema::CheckAttrNoArgs(const ParsedAttr &Attrs) {
  if (!Attrs.checkExactlyNumArgs(*this, 0)) {
    Attrs.setInvalid();
    return true;
  }

  return false;
}

bool Sema::CheckAttrTarget(const ParsedAttr &AL) {
  // Check whether the attribute is valid on the current target.
  if (!AL.existsInTarget(Context.getTargetInfo())) {
    Diag(AL.getLoc(), AL.isRegularKeywordAttribute()
                          ? diag::err_keyword_not_supported_on_target
                          : diag::warn_unknown_attribute_ignored)
        << AL << AL.getRange();
    AL.setInvalid();
    return true;
  }

  return false;
}

static void handleAnalyzerNoReturnAttr(Sema &S, Decl *D, const ParsedAttr &AL) {

  // The checking path for 'noreturn' and 'analyzer_noreturn' are different
  // because 'analyzer_noreturn' does not impact the type.
  if (!isFunctionOrMethodOrBlockForAttrSubject(D)) {
    ValueDecl *VD = dyn_cast<ValueDecl>(D);
    if (!VD || (!VD->getType()->isBlockPointerType() &&
                !VD->getType()->isFunctionPointerType())) {
      S.Diag(AL.getLoc(), AL.isStandardAttributeSyntax()
                              ? diag::err_attribute_wrong_decl_type
                              : diag::warn_attribute_wrong_decl_type)
          << AL << AL.isRegularKeywordAttribute()
          << ExpectedFunctionMethodOrBlock;
      return;
    }
  }

  D->addAttr(::new (S.Context) AnalyzerNoReturnAttr(S.Context, AL));
}

// PS3 PPU-specific.
static void handleVecReturnAttr(Sema &S, Decl *D, const ParsedAttr &AL) {
  /*
    Returning a Vector Class in Registers

    According to the PPU ABI specifications, a class with a single member of
    vector type is returned in memory when used as the return value of a
    function.
    This results in inefficient code when implementing vector classes. To return
    the value in a single vector register, add the vecreturn attribute to the
    class definition. This attribute is also applicable to struct types.

    Example:

    struct Vector
    {
      __vector float xyzw;
    } __attribute__((vecreturn));

    Vector Add(Vector lhs, Vector rhs)
    {
      Vector result;
      result.xyzw = vec_add(lhs.xyzw, rhs.xyzw);
      return result; // This will be returned in a register
    }
  */
  if (VecReturnAttr *A = D->getAttr<VecReturnAttr>()) {
    S.Diag(AL.getLoc(), diag::err_repeat_attribute) << A;
    return;
  }

  const auto *R = cast<RecordDecl>(D);
  int count = 0;

  if (!isa<CXXRecordDecl>(R)) {
    S.Diag(AL.getLoc(), diag::err_attribute_vecreturn_only_vector_member);
    return;
  }

  if (!cast<CXXRecordDecl>(R)->isPOD()) {
    S.Diag(AL.getLoc(), diag::err_attribute_vecreturn_only_pod_record);
    return;
  }

  for (const auto *I : R->fields()) {
    if ((count == 1) || !I->getType()->isVectorType()) {
      S.Diag(AL.getLoc(), diag::err_attribute_vecreturn_only_vector_member);
      return;
    }
    count++;
  }

  D->addAttr(::new (S.Context) VecReturnAttr(S.Context, AL));
}

static void handleDependencyAttr(Sema &S, Scope *Scope, Decl *D,
                                 const ParsedAttr &AL) {
  if (isa<ParmVarDecl>(D)) {
    // [[carries_dependency]] can only be applied to a parameter if it is a
    // parameter of a function declaration or lambda.
    if (!(Scope->getFlags() & clang::Scope::FunctionDeclarationScope)) {
      S.Diag(AL.getLoc(),
             diag::err_carries_dependency_param_not_function_decl);
      return;
    }
  }

  D->addAttr(::new (S.Context) CarriesDependencyAttr(S.Context, AL));
}

static void handleUnusedAttr(Sema &S, Decl *D, const ParsedAttr &AL) {
  bool IsCXX17Attr = AL.isCXX11Attribute() && !AL.getScopeName();

  // If this is spelled as the standard C++17 attribute, but not in C++17, warn
  // about using it as an extension.
  if (!S.getLangOpts().CPlusPlus17 && IsCXX17Attr)
    S.Diag(AL.getLoc(), diag::ext_cxx17_attr) << AL;

  D->addAttr(::new (S.Context) UnusedAttr(S.Context, AL));
}

static void handleConstructorAttr(Sema &S, Decl *D, const ParsedAttr &AL) {
  uint32_t priority = ConstructorAttr::DefaultPriority;
  if (S.getLangOpts().HLSL && AL.getNumArgs()) {
    S.Diag(AL.getLoc(), diag::err_hlsl_init_priority_unsupported);
    return;
  }
  if (AL.getNumArgs() &&
      !S.checkUInt32Argument(AL, AL.getArgAsExpr(0), priority))
    return;

  D->addAttr(::new (S.Context) ConstructorAttr(S.Context, AL, priority));
}

static void handleDestructorAttr(Sema &S, Decl *D, const ParsedAttr &AL) {
  uint32_t priority = DestructorAttr::DefaultPriority;
  if (AL.getNumArgs() &&
      !S.checkUInt32Argument(AL, AL.getArgAsExpr(0), priority))
    return;

  D->addAttr(::new (S.Context) DestructorAttr(S.Context, AL, priority));
}

template <typename AttrTy>
static void handleAttrWithMessage(Sema &S, Decl *D, const ParsedAttr &AL) {
  // Handle the case where the attribute has a text message.
  StringRef Str;
  if (AL.getNumArgs() == 1 && !S.checkStringLiteralArgumentAttr(AL, 0, Str))
    return;

  D->addAttr(::new (S.Context) AttrTy(S.Context, AL, Str));
}

static void handleObjCSuppresProtocolAttr(Sema &S, Decl *D,
                                          const ParsedAttr &AL) {
  if (!cast<ObjCProtocolDecl>(D)->isThisDeclarationADefinition()) {
    S.Diag(AL.getLoc(), diag::err_objc_attr_protocol_requires_definition)
        << AL << AL.getRange();
    return;
  }

  D->addAttr(::new (S.Context) ObjCExplicitProtocolImplAttr(S.Context, AL));
}

static bool checkAvailabilityAttr(Sema &S, SourceRange Range,
                                  IdentifierInfo *Platform,
                                  VersionTuple Introduced,
                                  VersionTuple Deprecated,
                                  VersionTuple Obsoleted) {
  StringRef PlatformName
    = AvailabilityAttr::getPrettyPlatformName(Platform->getName());
  if (PlatformName.empty())
    PlatformName = Platform->getName();

  // Ensure that Introduced <= Deprecated <= Obsoleted (although not all
  // of these steps are needed).
  if (!Introduced.empty() && !Deprecated.empty() &&
      !(Introduced <= Deprecated)) {
    S.Diag(Range.getBegin(), diag::warn_availability_version_ordering)
      << 1 << PlatformName << Deprecated.getAsString()
      << 0 << Introduced.getAsString();
    return true;
  }

  if (!Introduced.empty() && !Obsoleted.empty() &&
      !(Introduced <= Obsoleted)) {
    S.Diag(Range.getBegin(), diag::warn_availability_version_ordering)
      << 2 << PlatformName << Obsoleted.getAsString()
      << 0 << Introduced.getAsString();
    return true;
  }

  if (!Deprecated.empty() && !Obsoleted.empty() &&
      !(Deprecated <= Obsoleted)) {
    S.Diag(Range.getBegin(), diag::warn_availability_version_ordering)
      << 2 << PlatformName << Obsoleted.getAsString()
      << 1 << Deprecated.getAsString();
    return true;
  }

  return false;
}

/// Check whether the two versions match.
///
/// If either version tuple is empty, then they are assumed to match. If
/// \p BeforeIsOkay is true, then \p X can be less than or equal to \p Y.
static bool versionsMatch(const VersionTuple &X, const VersionTuple &Y,
                          bool BeforeIsOkay) {
  if (X.empty() || Y.empty())
    return true;

  if (X == Y)
    return true;

  if (BeforeIsOkay && X < Y)
    return true;

  return false;
}

AvailabilityAttr *Sema::mergeAvailabilityAttr(
    NamedDecl *D, const AttributeCommonInfo &CI, IdentifierInfo *Platform,
    bool Implicit, VersionTuple Introduced, VersionTuple Deprecated,
    VersionTuple Obsoleted, bool IsUnavailable, StringRef Message,
    bool IsStrict, StringRef Replacement, AvailabilityMergeKind AMK,
    int Priority, IdentifierInfo *Environment) {
  VersionTuple MergedIntroduced = Introduced;
  VersionTuple MergedDeprecated = Deprecated;
  VersionTuple MergedObsoleted = Obsoleted;
  bool FoundAny = false;
  bool OverrideOrImpl = false;
  switch (AMK) {
  case AMK_None:
  case AMK_Redeclaration:
    OverrideOrImpl = false;
    break;

  case AMK_Override:
  case AMK_ProtocolImplementation:
  case AMK_OptionalProtocolImplementation:
    OverrideOrImpl = true;
    break;
  }

  if (D->hasAttrs()) {
    AttrVec &Attrs = D->getAttrs();
    for (unsigned i = 0, e = Attrs.size(); i != e;) {
      const auto *OldAA = dyn_cast<AvailabilityAttr>(Attrs[i]);
      if (!OldAA) {
        ++i;
        continue;
      }

      IdentifierInfo *OldPlatform = OldAA->getPlatform();
      if (OldPlatform != Platform) {
        ++i;
        continue;
      }

      IdentifierInfo *OldEnvironment = OldAA->getEnvironment();
      if (OldEnvironment != Environment) {
        ++i;
        continue;
      }

      // If there is an existing availability attribute for this platform that
      // has a lower priority use the existing one and discard the new
      // attribute.
      if (OldAA->getPriority() < Priority)
        return nullptr;

      // If there is an existing attribute for this platform that has a higher
      // priority than the new attribute then erase the old one and continue
      // processing the attributes.
      if (OldAA->getPriority() > Priority) {
        Attrs.erase(Attrs.begin() + i);
        --e;
        continue;
      }

      FoundAny = true;
      VersionTuple OldIntroduced = OldAA->getIntroduced();
      VersionTuple OldDeprecated = OldAA->getDeprecated();
      VersionTuple OldObsoleted = OldAA->getObsoleted();
      bool OldIsUnavailable = OldAA->getUnavailable();

      if (!versionsMatch(OldIntroduced, Introduced, OverrideOrImpl) ||
          !versionsMatch(Deprecated, OldDeprecated, OverrideOrImpl) ||
          !versionsMatch(Obsoleted, OldObsoleted, OverrideOrImpl) ||
          !(OldIsUnavailable == IsUnavailable ||
            (OverrideOrImpl && !OldIsUnavailable && IsUnavailable))) {
        if (OverrideOrImpl) {
          int Which = -1;
          VersionTuple FirstVersion;
          VersionTuple SecondVersion;
          if (!versionsMatch(OldIntroduced, Introduced, OverrideOrImpl)) {
            Which = 0;
            FirstVersion = OldIntroduced;
            SecondVersion = Introduced;
          } else if (!versionsMatch(Deprecated, OldDeprecated, OverrideOrImpl)) {
            Which = 1;
            FirstVersion = Deprecated;
            SecondVersion = OldDeprecated;
          } else if (!versionsMatch(Obsoleted, OldObsoleted, OverrideOrImpl)) {
            Which = 2;
            FirstVersion = Obsoleted;
            SecondVersion = OldObsoleted;
          }

          if (Which == -1) {
            Diag(OldAA->getLocation(),
                 diag::warn_mismatched_availability_override_unavail)
              << AvailabilityAttr::getPrettyPlatformName(Platform->getName())
              << (AMK == AMK_Override);
          } else if (Which != 1 && AMK == AMK_OptionalProtocolImplementation) {
            // Allow different 'introduced' / 'obsoleted' availability versions
            // on a method that implements an optional protocol requirement. It
            // makes less sense to allow this for 'deprecated' as the user can't
            // see if the method is 'deprecated' as 'respondsToSelector' will
            // still return true when the method is deprecated.
            ++i;
            continue;
          } else {
            Diag(OldAA->getLocation(),
                 diag::warn_mismatched_availability_override)
              << Which
              << AvailabilityAttr::getPrettyPlatformName(Platform->getName())
              << FirstVersion.getAsString() << SecondVersion.getAsString()
              << (AMK == AMK_Override);
          }
          if (AMK == AMK_Override)
            Diag(CI.getLoc(), diag::note_overridden_method);
          else
            Diag(CI.getLoc(), diag::note_protocol_method);
        } else {
          Diag(OldAA->getLocation(), diag::warn_mismatched_availability);
          Diag(CI.getLoc(), diag::note_previous_attribute);
        }

        Attrs.erase(Attrs.begin() + i);
        --e;
        continue;
      }

      VersionTuple MergedIntroduced2 = MergedIntroduced;
      VersionTuple MergedDeprecated2 = MergedDeprecated;
      VersionTuple MergedObsoleted2 = MergedObsoleted;

      if (MergedIntroduced2.empty())
        MergedIntroduced2 = OldIntroduced;
      if (MergedDeprecated2.empty())
        MergedDeprecated2 = OldDeprecated;
      if (MergedObsoleted2.empty())
        MergedObsoleted2 = OldObsoleted;

      if (checkAvailabilityAttr(*this, OldAA->getRange(), Platform,
                                MergedIntroduced2, MergedDeprecated2,
                                MergedObsoleted2)) {
        Attrs.erase(Attrs.begin() + i);
        --e;
        continue;
      }

      MergedIntroduced = MergedIntroduced2;
      MergedDeprecated = MergedDeprecated2;
      MergedObsoleted = MergedObsoleted2;
      ++i;
    }
  }

  if (FoundAny &&
      MergedIntroduced == Introduced &&
      MergedDeprecated == Deprecated &&
      MergedObsoleted == Obsoleted)
    return nullptr;

  // Only create a new attribute if !OverrideOrImpl, but we want to do
  // the checking.
  if (!checkAvailabilityAttr(*this, CI.getRange(), Platform, MergedIntroduced,
                             MergedDeprecated, MergedObsoleted) &&
      !OverrideOrImpl) {
    auto *Avail = ::new (Context) AvailabilityAttr(
        Context, CI, Platform, Introduced, Deprecated, Obsoleted, IsUnavailable,
        Message, IsStrict, Replacement, Priority, Environment);
    Avail->setImplicit(Implicit);
    return Avail;
  }
  return nullptr;
}

static void handleAvailabilityAttr(Sema &S, Decl *D, const ParsedAttr &AL) {
  if (isa<UsingDecl, UnresolvedUsingTypenameDecl, UnresolvedUsingValueDecl>(
          D)) {
    S.Diag(AL.getRange().getBegin(), diag::warn_deprecated_ignored_on_using)
        << AL;
    return;
  }

  if (!AL.checkExactlyNumArgs(S, 1))
    return;
  IdentifierLoc *Platform = AL.getArgAsIdent(0);

  IdentifierInfo *II = Platform->Ident;
  if (AvailabilityAttr::getPrettyPlatformName(II->getName()).empty())
    S.Diag(Platform->Loc, diag::warn_availability_unknown_platform)
      << Platform->Ident;

  auto *ND = dyn_cast<NamedDecl>(D);
  if (!ND) // We warned about this already, so just return.
    return;

  AvailabilityChange Introduced = AL.getAvailabilityIntroduced();
  AvailabilityChange Deprecated = AL.getAvailabilityDeprecated();
  AvailabilityChange Obsoleted = AL.getAvailabilityObsoleted();
  bool IsUnavailable = AL.getUnavailableLoc().isValid();
  bool IsStrict = AL.getStrictLoc().isValid();
  StringRef Str;
  if (const auto *SE = dyn_cast_if_present<StringLiteral>(AL.getMessageExpr()))
    Str = SE->getString();
  StringRef Replacement;
  if (const auto *SE =
          dyn_cast_if_present<StringLiteral>(AL.getReplacementExpr()))
    Replacement = SE->getString();

  if (II->isStr("swift")) {
    if (Introduced.isValid() || Obsoleted.isValid() ||
        (!IsUnavailable && !Deprecated.isValid())) {
      S.Diag(AL.getLoc(),
             diag::warn_availability_swift_unavailable_deprecated_only);
      return;
    }
  }

  if (II->isStr("fuchsia")) {
    std::optional<unsigned> Min, Sub;
    if ((Min = Introduced.Version.getMinor()) ||
        (Sub = Introduced.Version.getSubminor())) {
      S.Diag(AL.getLoc(), diag::warn_availability_fuchsia_unavailable_minor);
      return;
    }
  }

  if (S.getLangOpts().HLSL && IsStrict)
    S.Diag(AL.getStrictLoc(), diag::err_availability_unexpected_parameter)
        << "strict" << /* HLSL */ 0;

  int PriorityModifier = AL.isPragmaClangAttribute()
                             ? Sema::AP_PragmaClangAttribute
                             : Sema::AP_Explicit;

  const IdentifierLoc *EnvironmentLoc = AL.getEnvironment();
  IdentifierInfo *IIEnvironment = nullptr;
  if (EnvironmentLoc) {
    if (S.getLangOpts().HLSL) {
      IIEnvironment = EnvironmentLoc->Ident;
      if (AvailabilityAttr::getEnvironmentType(
              EnvironmentLoc->Ident->getName()) ==
          llvm::Triple::EnvironmentType::UnknownEnvironment)
        S.Diag(EnvironmentLoc->Loc, diag::warn_availability_unknown_environment)
            << EnvironmentLoc->Ident;
    } else {
      S.Diag(EnvironmentLoc->Loc, diag::err_availability_unexpected_parameter)
          << "environment" << /* C/C++ */ 1;
    }
  }

  AvailabilityAttr *NewAttr = S.mergeAvailabilityAttr(
      ND, AL, II, false /*Implicit*/, Introduced.Version, Deprecated.Version,
      Obsoleted.Version, IsUnavailable, Str, IsStrict, Replacement,
      Sema::AMK_None, PriorityModifier, IIEnvironment);
  if (NewAttr)
    D->addAttr(NewAttr);

  // Transcribe "ios" to "watchos" (and add a new attribute) if the versioning
  // matches before the start of the watchOS platform.
  if (S.Context.getTargetInfo().getTriple().isWatchOS()) {
    IdentifierInfo *NewII = nullptr;
    if (II->getName() == "ios")
      NewII = &S.Context.Idents.get("watchos");
    else if (II->getName() == "ios_app_extension")
      NewII = &S.Context.Idents.get("watchos_app_extension");

    if (NewII) {
      const auto *SDKInfo = S.getDarwinSDKInfoForAvailabilityChecking();
      const auto *IOSToWatchOSMapping =
          SDKInfo ? SDKInfo->getVersionMapping(
                        DarwinSDKInfo::OSEnvPair::iOStoWatchOSPair())
                  : nullptr;

      auto adjustWatchOSVersion =
          [IOSToWatchOSMapping](VersionTuple Version) -> VersionTuple {
        if (Version.empty())
          return Version;
        auto MinimumWatchOSVersion = VersionTuple(2, 0);

        if (IOSToWatchOSMapping) {
          if (auto MappedVersion = IOSToWatchOSMapping->map(
                  Version, MinimumWatchOSVersion, std::nullopt)) {
            return *MappedVersion;
          }
        }

        auto Major = Version.getMajor();
        auto NewMajor = Major >= 9 ? Major - 7 : 0;
        if (NewMajor >= 2) {
          if (Version.getMinor()) {
            if (Version.getSubminor())
              return VersionTuple(NewMajor, *Version.getMinor(),
                                  *Version.getSubminor());
            else
              return VersionTuple(NewMajor, *Version.getMinor());
          }
          return VersionTuple(NewMajor);
        }

        return MinimumWatchOSVersion;
      };

      auto NewIntroduced = adjustWatchOSVersion(Introduced.Version);
      auto NewDeprecated = adjustWatchOSVersion(Deprecated.Version);
      auto NewObsoleted = adjustWatchOSVersion(Obsoleted.Version);

      AvailabilityAttr *NewAttr = S.mergeAvailabilityAttr(
          ND, AL, NewII, true /*Implicit*/, NewIntroduced, NewDeprecated,
          NewObsoleted, IsUnavailable, Str, IsStrict, Replacement,
          Sema::AMK_None, PriorityModifier + Sema::AP_InferredFromOtherPlatform,
          IIEnvironment);
      if (NewAttr)
        D->addAttr(NewAttr);
    }
  } else if (S.Context.getTargetInfo().getTriple().isTvOS()) {
    // Transcribe "ios" to "tvos" (and add a new attribute) if the versioning
    // matches before the start of the tvOS platform.
    IdentifierInfo *NewII = nullptr;
    if (II->getName() == "ios")
      NewII = &S.Context.Idents.get("tvos");
    else if (II->getName() == "ios_app_extension")
      NewII = &S.Context.Idents.get("tvos_app_extension");

    if (NewII) {
      const auto *SDKInfo = S.getDarwinSDKInfoForAvailabilityChecking();
      const auto *IOSToTvOSMapping =
          SDKInfo ? SDKInfo->getVersionMapping(
                        DarwinSDKInfo::OSEnvPair::iOStoTvOSPair())
                  : nullptr;

      auto AdjustTvOSVersion =
          [IOSToTvOSMapping](VersionTuple Version) -> VersionTuple {
        if (Version.empty())
          return Version;

        if (IOSToTvOSMapping) {
          if (auto MappedVersion = IOSToTvOSMapping->map(
                  Version, VersionTuple(0, 0), std::nullopt)) {
            return *MappedVersion;
          }
        }
        return Version;
      };

      auto NewIntroduced = AdjustTvOSVersion(Introduced.Version);
      auto NewDeprecated = AdjustTvOSVersion(Deprecated.Version);
      auto NewObsoleted = AdjustTvOSVersion(Obsoleted.Version);

      AvailabilityAttr *NewAttr = S.mergeAvailabilityAttr(
          ND, AL, NewII, true /*Implicit*/, NewIntroduced, NewDeprecated,
          NewObsoleted, IsUnavailable, Str, IsStrict, Replacement,
          Sema::AMK_None, PriorityModifier + Sema::AP_InferredFromOtherPlatform,
          IIEnvironment);
      if (NewAttr)
        D->addAttr(NewAttr);
    }
  } else if (S.Context.getTargetInfo().getTriple().getOS() ==
                 llvm::Triple::IOS &&
             S.Context.getTargetInfo().getTriple().isMacCatalystEnvironment()) {
    auto GetSDKInfo = [&]() {
      return S.getDarwinSDKInfoForAvailabilityChecking(AL.getRange().getBegin(),
                                                       "macOS");
    };

    // Transcribe "ios" to "maccatalyst" (and add a new attribute).
    IdentifierInfo *NewII = nullptr;
    if (II->getName() == "ios")
      NewII = &S.Context.Idents.get("maccatalyst");
    else if (II->getName() == "ios_app_extension")
      NewII = &S.Context.Idents.get("maccatalyst_app_extension");
    if (NewII) {
      auto MinMacCatalystVersion = [](const VersionTuple &V) {
        if (V.empty())
          return V;
        if (V.getMajor() < 13 ||
            (V.getMajor() == 13 && V.getMinor() && *V.getMinor() < 1))
          return VersionTuple(13, 1); // The min Mac Catalyst version is 13.1.
        return V;
      };
      AvailabilityAttr *NewAttr = S.mergeAvailabilityAttr(
          ND, AL, NewII, true /*Implicit*/,
          MinMacCatalystVersion(Introduced.Version),
          MinMacCatalystVersion(Deprecated.Version),
          MinMacCatalystVersion(Obsoleted.Version), IsUnavailable, Str,
          IsStrict, Replacement, Sema::AMK_None,
          PriorityModifier + Sema::AP_InferredFromOtherPlatform, IIEnvironment);
      if (NewAttr)
        D->addAttr(NewAttr);
    } else if (II->getName() == "macos" && GetSDKInfo() &&
               (!Introduced.Version.empty() || !Deprecated.Version.empty() ||
                !Obsoleted.Version.empty())) {
      if (const auto *MacOStoMacCatalystMapping =
              GetSDKInfo()->getVersionMapping(
                  DarwinSDKInfo::OSEnvPair::macOStoMacCatalystPair())) {
        // Infer Mac Catalyst availability from the macOS availability attribute
        // if it has versioned availability. Don't infer 'unavailable'. This
        // inferred availability has lower priority than the other availability
        // attributes that are inferred from 'ios'.
        NewII = &S.Context.Idents.get("maccatalyst");
        auto RemapMacOSVersion =
            [&](const VersionTuple &V) -> std::optional<VersionTuple> {
          if (V.empty())
            return std::nullopt;
          // API_TO_BE_DEPRECATED is 100000.
          if (V.getMajor() == 100000)
            return VersionTuple(100000);
          // The minimum iosmac version is 13.1
          return MacOStoMacCatalystMapping->map(V, VersionTuple(13, 1),
                                                std::nullopt);
        };
        std::optional<VersionTuple> NewIntroduced =
                                        RemapMacOSVersion(Introduced.Version),
                                    NewDeprecated =
                                        RemapMacOSVersion(Deprecated.Version),
                                    NewObsoleted =
                                        RemapMacOSVersion(Obsoleted.Version);
        if (NewIntroduced || NewDeprecated || NewObsoleted) {
          auto VersionOrEmptyVersion =
              [](const std::optional<VersionTuple> &V) -> VersionTuple {
            return V ? *V : VersionTuple();
          };
          AvailabilityAttr *NewAttr = S.mergeAvailabilityAttr(
              ND, AL, NewII, true /*Implicit*/,
              VersionOrEmptyVersion(NewIntroduced),
              VersionOrEmptyVersion(NewDeprecated),
              VersionOrEmptyVersion(NewObsoleted), /*IsUnavailable=*/false, Str,
              IsStrict, Replacement, Sema::AMK_None,
              PriorityModifier + Sema::AP_InferredFromOtherPlatform +
                  Sema::AP_InferredFromOtherPlatform,
              IIEnvironment);
          if (NewAttr)
            D->addAttr(NewAttr);
        }
      }
    }
  }
}

static void handleExternalSourceSymbolAttr(Sema &S, Decl *D,
                                           const ParsedAttr &AL) {
  if (!AL.checkAtLeastNumArgs(S, 1) || !AL.checkAtMostNumArgs(S, 4))
    return;

  StringRef Language;
  if (const auto *SE = dyn_cast_if_present<StringLiteral>(AL.getArgAsExpr(0)))
    Language = SE->getString();
  StringRef DefinedIn;
  if (const auto *SE = dyn_cast_if_present<StringLiteral>(AL.getArgAsExpr(1)))
    DefinedIn = SE->getString();
  bool IsGeneratedDeclaration = AL.getArgAsIdent(2) != nullptr;
  StringRef USR;
  if (const auto *SE = dyn_cast_if_present<StringLiteral>(AL.getArgAsExpr(3)))
    USR = SE->getString();

  D->addAttr(::new (S.Context) ExternalSourceSymbolAttr(
      S.Context, AL, Language, DefinedIn, IsGeneratedDeclaration, USR));
}

template <class T>
static T *mergeVisibilityAttr(Sema &S, Decl *D, const AttributeCommonInfo &CI,
                              typename T::VisibilityType value) {
  T *existingAttr = D->getAttr<T>();
  if (existingAttr) {
    typename T::VisibilityType existingValue = existingAttr->getVisibility();
    if (existingValue == value)
      return nullptr;
    S.Diag(existingAttr->getLocation(), diag::err_mismatched_visibility);
    S.Diag(CI.getLoc(), diag::note_previous_attribute);
    D->dropAttr<T>();
  }
  return ::new (S.Context) T(S.Context, CI, value);
}

VisibilityAttr *Sema::mergeVisibilityAttr(Decl *D,
                                          const AttributeCommonInfo &CI,
                                          VisibilityAttr::VisibilityType Vis) {
  return ::mergeVisibilityAttr<VisibilityAttr>(*this, D, CI, Vis);
}

TypeVisibilityAttr *
Sema::mergeTypeVisibilityAttr(Decl *D, const AttributeCommonInfo &CI,
                              TypeVisibilityAttr::VisibilityType Vis) {
  return ::mergeVisibilityAttr<TypeVisibilityAttr>(*this, D, CI, Vis);
}

static void handleVisibilityAttr(Sema &S, Decl *D, const ParsedAttr &AL,
                                 bool isTypeVisibility) {
  // Visibility attributes don't mean anything on a typedef.
  if (isa<TypedefNameDecl>(D)) {
    S.Diag(AL.getRange().getBegin(), diag::warn_attribute_ignored) << AL;
    return;
  }

  // 'type_visibility' can only go on a type or namespace.
  if (isTypeVisibility && !(isa<TagDecl>(D) || isa<ObjCInterfaceDecl>(D) ||
                            isa<NamespaceDecl>(D))) {
    S.Diag(AL.getRange().getBegin(), diag::err_attribute_wrong_decl_type)
        << AL << AL.isRegularKeywordAttribute() << ExpectedTypeOrNamespace;
    return;
  }

  // Check that the argument is a string literal.
  StringRef TypeStr;
  SourceLocation LiteralLoc;
  if (!S.checkStringLiteralArgumentAttr(AL, 0, TypeStr, &LiteralLoc))
    return;

  VisibilityAttr::VisibilityType type;
  if (!VisibilityAttr::ConvertStrToVisibilityType(TypeStr, type)) {
    S.Diag(LiteralLoc, diag::warn_attribute_type_not_supported) << AL
                                                                << TypeStr;
    return;
  }

  // Complain about attempts to use protected visibility on targets
  // (like Darwin) that don't support it.
  if (type == VisibilityAttr::Protected &&
      !S.Context.getTargetInfo().hasProtectedVisibility()) {
    S.Diag(AL.getLoc(), diag::warn_attribute_protected_visibility);
    type = VisibilityAttr::Default;
  }

  Attr *newAttr;
  if (isTypeVisibility) {
    newAttr = S.mergeTypeVisibilityAttr(
        D, AL, (TypeVisibilityAttr::VisibilityType)type);
  } else {
    newAttr = S.mergeVisibilityAttr(D, AL, type);
  }
  if (newAttr)
    D->addAttr(newAttr);
}

static void handleObjCDirectAttr(Sema &S, Decl *D, const ParsedAttr &AL) {
  // objc_direct cannot be set on methods declared in the context of a protocol
  if (isa<ObjCProtocolDecl>(D->getDeclContext())) {
    S.Diag(AL.getLoc(), diag::err_objc_direct_on_protocol) << false;
    return;
  }

  if (S.getLangOpts().ObjCRuntime.allowsDirectDispatch()) {
    handleSimpleAttribute<ObjCDirectAttr>(S, D, AL);
  } else {
    S.Diag(AL.getLoc(), diag::warn_objc_direct_ignored) << AL;
  }
}

static void handleObjCDirectMembersAttr(Sema &S, Decl *D,
                                        const ParsedAttr &AL) {
  if (S.getLangOpts().ObjCRuntime.allowsDirectDispatch()) {
    handleSimpleAttribute<ObjCDirectMembersAttr>(S, D, AL);
  } else {
    S.Diag(AL.getLoc(), diag::warn_objc_direct_ignored) << AL;
  }
}

static void handleObjCMethodFamilyAttr(Sema &S, Decl *D, const ParsedAttr &AL) {
  const auto *M = cast<ObjCMethodDecl>(D);
  if (!AL.isArgIdent(0)) {
    S.Diag(AL.getLoc(), diag::err_attribute_argument_n_type)
        << AL << 1 << AANT_ArgumentIdentifier;
    return;
  }

  IdentifierLoc *IL = AL.getArgAsIdent(0);
  ObjCMethodFamilyAttr::FamilyKind F;
  if (!ObjCMethodFamilyAttr::ConvertStrToFamilyKind(IL->Ident->getName(), F)) {
    S.Diag(IL->Loc, diag::warn_attribute_type_not_supported) << AL << IL->Ident;
    return;
  }

  if (F == ObjCMethodFamilyAttr::OMF_init &&
      !M->getReturnType()->isObjCObjectPointerType()) {
    S.Diag(M->getLocation(), diag::err_init_method_bad_return_type)
        << M->getReturnType();
    // Ignore the attribute.
    return;
  }

  D->addAttr(new (S.Context) ObjCMethodFamilyAttr(S.Context, AL, F));
}

static void handleObjCNSObject(Sema &S, Decl *D, const ParsedAttr &AL) {
  if (const auto *TD = dyn_cast<TypedefNameDecl>(D)) {
    QualType T = TD->getUnderlyingType();
    if (!T->isCARCBridgableType()) {
      S.Diag(TD->getLocation(), diag::err_nsobject_attribute);
      return;
    }
  }
  else if (const auto *PD = dyn_cast<ObjCPropertyDecl>(D)) {
    QualType T = PD->getType();
    if (!T->isCARCBridgableType()) {
      S.Diag(PD->getLocation(), diag::err_nsobject_attribute);
      return;
    }
  }
  else {
    // It is okay to include this attribute on properties, e.g.:
    //
    //  @property (retain, nonatomic) struct Bork *Q __attribute__((NSObject));
    //
    // In this case it follows tradition and suppresses an error in the above
    // case.
    S.Diag(D->getLocation(), diag::warn_nsobject_attribute);
  }
  D->addAttr(::new (S.Context) ObjCNSObjectAttr(S.Context, AL));
}

static void handleObjCIndependentClass(Sema &S, Decl *D, const ParsedAttr &AL) {
  if (const auto *TD = dyn_cast<TypedefNameDecl>(D)) {
    QualType T = TD->getUnderlyingType();
    if (!T->isObjCObjectPointerType()) {
      S.Diag(TD->getLocation(), diag::warn_ptr_independentclass_attribute);
      return;
    }
  } else {
    S.Diag(D->getLocation(), diag::warn_independentclass_attribute);
    return;
  }
  D->addAttr(::new (S.Context) ObjCIndependentClassAttr(S.Context, AL));
}

static void handleBlocksAttr(Sema &S, Decl *D, const ParsedAttr &AL) {
  if (!AL.isArgIdent(0)) {
    S.Diag(AL.getLoc(), diag::err_attribute_argument_n_type)
        << AL << 1 << AANT_ArgumentIdentifier;
    return;
  }

  IdentifierInfo *II = AL.getArgAsIdent(0)->Ident;
  BlocksAttr::BlockType type;
  if (!BlocksAttr::ConvertStrToBlockType(II->getName(), type)) {
    S.Diag(AL.getLoc(), diag::warn_attribute_type_not_supported) << AL << II;
    return;
  }

  D->addAttr(::new (S.Context) BlocksAttr(S.Context, AL, type));
}

static void handleSentinelAttr(Sema &S, Decl *D, const ParsedAttr &AL) {
  unsigned sentinel = (unsigned)SentinelAttr::DefaultSentinel;
  if (AL.getNumArgs() > 0) {
    Expr *E = AL.getArgAsExpr(0);
    std::optional<llvm::APSInt> Idx = llvm::APSInt(32);
    if (E->isTypeDependent() || !(Idx = E->getIntegerConstantExpr(S.Context))) {
      S.Diag(AL.getLoc(), diag::err_attribute_argument_n_type)
          << AL << 1 << AANT_ArgumentIntegerConstant << E->getSourceRange();
      return;
    }

    if (Idx->isSigned() && Idx->isNegative()) {
      S.Diag(AL.getLoc(), diag::err_attribute_sentinel_less_than_zero)
        << E->getSourceRange();
      return;
    }

    sentinel = Idx->getZExtValue();
  }

  unsigned nullPos = (unsigned)SentinelAttr::DefaultNullPos;
  if (AL.getNumArgs() > 1) {
    Expr *E = AL.getArgAsExpr(1);
    std::optional<llvm::APSInt> Idx = llvm::APSInt(32);
    if (E->isTypeDependent() || !(Idx = E->getIntegerConstantExpr(S.Context))) {
      S.Diag(AL.getLoc(), diag::err_attribute_argument_n_type)
          << AL << 2 << AANT_ArgumentIntegerConstant << E->getSourceRange();
      return;
    }
    nullPos = Idx->getZExtValue();

    if ((Idx->isSigned() && Idx->isNegative()) || nullPos > 1) {
      // FIXME: This error message could be improved, it would be nice
      // to say what the bounds actually are.
      S.Diag(AL.getLoc(), diag::err_attribute_sentinel_not_zero_or_one)
        << E->getSourceRange();
      return;
    }
  }

  if (const auto *FD = dyn_cast<FunctionDecl>(D)) {
    const FunctionType *FT = FD->getType()->castAs<FunctionType>();
    if (isa<FunctionNoProtoType>(FT)) {
      S.Diag(AL.getLoc(), diag::warn_attribute_sentinel_named_arguments);
      return;
    }

    if (!cast<FunctionProtoType>(FT)->isVariadic()) {
      S.Diag(AL.getLoc(), diag::warn_attribute_sentinel_not_variadic) << 0;
      return;
    }
  } else if (const auto *MD = dyn_cast<ObjCMethodDecl>(D)) {
    if (!MD->isVariadic()) {
      S.Diag(AL.getLoc(), diag::warn_attribute_sentinel_not_variadic) << 0;
      return;
    }
  } else if (const auto *BD = dyn_cast<BlockDecl>(D)) {
    if (!BD->isVariadic()) {
      S.Diag(AL.getLoc(), diag::warn_attribute_sentinel_not_variadic) << 1;
      return;
    }
  } else if (const auto *V = dyn_cast<VarDecl>(D)) {
    QualType Ty = V->getType();
    if (Ty->isBlockPointerType() || Ty->isFunctionPointerType()) {
      const FunctionType *FT = Ty->isFunctionPointerType()
                                   ? D->getFunctionType()
                                   : Ty->castAs<BlockPointerType>()
                                         ->getPointeeType()
                                         ->castAs<FunctionType>();
      if (!cast<FunctionProtoType>(FT)->isVariadic()) {
        int m = Ty->isFunctionPointerType() ? 0 : 1;
        S.Diag(AL.getLoc(), diag::warn_attribute_sentinel_not_variadic) << m;
        return;
      }
    } else {
      S.Diag(AL.getLoc(), diag::warn_attribute_wrong_decl_type)
          << AL << AL.isRegularKeywordAttribute()
          << ExpectedFunctionMethodOrBlock;
      return;
    }
  } else {
    S.Diag(AL.getLoc(), diag::warn_attribute_wrong_decl_type)
        << AL << AL.isRegularKeywordAttribute()
        << ExpectedFunctionMethodOrBlock;
    return;
  }
  D->addAttr(::new (S.Context) SentinelAttr(S.Context, AL, sentinel, nullPos));
}

static void handleWarnUnusedResult(Sema &S, Decl *D, const ParsedAttr &AL) {
  if (D->getFunctionType() &&
      D->getFunctionType()->getReturnType()->isVoidType() &&
      !isa<CXXConstructorDecl>(D)) {
    S.Diag(AL.getLoc(), diag::warn_attribute_void_function_method) << AL << 0;
    return;
  }
  if (const auto *MD = dyn_cast<ObjCMethodDecl>(D))
    if (MD->getReturnType()->isVoidType()) {
      S.Diag(AL.getLoc(), diag::warn_attribute_void_function_method) << AL << 1;
      return;
    }

  StringRef Str;
  if (AL.isStandardAttributeSyntax() && !AL.getScopeName()) {
    // The standard attribute cannot be applied to variable declarations such
    // as a function pointer.
    if (isa<VarDecl>(D))
      S.Diag(AL.getLoc(), diag::warn_attribute_wrong_decl_type_str)
          << AL << AL.isRegularKeywordAttribute()
          << "functions, classes, or enumerations";

    // If this is spelled as the standard C++17 attribute, but not in C++17,
    // warn about using it as an extension. If there are attribute arguments,
    // then claim it's a C++20 extension instead.
    // FIXME: If WG14 does not seem likely to adopt the same feature, add an
    // extension warning for C23 mode.
    const LangOptions &LO = S.getLangOpts();
    if (AL.getNumArgs() == 1) {
      if (LO.CPlusPlus && !LO.CPlusPlus20)
        S.Diag(AL.getLoc(), diag::ext_cxx20_attr) << AL;

      // Since this is spelled [[nodiscard]], get the optional string
      // literal. If in C++ mode, but not in C++20 mode, diagnose as an
      // extension.
      // FIXME: C23 should support this feature as well, even as an extension.
      if (!S.checkStringLiteralArgumentAttr(AL, 0, Str, nullptr))
        return;
    } else if (LO.CPlusPlus && !LO.CPlusPlus17)
      S.Diag(AL.getLoc(), diag::ext_cxx17_attr) << AL;
  }

  if ((!AL.isGNUAttribute() &&
       !(AL.isStandardAttributeSyntax() && AL.isClangScope())) &&
      isa<TypedefNameDecl>(D)) {
    S.Diag(AL.getLoc(), diag::warn_unused_result_typedef_unsupported_spelling)
        << AL.isGNUScope();
    return;
  }

  D->addAttr(::new (S.Context) WarnUnusedResultAttr(S.Context, AL, Str));
}

static void handleWeakImportAttr(Sema &S, Decl *D, const ParsedAttr &AL) {
  // weak_import only applies to variable & function declarations.
  bool isDef = false;
  if (!D->canBeWeakImported(isDef)) {
    if (isDef)
      S.Diag(AL.getLoc(), diag::warn_attribute_invalid_on_definition)
        << "weak_import";
    else if (isa<ObjCPropertyDecl>(D) || isa<ObjCMethodDecl>(D) ||
             (S.Context.getTargetInfo().getTriple().isOSDarwin() &&
              (isa<ObjCInterfaceDecl>(D) || isa<EnumDecl>(D)))) {
      // Nothing to warn about here.
    } else
      S.Diag(AL.getLoc(), diag::warn_attribute_wrong_decl_type)
          << AL << AL.isRegularKeywordAttribute() << ExpectedVariableOrFunction;

    return;
  }

  D->addAttr(::new (S.Context) WeakImportAttr(S.Context, AL));
}

// Handles reqd_work_group_size and work_group_size_hint.
template <typename WorkGroupAttr>
static void handleWorkGroupSize(Sema &S, Decl *D, const ParsedAttr &AL) {
  uint32_t WGSize[3];
  for (unsigned i = 0; i < 3; ++i) {
    const Expr *E = AL.getArgAsExpr(i);
    if (!S.checkUInt32Argument(AL, E, WGSize[i], i,
                               /*StrictlyUnsigned=*/true))
      return;
    if (WGSize[i] == 0) {
      S.Diag(AL.getLoc(), diag::err_attribute_argument_is_zero)
          << AL << E->getSourceRange();
      return;
    }
  }

  WorkGroupAttr *Existing = D->getAttr<WorkGroupAttr>();
  if (Existing && !(Existing->getXDim() == WGSize[0] &&
                    Existing->getYDim() == WGSize[1] &&
                    Existing->getZDim() == WGSize[2]))
    S.Diag(AL.getLoc(), diag::warn_duplicate_attribute) << AL;

  D->addAttr(::new (S.Context)
                 WorkGroupAttr(S.Context, AL, WGSize[0], WGSize[1], WGSize[2]));
}

// Handles intel_reqd_sub_group_size.
static void handleSubGroupSize(Sema &S, Decl *D, const ParsedAttr &AL) {
  uint32_t SGSize;
  const Expr *E = AL.getArgAsExpr(0);
  if (!S.checkUInt32Argument(AL, E, SGSize))
    return;
  if (SGSize == 0) {
    S.Diag(AL.getLoc(), diag::err_attribute_argument_is_zero)
        << AL << E->getSourceRange();
    return;
  }

  OpenCLIntelReqdSubGroupSizeAttr *Existing =
      D->getAttr<OpenCLIntelReqdSubGroupSizeAttr>();
  if (Existing && Existing->getSubGroupSize() != SGSize)
    S.Diag(AL.getLoc(), diag::warn_duplicate_attribute) << AL;

  D->addAttr(::new (S.Context)
                 OpenCLIntelReqdSubGroupSizeAttr(S.Context, AL, SGSize));
}

static void handleVecTypeHint(Sema &S, Decl *D, const ParsedAttr &AL) {
  if (!AL.hasParsedType()) {
    S.Diag(AL.getLoc(), diag::err_attribute_wrong_number_arguments) << AL << 1;
    return;
  }

  TypeSourceInfo *ParmTSI = nullptr;
  QualType ParmType = S.GetTypeFromParser(AL.getTypeArg(), &ParmTSI);
  assert(ParmTSI && "no type source info for attribute argument");

  if (!ParmType->isExtVectorType() && !ParmType->isFloatingType() &&
      (ParmType->isBooleanType() ||
       !ParmType->isIntegralType(S.getASTContext()))) {
    S.Diag(AL.getLoc(), diag::err_attribute_invalid_argument) << 2 << AL;
    return;
  }

  if (VecTypeHintAttr *A = D->getAttr<VecTypeHintAttr>()) {
    if (!S.Context.hasSameType(A->getTypeHint(), ParmType)) {
      S.Diag(AL.getLoc(), diag::warn_duplicate_attribute) << AL;
      return;
    }
  }

  D->addAttr(::new (S.Context) VecTypeHintAttr(S.Context, AL, ParmTSI));
}

SectionAttr *Sema::mergeSectionAttr(Decl *D, const AttributeCommonInfo &CI,
                                    StringRef Name) {
  // Explicit or partial specializations do not inherit
  // the section attribute from the primary template.
  if (const auto *FD = dyn_cast<FunctionDecl>(D)) {
    if (CI.getAttributeSpellingListIndex() == SectionAttr::Declspec_allocate &&
        FD->isFunctionTemplateSpecialization())
      return nullptr;
  }
  if (SectionAttr *ExistingAttr = D->getAttr<SectionAttr>()) {
    if (ExistingAttr->getName() == Name)
      return nullptr;
    Diag(ExistingAttr->getLocation(), diag::warn_mismatched_section)
         << 1 /*section*/;
    Diag(CI.getLoc(), diag::note_previous_attribute);
    return nullptr;
  }
  return ::new (Context) SectionAttr(Context, CI, Name);
}

/// Used to implement to perform semantic checking on
/// attribute((section("foo"))) specifiers.
///
/// In this case, "foo" is passed in to be checked.  If the section
/// specifier is invalid, return an Error that indicates the problem.
///
/// This is a simple quality of implementation feature to catch errors
/// and give good diagnostics in cases when the assembler or code generator
/// would otherwise reject the section specifier.
llvm::Error Sema::isValidSectionSpecifier(StringRef SecName) {
  if (!Context.getTargetInfo().getTriple().isOSDarwin())
    return llvm::Error::success();

  // Let MCSectionMachO validate this.
  StringRef Segment, Section;
  unsigned TAA, StubSize;
  bool HasTAA;
  return llvm::MCSectionMachO::ParseSectionSpecifier(SecName, Segment, Section,
                                                     TAA, HasTAA, StubSize);
}

bool Sema::checkSectionName(SourceLocation LiteralLoc, StringRef SecName) {
  if (llvm::Error E = isValidSectionSpecifier(SecName)) {
    Diag(LiteralLoc, diag::err_attribute_section_invalid_for_target)
        << toString(std::move(E)) << 1 /*'section'*/;
    return false;
  }
  return true;
}

static void handleSectionAttr(Sema &S, Decl *D, const ParsedAttr &AL) {
  // Make sure that there is a string literal as the sections's single
  // argument.
  StringRef Str;
  SourceLocation LiteralLoc;
  if (!S.checkStringLiteralArgumentAttr(AL, 0, Str, &LiteralLoc))
    return;

  if (!S.checkSectionName(LiteralLoc, Str))
    return;

  SectionAttr *NewAttr = S.mergeSectionAttr(D, AL, Str);
  if (NewAttr) {
    D->addAttr(NewAttr);
    if (isa<FunctionDecl, FunctionTemplateDecl, ObjCMethodDecl,
            ObjCPropertyDecl>(D))
      S.UnifySection(NewAttr->getName(),
                     ASTContext::PSF_Execute | ASTContext::PSF_Read,
                     cast<NamedDecl>(D));
  }
}

static void handleCodeModelAttr(Sema &S, Decl *D, const ParsedAttr &AL) {
  StringRef Str;
  SourceLocation LiteralLoc;
  // Check that it is a string.
  if (!S.checkStringLiteralArgumentAttr(AL, 0, Str, &LiteralLoc))
    return;

  llvm::CodeModel::Model CM;
  if (!CodeModelAttr::ConvertStrToModel(Str, CM)) {
    S.Diag(LiteralLoc, diag::err_attr_codemodel_arg) << Str;
    return;
  }

  D->addAttr(::new (S.Context) CodeModelAttr(S.Context, AL, CM));
}

// This is used for `__declspec(code_seg("segname"))` on a decl.
// `#pragma code_seg("segname")` uses checkSectionName() instead.
static bool checkCodeSegName(Sema &S, SourceLocation LiteralLoc,
                             StringRef CodeSegName) {
  if (llvm::Error E = S.isValidSectionSpecifier(CodeSegName)) {
    S.Diag(LiteralLoc, diag::err_attribute_section_invalid_for_target)
        << toString(std::move(E)) << 0 /*'code-seg'*/;
    return false;
  }

  return true;
}

CodeSegAttr *Sema::mergeCodeSegAttr(Decl *D, const AttributeCommonInfo &CI,
                                    StringRef Name) {
  // Explicit or partial specializations do not inherit
  // the code_seg attribute from the primary template.
  if (const auto *FD = dyn_cast<FunctionDecl>(D)) {
    if (FD->isFunctionTemplateSpecialization())
      return nullptr;
  }
  if (const auto *ExistingAttr = D->getAttr<CodeSegAttr>()) {
    if (ExistingAttr->getName() == Name)
      return nullptr;
    Diag(ExistingAttr->getLocation(), diag::warn_mismatched_section)
         << 0 /*codeseg*/;
    Diag(CI.getLoc(), diag::note_previous_attribute);
    return nullptr;
  }
  return ::new (Context) CodeSegAttr(Context, CI, Name);
}

static void handleCodeSegAttr(Sema &S, Decl *D, const ParsedAttr &AL) {
  StringRef Str;
  SourceLocation LiteralLoc;
  if (!S.checkStringLiteralArgumentAttr(AL, 0, Str, &LiteralLoc))
    return;
  if (!checkCodeSegName(S, LiteralLoc, Str))
    return;
  if (const auto *ExistingAttr = D->getAttr<CodeSegAttr>()) {
    if (!ExistingAttr->isImplicit()) {
      S.Diag(AL.getLoc(),
             ExistingAttr->getName() == Str
             ? diag::warn_duplicate_codeseg_attribute
             : diag::err_conflicting_codeseg_attribute);
      return;
    }
    D->dropAttr<CodeSegAttr>();
  }
  if (CodeSegAttr *CSA = S.mergeCodeSegAttr(D, AL, Str))
    D->addAttr(CSA);
}

// Check for things we'd like to warn about. Multiversioning issues are
// handled later in the process, once we know how many exist.
bool Sema::checkTargetAttr(SourceLocation LiteralLoc, StringRef AttrStr) {
  enum FirstParam { Unsupported, Duplicate, Unknown };
  enum SecondParam { None, CPU, Tune };
  enum ThirdParam { Target, TargetClones };
  if (AttrStr.contains("fpmath="))
    return Diag(LiteralLoc, diag::warn_unsupported_target_attribute)
           << Unsupported << None << "fpmath=" << Target;

  // Diagnose use of tune if target doesn't support it.
  if (!Context.getTargetInfo().supportsTargetAttributeTune() &&
      AttrStr.contains("tune="))
    return Diag(LiteralLoc, diag::warn_unsupported_target_attribute)
           << Unsupported << None << "tune=" << Target;

  ParsedTargetAttr ParsedAttrs =
      Context.getTargetInfo().parseTargetAttr(AttrStr);

  if (!ParsedAttrs.CPU.empty() &&
      !Context.getTargetInfo().isValidCPUName(ParsedAttrs.CPU))
    return Diag(LiteralLoc, diag::warn_unsupported_target_attribute)
           << Unknown << CPU << ParsedAttrs.CPU << Target;

  if (!ParsedAttrs.Tune.empty() &&
      !Context.getTargetInfo().isValidCPUName(ParsedAttrs.Tune))
    return Diag(LiteralLoc, diag::warn_unsupported_target_attribute)
           << Unknown << Tune << ParsedAttrs.Tune << Target;

  if (Context.getTargetInfo().getTriple().isRISCV() &&
      ParsedAttrs.Duplicate != "")
    return Diag(LiteralLoc, diag::err_duplicate_target_attribute)
           << Duplicate << None << ParsedAttrs.Duplicate << Target;

  if (ParsedAttrs.Duplicate != "")
    return Diag(LiteralLoc, diag::warn_unsupported_target_attribute)
           << Duplicate << None << ParsedAttrs.Duplicate << Target;

  for (const auto &Feature : ParsedAttrs.Features) {
    auto CurFeature = StringRef(Feature).drop_front(); // remove + or -.
    if (!Context.getTargetInfo().isValidFeatureName(CurFeature))
      return Diag(LiteralLoc, diag::warn_unsupported_target_attribute)
             << Unsupported << None << CurFeature << Target;
  }

  TargetInfo::BranchProtectionInfo BPI;
  StringRef DiagMsg;
  if (ParsedAttrs.BranchProtection.empty())
    return false;
  if (!Context.getTargetInfo().validateBranchProtection(
          ParsedAttrs.BranchProtection, ParsedAttrs.CPU, BPI, DiagMsg)) {
    if (DiagMsg.empty())
      return Diag(LiteralLoc, diag::warn_unsupported_target_attribute)
             << Unsupported << None << "branch-protection" << Target;
    return Diag(LiteralLoc, diag::err_invalid_branch_protection_spec)
           << DiagMsg;
  }
  if (!DiagMsg.empty())
    Diag(LiteralLoc, diag::warn_unsupported_branch_protection_spec) << DiagMsg;

  return false;
}

// Check Target Version attrs
bool Sema::checkTargetVersionAttr(SourceLocation LiteralLoc, Decl *D,
                                  StringRef &AttrStr, bool &isDefault) {
  enum FirstParam { Unsupported };
  enum SecondParam { None };
  enum ThirdParam { Target, TargetClones, TargetVersion };
  if (AttrStr.trim() == "default")
    isDefault = true;
  llvm::SmallVector<StringRef, 8> Features;
  AttrStr.split(Features, "+");
  for (auto &CurFeature : Features) {
    CurFeature = CurFeature.trim();
    if (CurFeature == "default")
      continue;
    if (!Context.getTargetInfo().validateCpuSupports(CurFeature))
      return Diag(LiteralLoc, diag::warn_unsupported_target_attribute)
             << Unsupported << None << CurFeature << TargetVersion;
  }
  if (IsArmStreamingFunction(cast<FunctionDecl>(D),
                             /*IncludeLocallyStreaming=*/false))
    return Diag(LiteralLoc, diag::err_sme_streaming_cannot_be_multiversioned);
  return false;
}

static void handleTargetVersionAttr(Sema &S, Decl *D, const ParsedAttr &AL) {
  StringRef Str;
  SourceLocation LiteralLoc;
  bool isDefault = false;
  if (!S.checkStringLiteralArgumentAttr(AL, 0, Str, &LiteralLoc) ||
      S.checkTargetVersionAttr(LiteralLoc, D, Str, isDefault))
    return;
  // Do not create default only target_version attribute
  if (!isDefault) {
    TargetVersionAttr *NewAttr =
        ::new (S.Context) TargetVersionAttr(S.Context, AL, Str);
    D->addAttr(NewAttr);
  }
}

static void handleTargetAttr(Sema &S, Decl *D, const ParsedAttr &AL) {
  StringRef Str;
  SourceLocation LiteralLoc;
  if (!S.checkStringLiteralArgumentAttr(AL, 0, Str, &LiteralLoc) ||
      S.checkTargetAttr(LiteralLoc, Str))
    return;

  TargetAttr *NewAttr = ::new (S.Context) TargetAttr(S.Context, AL, Str);
  D->addAttr(NewAttr);
}

bool Sema::checkTargetClonesAttrString(
    SourceLocation LiteralLoc, StringRef Str, const StringLiteral *Literal,
    Decl *D, bool &HasDefault, bool &HasCommas, bool &HasNotDefault,
    SmallVectorImpl<SmallString<64>> &StringsBuffer) {
  enum FirstParam { Unsupported, Duplicate, Unknown };
  enum SecondParam { None, CPU, Tune };
  enum ThirdParam { Target, TargetClones };
  HasCommas = HasCommas || Str.contains(',');
  const TargetInfo &TInfo = Context.getTargetInfo();
  // Warn on empty at the beginning of a string.
  if (Str.size() == 0)
    return Diag(LiteralLoc, diag::warn_unsupported_target_attribute)
           << Unsupported << None << "" << TargetClones;

  std::pair<StringRef, StringRef> Parts = {{}, Str};
  while (!Parts.second.empty()) {
    Parts = Parts.second.split(',');
    StringRef Cur = Parts.first.trim();
    SourceLocation CurLoc =
        Literal->getLocationOfByte(Cur.data() - Literal->getString().data(),
                                   getSourceManager(), getLangOpts(), TInfo);

    bool DefaultIsDupe = false;
    bool HasCodeGenImpact = false;
    if (Cur.empty())
      return Diag(CurLoc, diag::warn_unsupported_target_attribute)
             << Unsupported << None << "" << TargetClones;

    if (TInfo.getTriple().isAArch64()) {
      // AArch64 target clones specific
      if (Cur == "default") {
        DefaultIsDupe = HasDefault;
        HasDefault = true;
        if (llvm::is_contained(StringsBuffer, Cur) || DefaultIsDupe)
          Diag(CurLoc, diag::warn_target_clone_duplicate_options);
        else
          StringsBuffer.push_back(Cur);
      } else {
        std::pair<StringRef, StringRef> CurParts = {{}, Cur};
        llvm::SmallVector<StringRef, 8> CurFeatures;
        while (!CurParts.second.empty()) {
          CurParts = CurParts.second.split('+');
          StringRef CurFeature = CurParts.first.trim();
          if (!TInfo.validateCpuSupports(CurFeature)) {
            Diag(CurLoc, diag::warn_unsupported_target_attribute)
                << Unsupported << None << CurFeature << TargetClones;
            continue;
          }
          if (TInfo.doesFeatureAffectCodeGen(CurFeature))
            HasCodeGenImpact = true;
          CurFeatures.push_back(CurFeature);
        }
        // Canonize TargetClones Attributes
        llvm::sort(CurFeatures);
        SmallString<64> Res;
        for (auto &CurFeat : CurFeatures) {
          if (!Res.empty())
            Res.append("+");
          Res.append(CurFeat);
        }
        if (llvm::is_contained(StringsBuffer, Res) || DefaultIsDupe)
          Diag(CurLoc, diag::warn_target_clone_duplicate_options);
        else if (!HasCodeGenImpact)
          // Ignore features in target_clone attribute that don't impact
          // code generation
          Diag(CurLoc, diag::warn_target_clone_no_impact_options);
        else if (!Res.empty()) {
          StringsBuffer.push_back(Res);
          HasNotDefault = true;
        }
      }
      if (IsArmStreamingFunction(cast<FunctionDecl>(D),
                                 /*IncludeLocallyStreaming=*/false))
        return Diag(LiteralLoc,
                    diag::err_sme_streaming_cannot_be_multiversioned);
    } else {
      // Other targets ( currently X86 )
      if (Cur.starts_with("arch=")) {
        if (!Context.getTargetInfo().isValidCPUName(
                Cur.drop_front(sizeof("arch=") - 1)))
          return Diag(CurLoc, diag::warn_unsupported_target_attribute)
                 << Unsupported << CPU << Cur.drop_front(sizeof("arch=") - 1)
                 << TargetClones;
      } else if (Cur == "default") {
        DefaultIsDupe = HasDefault;
        HasDefault = true;
      } else if (!Context.getTargetInfo().isValidFeatureName(Cur))
        return Diag(CurLoc, diag::warn_unsupported_target_attribute)
               << Unsupported << None << Cur << TargetClones;
      if (llvm::is_contained(StringsBuffer, Cur) || DefaultIsDupe)
        Diag(CurLoc, diag::warn_target_clone_duplicate_options);
      // Note: Add even if there are duplicates, since it changes name mangling.
      StringsBuffer.push_back(Cur);
    }
  }
  if (Str.rtrim().ends_with(","))
    return Diag(LiteralLoc, diag::warn_unsupported_target_attribute)
           << Unsupported << None << "" << TargetClones;
  return false;
}

static void handleTargetClonesAttr(Sema &S, Decl *D, const ParsedAttr &AL) {
  if (S.Context.getTargetInfo().getTriple().isAArch64() &&
      !S.Context.getTargetInfo().hasFeature("fmv"))
    return;

  // Ensure we don't combine these with themselves, since that causes some
  // confusing behavior.
  if (const auto *Other = D->getAttr<TargetClonesAttr>()) {
    S.Diag(AL.getLoc(), diag::err_disallowed_duplicate_attribute) << AL;
    S.Diag(Other->getLocation(), diag::note_conflicting_attribute);
    return;
  }
  if (checkAttrMutualExclusion<TargetClonesAttr>(S, D, AL))
    return;

  SmallVector<StringRef, 2> Strings;
  SmallVector<SmallString<64>, 2> StringsBuffer;
  bool HasCommas = false, HasDefault = false, HasNotDefault = false;

  for (unsigned I = 0, E = AL.getNumArgs(); I != E; ++I) {
    StringRef CurStr;
    SourceLocation LiteralLoc;
    if (!S.checkStringLiteralArgumentAttr(AL, I, CurStr, &LiteralLoc) ||
        S.checkTargetClonesAttrString(
            LiteralLoc, CurStr,
            cast<StringLiteral>(AL.getArgAsExpr(I)->IgnoreParenCasts()), D,
            HasDefault, HasCommas, HasNotDefault, StringsBuffer))
      return;
  }
  for (auto &SmallStr : StringsBuffer)
    Strings.push_back(SmallStr.str());

  if (HasCommas && AL.getNumArgs() > 1)
    S.Diag(AL.getLoc(), diag::warn_target_clone_mixed_values);

  if (S.Context.getTargetInfo().getTriple().isAArch64() && !HasDefault) {
    // Add default attribute if there is no one
    HasDefault = true;
    Strings.push_back("default");
  }

  if (!HasDefault) {
    S.Diag(AL.getLoc(), diag::err_target_clone_must_have_default);
    return;
  }

  // FIXME: We could probably figure out how to get this to work for lambdas
  // someday.
  if (const auto *MD = dyn_cast<CXXMethodDecl>(D)) {
    if (MD->getParent()->isLambda()) {
      S.Diag(D->getLocation(), diag::err_multiversion_doesnt_support)
          << static_cast<unsigned>(MultiVersionKind::TargetClones)
          << /*Lambda*/ 9;
      return;
    }
  }

  // No multiversion if we have default version only.
  if (S.Context.getTargetInfo().getTriple().isAArch64() && !HasNotDefault)
    return;

  cast<FunctionDecl>(D)->setIsMultiVersion();
  TargetClonesAttr *NewAttr = ::new (S.Context)
      TargetClonesAttr(S.Context, AL, Strings.data(), Strings.size());
  D->addAttr(NewAttr);
}

static void handleMinVectorWidthAttr(Sema &S, Decl *D, const ParsedAttr &AL) {
  Expr *E = AL.getArgAsExpr(0);
  uint32_t VecWidth;
  if (!S.checkUInt32Argument(AL, E, VecWidth)) {
    AL.setInvalid();
    return;
  }

  MinVectorWidthAttr *Existing = D->getAttr<MinVectorWidthAttr>();
  if (Existing && Existing->getVectorWidth() != VecWidth) {
    S.Diag(AL.getLoc(), diag::warn_duplicate_attribute) << AL;
    return;
  }

  D->addAttr(::new (S.Context) MinVectorWidthAttr(S.Context, AL, VecWidth));
}

static void handleCleanupAttr(Sema &S, Decl *D, const ParsedAttr &AL) {
  Expr *E = AL.getArgAsExpr(0);
  SourceLocation Loc = E->getExprLoc();
  FunctionDecl *FD = nullptr;
  DeclarationNameInfo NI;

  // gcc only allows for simple identifiers. Since we support more than gcc, we
  // will warn the user.
  if (auto *DRE = dyn_cast<DeclRefExpr>(E)) {
    if (DRE->hasQualifier())
      S.Diag(Loc, diag::warn_cleanup_ext);
    FD = dyn_cast<FunctionDecl>(DRE->getDecl());
    NI = DRE->getNameInfo();
    if (!FD) {
      S.Diag(Loc, diag::err_attribute_cleanup_arg_not_function) << 1
        << NI.getName();
      return;
    }
  } else if (auto *ULE = dyn_cast<UnresolvedLookupExpr>(E)) {
    if (ULE->hasExplicitTemplateArgs())
      S.Diag(Loc, diag::warn_cleanup_ext);
    FD = S.ResolveSingleFunctionTemplateSpecialization(ULE, true);
    NI = ULE->getNameInfo();
    if (!FD) {
      S.Diag(Loc, diag::err_attribute_cleanup_arg_not_function) << 2
        << NI.getName();
      if (ULE->getType() == S.Context.OverloadTy)
        S.NoteAllOverloadCandidates(ULE);
      return;
    }
  } else {
    S.Diag(Loc, diag::err_attribute_cleanup_arg_not_function) << 0;
    return;
  }

  if (FD->getNumParams() != 1) {
    S.Diag(Loc, diag::err_attribute_cleanup_func_must_take_one_arg)
      << NI.getName();
    return;
  }

  // We're currently more strict than GCC about what function types we accept.
  // If this ever proves to be a problem it should be easy to fix.
  QualType Ty = S.Context.getPointerType(cast<VarDecl>(D)->getType());
  QualType ParamTy = FD->getParamDecl(0)->getType();
  if (S.CheckAssignmentConstraints(FD->getParamDecl(0)->getLocation(),
                                   ParamTy, Ty) != Sema::Compatible) {
    S.Diag(Loc, diag::err_attribute_cleanup_func_arg_incompatible_type)
      << NI.getName() << ParamTy << Ty;
    return;
  }
  VarDecl *VD = cast<VarDecl>(D);
  // Create a reference to the variable declaration. This is a fake/dummy
  // reference.
  DeclRefExpr *VariableReference = DeclRefExpr::Create(
      S.Context, NestedNameSpecifierLoc{}, FD->getLocation(), VD, false,
      DeclarationNameInfo{VD->getDeclName(), VD->getLocation()}, VD->getType(),
      VK_LValue);

  // Create a unary operator expression that represents taking the address of
  // the variable. This is a fake/dummy expression.
  Expr *AddressOfVariable = UnaryOperator::Create(
      S.Context, VariableReference, UnaryOperatorKind::UO_AddrOf,
      S.Context.getPointerType(VD->getType()), VK_PRValue, OK_Ordinary, Loc,
      +false, FPOptionsOverride{});

  // Create a function call expression. This is a fake/dummy call expression.
  CallExpr *FunctionCallExpression =
      CallExpr::Create(S.Context, E, ArrayRef{AddressOfVariable},
                       S.Context.VoidTy, VK_PRValue, Loc, FPOptionsOverride{});

  if (S.CheckFunctionCall(FD, FunctionCallExpression,
                          FD->getType()->getAs<FunctionProtoType>())) {
    return;
  }

  D->addAttr(::new (S.Context) CleanupAttr(S.Context, AL, FD));
}

static void handleEnumExtensibilityAttr(Sema &S, Decl *D,
                                        const ParsedAttr &AL) {
  if (!AL.isArgIdent(0)) {
    S.Diag(AL.getLoc(), diag::err_attribute_argument_n_type)
        << AL << 0 << AANT_ArgumentIdentifier;
    return;
  }

  EnumExtensibilityAttr::Kind ExtensibilityKind;
  IdentifierInfo *II = AL.getArgAsIdent(0)->Ident;
  if (!EnumExtensibilityAttr::ConvertStrToKind(II->getName(),
                                               ExtensibilityKind)) {
    S.Diag(AL.getLoc(), diag::warn_attribute_type_not_supported) << AL << II;
    return;
  }

  D->addAttr(::new (S.Context)
                 EnumExtensibilityAttr(S.Context, AL, ExtensibilityKind));
}

/// Handle __attribute__((format_arg((idx)))) attribute based on
/// http://gcc.gnu.org/onlinedocs/gcc/Function-Attributes.html
static void handleFormatArgAttr(Sema &S, Decl *D, const ParsedAttr &AL) {
  const Expr *IdxExpr = AL.getArgAsExpr(0);
  ParamIdx Idx;
  if (!checkFunctionOrMethodParameterIndex(S, D, AL, 1, IdxExpr, Idx))
    return;

  // Make sure the format string is really a string.
  QualType Ty = getFunctionOrMethodParamType(D, Idx.getASTIndex());

  bool NotNSStringTy = !isNSStringType(Ty, S.Context);
  if (NotNSStringTy &&
      !isCFStringType(Ty, S.Context) &&
      (!Ty->isPointerType() ||
       !Ty->castAs<PointerType>()->getPointeeType()->isCharType())) {
    S.Diag(AL.getLoc(), diag::err_format_attribute_not)
        << IdxExpr->getSourceRange() << getFunctionOrMethodParamRange(D, 0);
    return;
  }
  Ty = getFunctionOrMethodResultType(D);
  // replace instancetype with the class type
  auto Instancetype = S.Context.getObjCInstanceTypeDecl()->getTypeForDecl();
  if (Ty->getAs<TypedefType>() == Instancetype)
    if (auto *OMD = dyn_cast<ObjCMethodDecl>(D))
      if (auto *Interface = OMD->getClassInterface())
        Ty = S.Context.getObjCObjectPointerType(
            QualType(Interface->getTypeForDecl(), 0));
  if (!isNSStringType(Ty, S.Context, /*AllowNSAttributedString=*/true) &&
      !isCFStringType(Ty, S.Context) &&
      (!Ty->isPointerType() ||
       !Ty->castAs<PointerType>()->getPointeeType()->isCharType())) {
    S.Diag(AL.getLoc(), diag::err_format_attribute_result_not)
        << (NotNSStringTy ? "string type" : "NSString")
        << IdxExpr->getSourceRange() << getFunctionOrMethodParamRange(D, 0);
    return;
  }

  D->addAttr(::new (S.Context) FormatArgAttr(S.Context, AL, Idx));
}

enum FormatAttrKind {
  CFStringFormat,
  NSStringFormat,
  StrftimeFormat,
  SupportedFormat,
  IgnoredFormat,
  InvalidFormat
};

/// getFormatAttrKind - Map from format attribute names to supported format
/// types.
static FormatAttrKind getFormatAttrKind(StringRef Format) {
  return llvm::StringSwitch<FormatAttrKind>(Format)
      // Check for formats that get handled specially.
      .Case("NSString", NSStringFormat)
      .Case("CFString", CFStringFormat)
      .Case("strftime", StrftimeFormat)

      // Otherwise, check for supported formats.
      .Cases("scanf", "printf", "printf0", "strfmon", SupportedFormat)
      .Cases("cmn_err", "vcmn_err", "zcmn_err", SupportedFormat)
      .Case("kprintf", SupportedFormat)         // OpenBSD.
      .Case("freebsd_kprintf", SupportedFormat) // FreeBSD.
      .Case("os_trace", SupportedFormat)
      .Case("os_log", SupportedFormat)

      .Cases("gcc_diag", "gcc_cdiag", "gcc_cxxdiag", "gcc_tdiag", IgnoredFormat)
      .Default(InvalidFormat);
}

/// Handle __attribute__((init_priority(priority))) attributes based on
/// http://gcc.gnu.org/onlinedocs/gcc/C_002b_002b-Attributes.html
static void handleInitPriorityAttr(Sema &S, Decl *D, const ParsedAttr &AL) {
  if (!S.getLangOpts().CPlusPlus) {
    S.Diag(AL.getLoc(), diag::warn_attribute_ignored) << AL;
    return;
  }

  if (S.getLangOpts().HLSL) {
    S.Diag(AL.getLoc(), diag::err_hlsl_init_priority_unsupported);
    return;
  }

  if (S.getCurFunctionOrMethodDecl()) {
    S.Diag(AL.getLoc(), diag::err_init_priority_object_attr);
    AL.setInvalid();
    return;
  }
  QualType T = cast<VarDecl>(D)->getType();
  if (S.Context.getAsArrayType(T))
    T = S.Context.getBaseElementType(T);
  if (!T->getAs<RecordType>()) {
    S.Diag(AL.getLoc(), diag::err_init_priority_object_attr);
    AL.setInvalid();
    return;
  }

  Expr *E = AL.getArgAsExpr(0);
  uint32_t prioritynum;
  if (!S.checkUInt32Argument(AL, E, prioritynum)) {
    AL.setInvalid();
    return;
  }

  // Only perform the priority check if the attribute is outside of a system
  // header. Values <= 100 are reserved for the implementation, and libc++
  // benefits from being able to specify values in that range.
  if ((prioritynum < 101 || prioritynum > 65535) &&
      !S.getSourceManager().isInSystemHeader(AL.getLoc())) {
    S.Diag(AL.getLoc(), diag::err_attribute_argument_out_of_range)
        << E->getSourceRange() << AL << 101 << 65535;
    AL.setInvalid();
    return;
  }
  D->addAttr(::new (S.Context) InitPriorityAttr(S.Context, AL, prioritynum));
}

ErrorAttr *Sema::mergeErrorAttr(Decl *D, const AttributeCommonInfo &CI,
                                StringRef NewUserDiagnostic) {
  if (const auto *EA = D->getAttr<ErrorAttr>()) {
    std::string NewAttr = CI.getNormalizedFullName();
    assert((NewAttr == "error" || NewAttr == "warning") &&
           "unexpected normalized full name");
    bool Match = (EA->isError() && NewAttr == "error") ||
                 (EA->isWarning() && NewAttr == "warning");
    if (!Match) {
      Diag(EA->getLocation(), diag::err_attributes_are_not_compatible)
          << CI << EA
          << (CI.isRegularKeywordAttribute() ||
              EA->isRegularKeywordAttribute());
      Diag(CI.getLoc(), diag::note_conflicting_attribute);
      return nullptr;
    }
    if (EA->getUserDiagnostic() != NewUserDiagnostic) {
      Diag(CI.getLoc(), diag::warn_duplicate_attribute) << EA;
      Diag(EA->getLoc(), diag::note_previous_attribute);
    }
    D->dropAttr<ErrorAttr>();
  }
  return ::new (Context) ErrorAttr(Context, CI, NewUserDiagnostic);
}

FormatAttr *Sema::mergeFormatAttr(Decl *D, const AttributeCommonInfo &CI,
                                  IdentifierInfo *Format, int FormatIdx,
                                  int FirstArg) {
  // Check whether we already have an equivalent format attribute.
  for (auto *F : D->specific_attrs<FormatAttr>()) {
    if (F->getType() == Format &&
        F->getFormatIdx() == FormatIdx &&
        F->getFirstArg() == FirstArg) {
      // If we don't have a valid location for this attribute, adopt the
      // location.
      if (F->getLocation().isInvalid())
        F->setRange(CI.getRange());
      return nullptr;
    }
  }

  return ::new (Context) FormatAttr(Context, CI, Format, FormatIdx, FirstArg);
}

/// Handle __attribute__((format(type,idx,firstarg))) attributes based on
/// http://gcc.gnu.org/onlinedocs/gcc/Function-Attributes.html
static void handleFormatAttr(Sema &S, Decl *D, const ParsedAttr &AL) {
  if (!AL.isArgIdent(0)) {
    S.Diag(AL.getLoc(), diag::err_attribute_argument_n_type)
        << AL << 1 << AANT_ArgumentIdentifier;
    return;
  }

  // In C++ the implicit 'this' function parameter also counts, and they are
  // counted from one.
  bool HasImplicitThisParam = isInstanceMethod(D);
  unsigned NumArgs = getFunctionOrMethodNumParams(D) + HasImplicitThisParam;

  IdentifierInfo *II = AL.getArgAsIdent(0)->Ident;
  StringRef Format = II->getName();

  if (normalizeName(Format)) {
    // If we've modified the string name, we need a new identifier for it.
    II = &S.Context.Idents.get(Format);
  }

  // Check for supported formats.
  FormatAttrKind Kind = getFormatAttrKind(Format);

  if (Kind == IgnoredFormat)
    return;

  if (Kind == InvalidFormat) {
    S.Diag(AL.getLoc(), diag::warn_attribute_type_not_supported)
        << AL << II->getName();
    return;
  }

  // checks for the 2nd argument
  Expr *IdxExpr = AL.getArgAsExpr(1);
  uint32_t Idx;
  if (!S.checkUInt32Argument(AL, IdxExpr, Idx, 2))
    return;

  if (Idx < 1 || Idx > NumArgs) {
    S.Diag(AL.getLoc(), diag::err_attribute_argument_out_of_bounds)
        << AL << 2 << IdxExpr->getSourceRange();
    return;
  }

  // FIXME: Do we need to bounds check?
  unsigned ArgIdx = Idx - 1;

  if (HasImplicitThisParam) {
    if (ArgIdx == 0) {
      S.Diag(AL.getLoc(),
             diag::err_format_attribute_implicit_this_format_string)
        << IdxExpr->getSourceRange();
      return;
    }
    ArgIdx--;
  }

  // make sure the format string is really a string
  QualType Ty = getFunctionOrMethodParamType(D, ArgIdx);

  if (!isNSStringType(Ty, S.Context, true) &&
      !isCFStringType(Ty, S.Context) &&
      (!Ty->isPointerType() ||
       !Ty->castAs<PointerType>()->getPointeeType()->isCharType())) {
    S.Diag(AL.getLoc(), diag::err_format_attribute_not)
      << IdxExpr->getSourceRange() << getFunctionOrMethodParamRange(D, ArgIdx);
    return;
  }

  // check the 3rd argument
  Expr *FirstArgExpr = AL.getArgAsExpr(2);
  uint32_t FirstArg;
  if (!S.checkUInt32Argument(AL, FirstArgExpr, FirstArg, 3))
    return;

  // FirstArg == 0 is is always valid.
  if (FirstArg != 0) {
    if (Kind == StrftimeFormat) {
      // If the kind is strftime, FirstArg must be 0 because strftime does not
      // use any variadic arguments.
      S.Diag(AL.getLoc(), diag::err_format_strftime_third_parameter)
          << FirstArgExpr->getSourceRange()
          << FixItHint::CreateReplacement(FirstArgExpr->getSourceRange(), "0");
      return;
    } else if (isFunctionOrMethodVariadic(D)) {
      // Else, if the function is variadic, then FirstArg must be 0 or the
      // "position" of the ... parameter. It's unusual to use 0 with variadic
      // functions, so the fixit proposes the latter.
      if (FirstArg != NumArgs + 1) {
        S.Diag(AL.getLoc(), diag::err_attribute_argument_out_of_bounds)
            << AL << 3 << FirstArgExpr->getSourceRange()
            << FixItHint::CreateReplacement(FirstArgExpr->getSourceRange(),
                                            std::to_string(NumArgs + 1));
        return;
      }
    } else {
      // Inescapable GCC compatibility diagnostic.
      S.Diag(D->getLocation(), diag::warn_gcc_requires_variadic_function) << AL;
      if (FirstArg <= Idx) {
        // Else, the function is not variadic, and FirstArg must be 0 or any
        // parameter after the format parameter. We don't offer a fixit because
        // there are too many possible good values.
        S.Diag(AL.getLoc(), diag::err_attribute_argument_out_of_bounds)
            << AL << 3 << FirstArgExpr->getSourceRange();
        return;
      }
    }
  }

  FormatAttr *NewAttr = S.mergeFormatAttr(D, AL, II, Idx, FirstArg);
  if (NewAttr)
    D->addAttr(NewAttr);
}

/// Handle __attribute__((callback(CalleeIdx, PayloadIdx0, ...))) attributes.
static void handleCallbackAttr(Sema &S, Decl *D, const ParsedAttr &AL) {
  // The index that identifies the callback callee is mandatory.
  if (AL.getNumArgs() == 0) {
    S.Diag(AL.getLoc(), diag::err_callback_attribute_no_callee)
        << AL.getRange();
    return;
  }

  bool HasImplicitThisParam = isInstanceMethod(D);
  int32_t NumArgs = getFunctionOrMethodNumParams(D);

  FunctionDecl *FD = D->getAsFunction();
  assert(FD && "Expected a function declaration!");

  llvm::StringMap<int> NameIdxMapping;
  NameIdxMapping["__"] = -1;

  NameIdxMapping["this"] = 0;

  int Idx = 1;
  for (const ParmVarDecl *PVD : FD->parameters())
    NameIdxMapping[PVD->getName()] = Idx++;

  auto UnknownName = NameIdxMapping.end();

  SmallVector<int, 8> EncodingIndices;
  for (unsigned I = 0, E = AL.getNumArgs(); I < E; ++I) {
    SourceRange SR;
    int32_t ArgIdx;

    if (AL.isArgIdent(I)) {
      IdentifierLoc *IdLoc = AL.getArgAsIdent(I);
      auto It = NameIdxMapping.find(IdLoc->Ident->getName());
      if (It == UnknownName) {
        S.Diag(AL.getLoc(), diag::err_callback_attribute_argument_unknown)
            << IdLoc->Ident << IdLoc->Loc;
        return;
      }

      SR = SourceRange(IdLoc->Loc);
      ArgIdx = It->second;
    } else if (AL.isArgExpr(I)) {
      Expr *IdxExpr = AL.getArgAsExpr(I);

      // If the expression is not parseable as an int32_t we have a problem.
      if (!S.checkUInt32Argument(AL, IdxExpr, (uint32_t &)ArgIdx, I + 1,
                                 false)) {
        S.Diag(AL.getLoc(), diag::err_attribute_argument_out_of_bounds)
            << AL << (I + 1) << IdxExpr->getSourceRange();
        return;
      }

      // Check oob, excluding the special values, 0 and -1.
      if (ArgIdx < -1 || ArgIdx > NumArgs) {
        S.Diag(AL.getLoc(), diag::err_attribute_argument_out_of_bounds)
            << AL << (I + 1) << IdxExpr->getSourceRange();
        return;
      }

      SR = IdxExpr->getSourceRange();
    } else {
      llvm_unreachable("Unexpected ParsedAttr argument type!");
    }

    if (ArgIdx == 0 && !HasImplicitThisParam) {
      S.Diag(AL.getLoc(), diag::err_callback_implicit_this_not_available)
          << (I + 1) << SR;
      return;
    }

    // Adjust for the case we do not have an implicit "this" parameter. In this
    // case we decrease all positive values by 1 to get LLVM argument indices.
    if (!HasImplicitThisParam && ArgIdx > 0)
      ArgIdx -= 1;

    EncodingIndices.push_back(ArgIdx);
  }

  int CalleeIdx = EncodingIndices.front();
  // Check if the callee index is proper, thus not "this" and not "unknown".
  // This means the "CalleeIdx" has to be non-negative if "HasImplicitThisParam"
  // is false and positive if "HasImplicitThisParam" is true.
  if (CalleeIdx < (int)HasImplicitThisParam) {
    S.Diag(AL.getLoc(), diag::err_callback_attribute_invalid_callee)
        << AL.getRange();
    return;
  }

  // Get the callee type, note the index adjustment as the AST doesn't contain
  // the this type (which the callee cannot reference anyway!).
  const Type *CalleeType =
      getFunctionOrMethodParamType(D, CalleeIdx - HasImplicitThisParam)
          .getTypePtr();
  if (!CalleeType || !CalleeType->isFunctionPointerType()) {
    S.Diag(AL.getLoc(), diag::err_callback_callee_no_function_type)
        << AL.getRange();
    return;
  }

  const Type *CalleeFnType =
      CalleeType->getPointeeType()->getUnqualifiedDesugaredType();

  // TODO: Check the type of the callee arguments.

  const auto *CalleeFnProtoType = dyn_cast<FunctionProtoType>(CalleeFnType);
  if (!CalleeFnProtoType) {
    S.Diag(AL.getLoc(), diag::err_callback_callee_no_function_type)
        << AL.getRange();
    return;
  }

  if (CalleeFnProtoType->getNumParams() > EncodingIndices.size() - 1) {
    S.Diag(AL.getLoc(), diag::err_attribute_wrong_number_arguments)
        << AL << (unsigned)(EncodingIndices.size() - 1);
    return;
  }

  if (CalleeFnProtoType->getNumParams() < EncodingIndices.size() - 1) {
    S.Diag(AL.getLoc(), diag::err_attribute_wrong_number_arguments)
        << AL << (unsigned)(EncodingIndices.size() - 1);
    return;
  }

  if (CalleeFnProtoType->isVariadic()) {
    S.Diag(AL.getLoc(), diag::err_callback_callee_is_variadic) << AL.getRange();
    return;
  }

  // Do not allow multiple callback attributes.
  if (D->hasAttr<CallbackAttr>()) {
    S.Diag(AL.getLoc(), diag::err_callback_attribute_multiple) << AL.getRange();
    return;
  }

  D->addAttr(::new (S.Context) CallbackAttr(
      S.Context, AL, EncodingIndices.data(), EncodingIndices.size()));
}

static bool isFunctionLike(const Type &T) {
  // Check for explicit function types.
  // 'called_once' is only supported in Objective-C and it has
  // function pointers and block pointers.
  return T.isFunctionPointerType() || T.isBlockPointerType();
}

/// Handle 'called_once' attribute.
static void handleCalledOnceAttr(Sema &S, Decl *D, const ParsedAttr &AL) {
  // 'called_once' only applies to parameters representing functions.
  QualType T = cast<ParmVarDecl>(D)->getType();

  if (!isFunctionLike(*T)) {
    S.Diag(AL.getLoc(), diag::err_called_once_attribute_wrong_type);
    return;
  }

  D->addAttr(::new (S.Context) CalledOnceAttr(S.Context, AL));
}

static void handleTransparentUnionAttr(Sema &S, Decl *D, const ParsedAttr &AL) {
  // Try to find the underlying union declaration.
  RecordDecl *RD = nullptr;
  const auto *TD = dyn_cast<TypedefNameDecl>(D);
  if (TD && TD->getUnderlyingType()->isUnionType())
    RD = TD->getUnderlyingType()->getAsUnionType()->getDecl();
  else
    RD = dyn_cast<RecordDecl>(D);

  if (!RD || !RD->isUnion()) {
    S.Diag(AL.getLoc(), diag::warn_attribute_wrong_decl_type)
        << AL << AL.isRegularKeywordAttribute() << ExpectedUnion;
    return;
  }

  if (!RD->isCompleteDefinition()) {
    if (!RD->isBeingDefined())
      S.Diag(AL.getLoc(),
             diag::warn_transparent_union_attribute_not_definition);
    return;
  }

  RecordDecl::field_iterator Field = RD->field_begin(),
                          FieldEnd = RD->field_end();
  if (Field == FieldEnd) {
    S.Diag(AL.getLoc(), diag::warn_transparent_union_attribute_zero_fields);
    return;
  }

  FieldDecl *FirstField = *Field;
  QualType FirstType = FirstField->getType();
  if (FirstType->hasFloatingRepresentation() || FirstType->isVectorType()) {
    S.Diag(FirstField->getLocation(),
           diag::warn_transparent_union_attribute_floating)
      << FirstType->isVectorType() << FirstType;
    return;
  }

  if (FirstType->isIncompleteType())
    return;
  uint64_t FirstSize = S.Context.getTypeSize(FirstType);
  uint64_t FirstAlign = S.Context.getTypeAlign(FirstType);
  for (; Field != FieldEnd; ++Field) {
    QualType FieldType = Field->getType();
    if (FieldType->isIncompleteType())
      return;
    // FIXME: this isn't fully correct; we also need to test whether the
    // members of the union would all have the same calling convention as the
    // first member of the union. Checking just the size and alignment isn't
    // sufficient (consider structs passed on the stack instead of in registers
    // as an example).
    if (S.Context.getTypeSize(FieldType) != FirstSize ||
        S.Context.getTypeAlign(FieldType) > FirstAlign) {
      // Warn if we drop the attribute.
      bool isSize = S.Context.getTypeSize(FieldType) != FirstSize;
      unsigned FieldBits = isSize ? S.Context.getTypeSize(FieldType)
                                  : S.Context.getTypeAlign(FieldType);
      S.Diag(Field->getLocation(),
             diag::warn_transparent_union_attribute_field_size_align)
          << isSize << *Field << FieldBits;
      unsigned FirstBits = isSize ? FirstSize : FirstAlign;
      S.Diag(FirstField->getLocation(),
             diag::note_transparent_union_first_field_size_align)
          << isSize << FirstBits;
      return;
    }
  }

  RD->addAttr(::new (S.Context) TransparentUnionAttr(S.Context, AL));
}

void Sema::AddAnnotationAttr(Decl *D, const AttributeCommonInfo &CI,
                             StringRef Str, MutableArrayRef<Expr *> Args) {
  auto *Attr = AnnotateAttr::Create(Context, Str, Args.data(), Args.size(), CI);
  if (ConstantFoldAttrArgs(
          CI, MutableArrayRef<Expr *>(Attr->args_begin(), Attr->args_end()))) {
    D->addAttr(Attr);
  }
}

static void handleAnnotateAttr(Sema &S, Decl *D, const ParsedAttr &AL) {
  // Make sure that there is a string literal as the annotation's first
  // argument.
  StringRef Str;
  if (!S.checkStringLiteralArgumentAttr(AL, 0, Str))
    return;

  llvm::SmallVector<Expr *, 4> Args;
  Args.reserve(AL.getNumArgs() - 1);
  for (unsigned Idx = 1; Idx < AL.getNumArgs(); Idx++) {
    assert(!AL.isArgIdent(Idx));
    Args.push_back(AL.getArgAsExpr(Idx));
  }

  S.AddAnnotationAttr(D, AL, Str, Args);
}

static void handleAlignValueAttr(Sema &S, Decl *D, const ParsedAttr &AL) {
  S.AddAlignValueAttr(D, AL, AL.getArgAsExpr(0));
}

void Sema::AddAlignValueAttr(Decl *D, const AttributeCommonInfo &CI, Expr *E) {
  AlignValueAttr TmpAttr(Context, CI, E);
  SourceLocation AttrLoc = CI.getLoc();

  QualType T;
  if (const auto *TD = dyn_cast<TypedefNameDecl>(D))
    T = TD->getUnderlyingType();
  else if (const auto *VD = dyn_cast<ValueDecl>(D))
    T = VD->getType();
  else
    llvm_unreachable("Unknown decl type for align_value");

  if (!T->isDependentType() && !T->isAnyPointerType() &&
      !T->isReferenceType() && !T->isMemberPointerType()) {
    Diag(AttrLoc, diag::warn_attribute_pointer_or_reference_only)
      << &TmpAttr << T << D->getSourceRange();
    return;
  }

  if (!E->isValueDependent()) {
    llvm::APSInt Alignment;
    ExprResult ICE = VerifyIntegerConstantExpression(
        E, &Alignment, diag::err_align_value_attribute_argument_not_int);
    if (ICE.isInvalid())
      return;

    if (!Alignment.isPowerOf2()) {
      Diag(AttrLoc, diag::err_alignment_not_power_of_two)
        << E->getSourceRange();
      return;
    }

    D->addAttr(::new (Context) AlignValueAttr(Context, CI, ICE.get()));
    return;
  }

  // Save dependent expressions in the AST to be instantiated.
  D->addAttr(::new (Context) AlignValueAttr(Context, CI, E));
}

static void handleAlignedAttr(Sema &S, Decl *D, const ParsedAttr &AL) {
  if (AL.hasParsedType()) {
    const ParsedType &TypeArg = AL.getTypeArg();
    TypeSourceInfo *TInfo;
    (void)S.GetTypeFromParser(
        ParsedType::getFromOpaquePtr(TypeArg.getAsOpaquePtr()), &TInfo);
    if (AL.isPackExpansion() &&
        !TInfo->getType()->containsUnexpandedParameterPack()) {
      S.Diag(AL.getEllipsisLoc(),
             diag::err_pack_expansion_without_parameter_packs);
      return;
    }

    if (!AL.isPackExpansion() &&
        S.DiagnoseUnexpandedParameterPack(TInfo->getTypeLoc().getBeginLoc(),
                                          TInfo, Sema::UPPC_Expression))
      return;

    S.AddAlignedAttr(D, AL, TInfo, AL.isPackExpansion());
    return;
  }

  // check the attribute arguments.
  if (AL.getNumArgs() > 1) {
    S.Diag(AL.getLoc(), diag::err_attribute_wrong_number_arguments) << AL << 1;
    return;
  }

  if (AL.getNumArgs() == 0) {
    D->addAttr(::new (S.Context) AlignedAttr(S.Context, AL, true, nullptr));
    return;
  }

  Expr *E = AL.getArgAsExpr(0);
  if (AL.isPackExpansion() && !E->containsUnexpandedParameterPack()) {
    S.Diag(AL.getEllipsisLoc(),
           diag::err_pack_expansion_without_parameter_packs);
    return;
  }

  if (!AL.isPackExpansion() && S.DiagnoseUnexpandedParameterPack(E))
    return;

  S.AddAlignedAttr(D, AL, E, AL.isPackExpansion());
}

/// Perform checking of type validity
///
/// C++11 [dcl.align]p1:
///   An alignment-specifier may be applied to a variable or to a class
///   data member, but it shall not be applied to a bit-field, a function
///   parameter, the formal parameter of a catch clause, or a variable
///   declared with the register storage class specifier. An
///   alignment-specifier may also be applied to the declaration of a class
///   or enumeration type.
/// CWG 2354:
///   CWG agreed to remove permission for alignas to be applied to
///   enumerations.
/// C11 6.7.5/2:
///   An alignment attribute shall not be specified in a declaration of
///   a typedef, or a bit-field, or a function, or a parameter, or an
///   object declared with the register storage-class specifier.
static bool validateAlignasAppliedType(Sema &S, Decl *D,
                                       const AlignedAttr &Attr,
                                       SourceLocation AttrLoc) {
  int DiagKind = -1;
  if (isa<ParmVarDecl>(D)) {
    DiagKind = 0;
  } else if (const auto *VD = dyn_cast<VarDecl>(D)) {
    if (VD->getStorageClass() == SC_Register)
      DiagKind = 1;
    if (VD->isExceptionVariable())
      DiagKind = 2;
  } else if (const auto *FD = dyn_cast<FieldDecl>(D)) {
    if (FD->isBitField())
      DiagKind = 3;
  } else if (const auto *ED = dyn_cast<EnumDecl>(D)) {
    if (ED->getLangOpts().CPlusPlus)
      DiagKind = 4;
  } else if (!isa<TagDecl>(D)) {
    return S.Diag(AttrLoc, diag::err_attribute_wrong_decl_type)
           << &Attr << Attr.isRegularKeywordAttribute()
           << (Attr.isC11() ? ExpectedVariableOrField
                            : ExpectedVariableFieldOrTag);
  }
  if (DiagKind != -1) {
    return S.Diag(AttrLoc, diag::err_alignas_attribute_wrong_decl_type)
           << &Attr << DiagKind;
  }
  return false;
}

void Sema::AddAlignedAttr(Decl *D, const AttributeCommonInfo &CI, Expr *E,
                          bool IsPackExpansion) {
  AlignedAttr TmpAttr(Context, CI, true, E);
  SourceLocation AttrLoc = CI.getLoc();

  // C++11 alignas(...) and C11 _Alignas(...) have additional requirements.
  if (TmpAttr.isAlignas() &&
      validateAlignasAppliedType(*this, D, TmpAttr, AttrLoc))
    return;

  if (E->isValueDependent()) {
    // We can't support a dependent alignment on a non-dependent type,
    // because we have no way to model that a type is "alignment-dependent"
    // but not dependent in any other way.
    if (const auto *TND = dyn_cast<TypedefNameDecl>(D)) {
      if (!TND->getUnderlyingType()->isDependentType()) {
        Diag(AttrLoc, diag::err_alignment_dependent_typedef_name)
            << E->getSourceRange();
        return;
      }
    }

    // Save dependent expressions in the AST to be instantiated.
    AlignedAttr *AA = ::new (Context) AlignedAttr(Context, CI, true, E);
    AA->setPackExpansion(IsPackExpansion);
    D->addAttr(AA);
    return;
  }

  // FIXME: Cache the number on the AL object?
  llvm::APSInt Alignment;
  ExprResult ICE = VerifyIntegerConstantExpression(
      E, &Alignment, diag::err_aligned_attribute_argument_not_int);
  if (ICE.isInvalid())
    return;

  uint64_t MaximumAlignment = Sema::MaximumAlignment;
  if (Context.getTargetInfo().getTriple().isOSBinFormatCOFF())
    MaximumAlignment = std::min(MaximumAlignment, uint64_t(8192));
  if (Alignment > MaximumAlignment) {
    Diag(AttrLoc, diag::err_attribute_aligned_too_great)
        << MaximumAlignment << E->getSourceRange();
    return;
  }

  uint64_t AlignVal = Alignment.getZExtValue();
  // C++11 [dcl.align]p2:
  //   -- if the constant expression evaluates to zero, the alignment
  //      specifier shall have no effect
  // C11 6.7.5p6:
  //   An alignment specification of zero has no effect.
  if (!(TmpAttr.isAlignas() && !Alignment)) {
    if (!llvm::isPowerOf2_64(AlignVal)) {
      Diag(AttrLoc, diag::err_alignment_not_power_of_two)
        << E->getSourceRange();
      return;
    }
  }

  const auto *VD = dyn_cast<VarDecl>(D);
  if (VD) {
    unsigned MaxTLSAlign =
        Context.toCharUnitsFromBits(Context.getTargetInfo().getMaxTLSAlign())
            .getQuantity();
    if (MaxTLSAlign && AlignVal > MaxTLSAlign &&
        VD->getTLSKind() != VarDecl::TLS_None) {
      Diag(VD->getLocation(), diag::err_tls_var_aligned_over_maximum)
          << (unsigned)AlignVal << VD << MaxTLSAlign;
      return;
    }
  }

  // On AIX, an aligned attribute can not decrease the alignment when applied
  // to a variable declaration with vector type.
  if (VD && Context.getTargetInfo().getTriple().isOSAIX()) {
    const Type *Ty = VD->getType().getTypePtr();
    if (Ty->isVectorType() && AlignVal < 16) {
      Diag(VD->getLocation(), diag::warn_aligned_attr_underaligned)
          << VD->getType() << 16;
      return;
    }
  }

  AlignedAttr *AA = ::new (Context) AlignedAttr(Context, CI, true, ICE.get());
  AA->setPackExpansion(IsPackExpansion);
  AA->setCachedAlignmentValue(
      static_cast<unsigned>(AlignVal * Context.getCharWidth()));
  D->addAttr(AA);
}

void Sema::AddAlignedAttr(Decl *D, const AttributeCommonInfo &CI,
                          TypeSourceInfo *TS, bool IsPackExpansion) {
  AlignedAttr TmpAttr(Context, CI, false, TS);
  SourceLocation AttrLoc = CI.getLoc();

  // C++11 alignas(...) and C11 _Alignas(...) have additional requirements.
  if (TmpAttr.isAlignas() &&
      validateAlignasAppliedType(*this, D, TmpAttr, AttrLoc))
    return;

  if (TS->getType()->isDependentType()) {
    // We can't support a dependent alignment on a non-dependent type,
    // because we have no way to model that a type is "type-dependent"
    // but not dependent in any other way.
    if (const auto *TND = dyn_cast<TypedefNameDecl>(D)) {
      if (!TND->getUnderlyingType()->isDependentType()) {
        Diag(AttrLoc, diag::err_alignment_dependent_typedef_name)
            << TS->getTypeLoc().getSourceRange();
        return;
      }
    }

    AlignedAttr *AA = ::new (Context) AlignedAttr(Context, CI, false, TS);
    AA->setPackExpansion(IsPackExpansion);
    D->addAttr(AA);
    return;
  }

  const auto *VD = dyn_cast<VarDecl>(D);
  unsigned AlignVal = TmpAttr.getAlignment(Context);
  // On AIX, an aligned attribute can not decrease the alignment when applied
  // to a variable declaration with vector type.
  if (VD && Context.getTargetInfo().getTriple().isOSAIX()) {
    const Type *Ty = VD->getType().getTypePtr();
    if (Ty->isVectorType() &&
        Context.toCharUnitsFromBits(AlignVal).getQuantity() < 16) {
      Diag(VD->getLocation(), diag::warn_aligned_attr_underaligned)
          << VD->getType() << 16;
      return;
    }
  }

  AlignedAttr *AA = ::new (Context) AlignedAttr(Context, CI, false, TS);
  AA->setPackExpansion(IsPackExpansion);
  AA->setCachedAlignmentValue(AlignVal);
  D->addAttr(AA);
}

void Sema::CheckAlignasUnderalignment(Decl *D) {
  assert(D->hasAttrs() && "no attributes on decl");

  QualType UnderlyingTy, DiagTy;
  if (const auto *VD = dyn_cast<ValueDecl>(D)) {
    UnderlyingTy = DiagTy = VD->getType();
  } else {
    UnderlyingTy = DiagTy = Context.getTagDeclType(cast<TagDecl>(D));
    if (const auto *ED = dyn_cast<EnumDecl>(D))
      UnderlyingTy = ED->getIntegerType();
  }
  if (DiagTy->isDependentType() || DiagTy->isIncompleteType())
    return;

  // C++11 [dcl.align]p5, C11 6.7.5/4:
  //   The combined effect of all alignment attributes in a declaration shall
  //   not specify an alignment that is less strict than the alignment that
  //   would otherwise be required for the entity being declared.
  AlignedAttr *AlignasAttr = nullptr;
  AlignedAttr *LastAlignedAttr = nullptr;
  unsigned Align = 0;
  for (auto *I : D->specific_attrs<AlignedAttr>()) {
    if (I->isAlignmentDependent())
      return;
    if (I->isAlignas())
      AlignasAttr = I;
    Align = std::max(Align, I->getAlignment(Context));
    LastAlignedAttr = I;
  }

  if (Align && DiagTy->isSizelessType()) {
    Diag(LastAlignedAttr->getLocation(), diag::err_attribute_sizeless_type)
        << LastAlignedAttr << DiagTy;
  } else if (AlignasAttr && Align) {
    CharUnits RequestedAlign = Context.toCharUnitsFromBits(Align);
    CharUnits NaturalAlign = Context.getTypeAlignInChars(UnderlyingTy);
    if (NaturalAlign > RequestedAlign)
      Diag(AlignasAttr->getLocation(), diag::err_alignas_underaligned)
        << DiagTy << (unsigned)NaturalAlign.getQuantity();
  }
}

bool Sema::checkMSInheritanceAttrOnDefinition(
    CXXRecordDecl *RD, SourceRange Range, bool BestCase,
    MSInheritanceModel ExplicitModel) {
  assert(RD->hasDefinition() && "RD has no definition!");

  // We may not have seen base specifiers or any virtual methods yet.  We will
  // have to wait until the record is defined to catch any mismatches.
  if (!RD->getDefinition()->isCompleteDefinition())
    return false;

  // The unspecified model never matches what a definition could need.
  if (ExplicitModel == MSInheritanceModel::Unspecified)
    return false;

  if (BestCase) {
    if (RD->calculateInheritanceModel() == ExplicitModel)
      return false;
  } else {
    if (RD->calculateInheritanceModel() <= ExplicitModel)
      return false;
  }

  Diag(Range.getBegin(), diag::err_mismatched_ms_inheritance)
      << 0 /*definition*/;
  Diag(RD->getDefinition()->getLocation(), diag::note_defined_here) << RD;
  return true;
}

/// parseModeAttrArg - Parses attribute mode string and returns parsed type
/// attribute.
static void parseModeAttrArg(Sema &S, StringRef Str, unsigned &DestWidth,
                             bool &IntegerMode, bool &ComplexMode,
                             FloatModeKind &ExplicitType) {
  IntegerMode = true;
  ComplexMode = false;
  ExplicitType = FloatModeKind::NoFloat;
  switch (Str.size()) {
  case 2:
    switch (Str[0]) {
    case 'Q':
      DestWidth = 8;
      break;
    case 'H':
      DestWidth = 16;
      break;
    case 'S':
      DestWidth = 32;
      break;
    case 'D':
      DestWidth = 64;
      break;
    case 'X':
      DestWidth = 96;
      break;
    case 'K': // KFmode - IEEE quad precision (__float128)
      ExplicitType = FloatModeKind::Float128;
      DestWidth = Str[1] == 'I' ? 0 : 128;
      break;
    case 'T':
      ExplicitType = FloatModeKind::LongDouble;
      DestWidth = 128;
      break;
    case 'I':
      ExplicitType = FloatModeKind::Ibm128;
      DestWidth = Str[1] == 'I' ? 0 : 128;
      break;
    }
    if (Str[1] == 'F') {
      IntegerMode = false;
    } else if (Str[1] == 'C') {
      IntegerMode = false;
      ComplexMode = true;
    } else if (Str[1] != 'I') {
      DestWidth = 0;
    }
    break;
  case 4:
    // FIXME: glibc uses 'word' to define register_t; this is narrower than a
    // pointer on PIC16 and other embedded platforms.
    if (Str == "word")
      DestWidth = S.Context.getTargetInfo().getRegisterWidth();
    else if (Str == "byte")
      DestWidth = S.Context.getTargetInfo().getCharWidth();
    break;
  case 7:
    if (Str == "pointer")
      DestWidth = S.Context.getTargetInfo().getPointerWidth(LangAS::Default);
    break;
  case 11:
    if (Str == "unwind_word")
      DestWidth = S.Context.getTargetInfo().getUnwindWordWidth();
    break;
  }
}

/// handleModeAttr - This attribute modifies the width of a decl with primitive
/// type.
///
/// Despite what would be logical, the mode attribute is a decl attribute, not a
/// type attribute: 'int ** __attribute((mode(HI))) *G;' tries to make 'G' be
/// HImode, not an intermediate pointer.
static void handleModeAttr(Sema &S, Decl *D, const ParsedAttr &AL) {
  // This attribute isn't documented, but glibc uses it.  It changes
  // the width of an int or unsigned int to the specified size.
  if (!AL.isArgIdent(0)) {
    S.Diag(AL.getLoc(), diag::err_attribute_argument_type)
        << AL << AANT_ArgumentIdentifier;
    return;
  }

  IdentifierInfo *Name = AL.getArgAsIdent(0)->Ident;

  S.AddModeAttr(D, AL, Name);
}

void Sema::AddModeAttr(Decl *D, const AttributeCommonInfo &CI,
                       IdentifierInfo *Name, bool InInstantiation) {
  StringRef Str = Name->getName();
  normalizeName(Str);
  SourceLocation AttrLoc = CI.getLoc();

  unsigned DestWidth = 0;
  bool IntegerMode = true;
  bool ComplexMode = false;
  FloatModeKind ExplicitType = FloatModeKind::NoFloat;
  llvm::APInt VectorSize(64, 0);
  if (Str.size() >= 4 && Str[0] == 'V') {
    // Minimal length of vector mode is 4: 'V' + NUMBER(>=1) + TYPE(>=2).
    size_t StrSize = Str.size();
    size_t VectorStringLength = 0;
    while ((VectorStringLength + 1) < StrSize &&
           isdigit(Str[VectorStringLength + 1]))
      ++VectorStringLength;
    if (VectorStringLength &&
        !Str.substr(1, VectorStringLength).getAsInteger(10, VectorSize) &&
        VectorSize.isPowerOf2()) {
      parseModeAttrArg(*this, Str.substr(VectorStringLength + 1), DestWidth,
                       IntegerMode, ComplexMode, ExplicitType);
      // Avoid duplicate warning from template instantiation.
      if (!InInstantiation)
        Diag(AttrLoc, diag::warn_vector_mode_deprecated);
    } else {
      VectorSize = 0;
    }
  }

  if (!VectorSize)
    parseModeAttrArg(*this, Str, DestWidth, IntegerMode, ComplexMode,
                     ExplicitType);

  // FIXME: Sync this with InitializePredefinedMacros; we need to match int8_t
  // and friends, at least with glibc.
  // FIXME: Make sure floating-point mappings are accurate
  // FIXME: Support XF and TF types
  if (!DestWidth) {
    Diag(AttrLoc, diag::err_machine_mode) << 0 /*Unknown*/ << Name;
    return;
  }

  QualType OldTy;
  if (const auto *TD = dyn_cast<TypedefNameDecl>(D))
    OldTy = TD->getUnderlyingType();
  else if (const auto *ED = dyn_cast<EnumDecl>(D)) {
    // Something like 'typedef enum { X } __attribute__((mode(XX))) T;'.
    // Try to get type from enum declaration, default to int.
    OldTy = ED->getIntegerType();
    if (OldTy.isNull())
      OldTy = Context.IntTy;
  } else
    OldTy = cast<ValueDecl>(D)->getType();

  if (OldTy->isDependentType()) {
    D->addAttr(::new (Context) ModeAttr(Context, CI, Name));
    return;
  }

  // Base type can also be a vector type (see PR17453).
  // Distinguish between base type and base element type.
  QualType OldElemTy = OldTy;
  if (const auto *VT = OldTy->getAs<VectorType>())
    OldElemTy = VT->getElementType();

  // GCC allows 'mode' attribute on enumeration types (even incomplete), except
  // for vector modes. So, 'enum X __attribute__((mode(QI)));' forms a complete
  // type, 'enum { A } __attribute__((mode(V4SI)))' is rejected.
  if ((isa<EnumDecl>(D) || OldElemTy->getAs<EnumType>()) &&
      VectorSize.getBoolValue()) {
    Diag(AttrLoc, diag::err_enum_mode_vector_type) << Name << CI.getRange();
    return;
  }
  bool IntegralOrAnyEnumType = (OldElemTy->isIntegralOrEnumerationType() &&
                                !OldElemTy->isBitIntType()) ||
                               OldElemTy->getAs<EnumType>();

  if (!OldElemTy->getAs<BuiltinType>() && !OldElemTy->isComplexType() &&
      !IntegralOrAnyEnumType)
    Diag(AttrLoc, diag::err_mode_not_primitive);
  else if (IntegerMode) {
    if (!IntegralOrAnyEnumType)
      Diag(AttrLoc, diag::err_mode_wrong_type);
  } else if (ComplexMode) {
    if (!OldElemTy->isComplexType())
      Diag(AttrLoc, diag::err_mode_wrong_type);
  } else {
    if (!OldElemTy->isFloatingType())
      Diag(AttrLoc, diag::err_mode_wrong_type);
  }

  QualType NewElemTy;

  if (IntegerMode)
    NewElemTy = Context.getIntTypeForBitwidth(DestWidth,
                                              OldElemTy->isSignedIntegerType());
  else
    NewElemTy = Context.getRealTypeForBitwidth(DestWidth, ExplicitType);

  if (NewElemTy.isNull()) {
    // Only emit diagnostic on host for 128-bit mode attribute
    if (!(DestWidth == 128 && getLangOpts().CUDAIsDevice))
      Diag(AttrLoc, diag::err_machine_mode) << 1 /*Unsupported*/ << Name;
    return;
  }

  if (ComplexMode) {
    NewElemTy = Context.getComplexType(NewElemTy);
  }

  QualType NewTy = NewElemTy;
  if (VectorSize.getBoolValue()) {
    NewTy = Context.getVectorType(NewTy, VectorSize.getZExtValue(),
                                  VectorKind::Generic);
  } else if (const auto *OldVT = OldTy->getAs<VectorType>()) {
    // Complex machine mode does not support base vector types.
    if (ComplexMode) {
      Diag(AttrLoc, diag::err_complex_mode_vector_type);
      return;
    }
    unsigned NumElements = Context.getTypeSize(OldElemTy) *
                           OldVT->getNumElements() /
                           Context.getTypeSize(NewElemTy);
    NewTy =
        Context.getVectorType(NewElemTy, NumElements, OldVT->getVectorKind());
  }

  if (NewTy.isNull()) {
    Diag(AttrLoc, diag::err_mode_wrong_type);
    return;
  }

  // Install the new type.
  if (auto *TD = dyn_cast<TypedefNameDecl>(D))
    TD->setModedTypeSourceInfo(TD->getTypeSourceInfo(), NewTy);
  else if (auto *ED = dyn_cast<EnumDecl>(D))
    ED->setIntegerType(NewTy);
  else
    cast<ValueDecl>(D)->setType(NewTy);

  D->addAttr(::new (Context) ModeAttr(Context, CI, Name));
}

static void handleNoDebugAttr(Sema &S, Decl *D, const ParsedAttr &AL) {
  D->addAttr(::new (S.Context) NoDebugAttr(S.Context, AL));
}

AlwaysInlineAttr *Sema::mergeAlwaysInlineAttr(Decl *D,
                                              const AttributeCommonInfo &CI,
                                              const IdentifierInfo *Ident) {
  if (OptimizeNoneAttr *Optnone = D->getAttr<OptimizeNoneAttr>()) {
    Diag(CI.getLoc(), diag::warn_attribute_ignored) << Ident;
    Diag(Optnone->getLocation(), diag::note_conflicting_attribute);
    return nullptr;
  }

  if (D->hasAttr<AlwaysInlineAttr>())
    return nullptr;

  return ::new (Context) AlwaysInlineAttr(Context, CI);
}

InternalLinkageAttr *Sema::mergeInternalLinkageAttr(Decl *D,
                                                    const ParsedAttr &AL) {
  if (const auto *VD = dyn_cast<VarDecl>(D)) {
    // Attribute applies to Var but not any subclass of it (like ParmVar,
    // ImplicitParm or VarTemplateSpecialization).
    if (VD->getKind() != Decl::Var) {
      Diag(AL.getLoc(), diag::warn_attribute_wrong_decl_type)
          << AL << AL.isRegularKeywordAttribute()
          << (getLangOpts().CPlusPlus ? ExpectedFunctionVariableOrClass
                                      : ExpectedVariableOrFunction);
      return nullptr;
    }
    // Attribute does not apply to non-static local variables.
    if (VD->hasLocalStorage()) {
      Diag(VD->getLocation(), diag::warn_internal_linkage_local_storage);
      return nullptr;
    }
  }

  return ::new (Context) InternalLinkageAttr(Context, AL);
}
InternalLinkageAttr *
Sema::mergeInternalLinkageAttr(Decl *D, const InternalLinkageAttr &AL) {
  if (const auto *VD = dyn_cast<VarDecl>(D)) {
    // Attribute applies to Var but not any subclass of it (like ParmVar,
    // ImplicitParm or VarTemplateSpecialization).
    if (VD->getKind() != Decl::Var) {
      Diag(AL.getLocation(), diag::warn_attribute_wrong_decl_type)
          << &AL << AL.isRegularKeywordAttribute()
          << (getLangOpts().CPlusPlus ? ExpectedFunctionVariableOrClass
                                      : ExpectedVariableOrFunction);
      return nullptr;
    }
    // Attribute does not apply to non-static local variables.
    if (VD->hasLocalStorage()) {
      Diag(VD->getLocation(), diag::warn_internal_linkage_local_storage);
      return nullptr;
    }
  }

  return ::new (Context) InternalLinkageAttr(Context, AL);
}

MinSizeAttr *Sema::mergeMinSizeAttr(Decl *D, const AttributeCommonInfo &CI) {
  if (OptimizeNoneAttr *Optnone = D->getAttr<OptimizeNoneAttr>()) {
    Diag(CI.getLoc(), diag::warn_attribute_ignored) << "'minsize'";
    Diag(Optnone->getLocation(), diag::note_conflicting_attribute);
    return nullptr;
  }

  if (D->hasAttr<MinSizeAttr>())
    return nullptr;

  return ::new (Context) MinSizeAttr(Context, CI);
}

SwiftNameAttr *Sema::mergeSwiftNameAttr(Decl *D, const SwiftNameAttr &SNA,
                                        StringRef Name) {
  if (const auto *PrevSNA = D->getAttr<SwiftNameAttr>()) {
    if (PrevSNA->getName() != Name && !PrevSNA->isImplicit()) {
      Diag(PrevSNA->getLocation(), diag::err_attributes_are_not_compatible)
          << PrevSNA << &SNA
          << (PrevSNA->isRegularKeywordAttribute() ||
              SNA.isRegularKeywordAttribute());
      Diag(SNA.getLoc(), diag::note_conflicting_attribute);
    }

    D->dropAttr<SwiftNameAttr>();
  }
  return ::new (Context) SwiftNameAttr(Context, SNA, Name);
}

OptimizeNoneAttr *Sema::mergeOptimizeNoneAttr(Decl *D,
                                              const AttributeCommonInfo &CI) {
  if (AlwaysInlineAttr *Inline = D->getAttr<AlwaysInlineAttr>()) {
    Diag(Inline->getLocation(), diag::warn_attribute_ignored) << Inline;
    Diag(CI.getLoc(), diag::note_conflicting_attribute);
    D->dropAttr<AlwaysInlineAttr>();
  }
  if (MinSizeAttr *MinSize = D->getAttr<MinSizeAttr>()) {
    Diag(MinSize->getLocation(), diag::warn_attribute_ignored) << MinSize;
    Diag(CI.getLoc(), diag::note_conflicting_attribute);
    D->dropAttr<MinSizeAttr>();
  }

  if (D->hasAttr<OptimizeNoneAttr>())
    return nullptr;

  return ::new (Context) OptimizeNoneAttr(Context, CI);
}

ReentrantAttr *Sema::mergeReentrantAttr(Decl *D, const AttributeCommonInfo &CI) {
  if (NonReentrantAttr *Attr = D->getAttr<NonReentrantAttr>()) {
    Diag(CI.getLoc(), diag::warn_attribute_ignored) << "'reentrant'";
    Diag(Attr->getLocation(), diag::note_conflicting_attribute);
    return nullptr;
  }

  if (D->hasAttr<ReentrantAttr>())
    return nullptr;

  return ::new (Context) ReentrantAttr(Context, CI);
}

NonReentrantAttr *Sema::mergeNonReentrantAttr(Decl *D, const AttributeCommonInfo &CI) {
  if (ReentrantAttr *Attr = D->getAttr<ReentrantAttr>()) {
    Diag(CI.getLoc(), diag::warn_attribute_ignored) << "'nonreentrant'";
    Diag(Attr->getLocation(), diag::note_conflicting_attribute);
    return nullptr;
  }

  if (D->hasAttr<NonReentrantAttr>())
    return nullptr;

  return ::new (Context) NonReentrantAttr(Context, CI);
}

static void handleAlwaysInlineAttr(Sema &S, Decl *D, const ParsedAttr &AL) {
  if (AlwaysInlineAttr *Inline =
          S.mergeAlwaysInlineAttr(D, AL, AL.getAttrName()))
    D->addAttr(Inline);
}

static void handleMinSizeAttr(Sema &S, Decl *D, const ParsedAttr &AL) {
  if (MinSizeAttr *MinSize = S.mergeMinSizeAttr(D, AL))
    D->addAttr(MinSize);
}

static void handleOptimizeNoneAttr(Sema &S, Decl *D, const ParsedAttr &AL) {
  if (OptimizeNoneAttr *Optnone = S.mergeOptimizeNoneAttr(D, AL))
    D->addAttr(Optnone);
}

static void handleReentrantAttr(Sema &S, Decl *D, const ParsedAttr &AL) {
  if (ReentrantAttr *Attr = S.mergeReentrantAttr(D, AL))
    D->addAttr(Attr);
}
static void handleNonReentrantAttr(Sema &S, Decl *D, const ParsedAttr &AL) {
  if (NonReentrantAttr *Attr = S.mergeNonReentrantAttr(D, AL))
    D->addAttr(Attr);
}

static void handleConstantAttr(Sema &S, Decl *D, const ParsedAttr &AL) {
  const auto *VD = cast<VarDecl>(D);
  if (VD->hasLocalStorage()) {
    S.Diag(AL.getLoc(), diag::err_cuda_nonstatic_constdev);
    return;
  }
  // constexpr variable may already get an implicit constant attr, which should
  // be replaced by the explicit constant attr.
  if (auto *A = D->getAttr<CUDAConstantAttr>()) {
    if (!A->isImplicit())
      return;
    D->dropAttr<CUDAConstantAttr>();
  }
  D->addAttr(::new (S.Context) CUDAConstantAttr(S.Context, AL));
}

static void handleSharedAttr(Sema &S, Decl *D, const ParsedAttr &AL) {
  const auto *VD = cast<VarDecl>(D);
  // extern __shared__ is only allowed on arrays with no length (e.g.
  // "int x[]").
  if (!S.getLangOpts().GPURelocatableDeviceCode && VD->hasExternalStorage() &&
      !isa<IncompleteArrayType>(VD->getType())) {
    S.Diag(AL.getLoc(), diag::err_cuda_extern_shared) << VD;
    return;
  }
  if (S.getLangOpts().CUDA && VD->hasLocalStorage() &&
      S.CUDA().DiagIfHostCode(AL.getLoc(), diag::err_cuda_host_shared)
          << llvm::to_underlying(S.CUDA().CurrentTarget()))
    return;
  D->addAttr(::new (S.Context) CUDASharedAttr(S.Context, AL));
}

static void handleGlobalAttr(Sema &S, Decl *D, const ParsedAttr &AL) {
  const auto *FD = cast<FunctionDecl>(D);
  if (!FD->getReturnType()->isVoidType() &&
      !FD->getReturnType()->getAs<AutoType>() &&
      !FD->getReturnType()->isInstantiationDependentType()) {
    SourceRange RTRange = FD->getReturnTypeSourceRange();
    S.Diag(FD->getTypeSpecStartLoc(), diag::err_kern_type_not_void_return)
        << FD->getType()
        << (RTRange.isValid() ? FixItHint::CreateReplacement(RTRange, "void")
                              : FixItHint());
    return;
  }
  if (const auto *Method = dyn_cast<CXXMethodDecl>(FD)) {
    if (Method->isInstance()) {
      S.Diag(Method->getBeginLoc(), diag::err_kern_is_nonstatic_method)
          << Method;
      return;
    }
    S.Diag(Method->getBeginLoc(), diag::warn_kern_is_method) << Method;
  }
  // Only warn for "inline" when compiling for host, to cut down on noise.
  if (FD->isInlineSpecified() && !S.getLangOpts().CUDAIsDevice)
    S.Diag(FD->getBeginLoc(), diag::warn_kern_is_inline) << FD;

  if (AL.getKind() == ParsedAttr::AT_NVPTXKernel)
    D->addAttr(::new (S.Context) NVPTXKernelAttr(S.Context, AL));
  else
    D->addAttr(::new (S.Context) CUDAGlobalAttr(S.Context, AL));
  // In host compilation the kernel is emitted as a stub function, which is
  // a helper function for launching the kernel. The instructions in the helper
  // function has nothing to do with the source code of the kernel. Do not emit
  // debug info for the stub function to avoid confusing the debugger.
  if (S.LangOpts.HIP && !S.LangOpts.CUDAIsDevice)
    D->addAttr(NoDebugAttr::CreateImplicit(S.Context));
}

static void handleDeviceAttr(Sema &S, Decl *D, const ParsedAttr &AL) {
  if (const auto *VD = dyn_cast<VarDecl>(D)) {
    if (VD->hasLocalStorage()) {
      S.Diag(AL.getLoc(), diag::err_cuda_nonstatic_constdev);
      return;
    }
  }

  if (auto *A = D->getAttr<CUDADeviceAttr>()) {
    if (!A->isImplicit())
      return;
    D->dropAttr<CUDADeviceAttr>();
  }
  D->addAttr(::new (S.Context) CUDADeviceAttr(S.Context, AL));
}

static void handleManagedAttr(Sema &S, Decl *D, const ParsedAttr &AL) {
  if (const auto *VD = dyn_cast<VarDecl>(D)) {
    if (VD->hasLocalStorage()) {
      S.Diag(AL.getLoc(), diag::err_cuda_nonstatic_constdev);
      return;
    }
  }
  if (!D->hasAttr<HIPManagedAttr>())
    D->addAttr(::new (S.Context) HIPManagedAttr(S.Context, AL));
  if (!D->hasAttr<CUDADeviceAttr>())
    D->addAttr(CUDADeviceAttr::CreateImplicit(S.Context));
}

static void handleGNUInlineAttr(Sema &S, Decl *D, const ParsedAttr &AL) {
  const auto *Fn = cast<FunctionDecl>(D);
  if (!Fn->isInlineSpecified()) {
    S.Diag(AL.getLoc(), diag::warn_gnu_inline_attribute_requires_inline);
    return;
  }

  if (S.LangOpts.CPlusPlus && Fn->getStorageClass() != SC_Extern)
    S.Diag(AL.getLoc(), diag::warn_gnu_inline_cplusplus_without_extern);

  D->addAttr(::new (S.Context) GNUInlineAttr(S.Context, AL));
}

static void handleCallConvAttr(Sema &S, Decl *D, const ParsedAttr &AL) {
  if (hasDeclarator(D)) return;

  // Diagnostic is emitted elsewhere: here we store the (valid) AL
  // in the Decl node for syntactic reasoning, e.g., pretty-printing.
  CallingConv CC;
  if (S.CheckCallingConvAttr(
          AL, CC, /*FD*/ nullptr,
          S.CUDA().IdentifyTarget(dyn_cast<FunctionDecl>(D))))
    return;

  if (!isa<ObjCMethodDecl>(D)) {
    S.Diag(AL.getLoc(), diag::warn_attribute_wrong_decl_type)
        << AL << AL.isRegularKeywordAttribute() << ExpectedFunctionOrMethod;
    return;
  }

  switch (AL.getKind()) {
  case ParsedAttr::AT_FastCall:
    D->addAttr(::new (S.Context) FastCallAttr(S.Context, AL));
    return;
  case ParsedAttr::AT_StdCall:
    D->addAttr(::new (S.Context) StdCallAttr(S.Context, AL));
    return;
  case ParsedAttr::AT_ThisCall:
    D->addAttr(::new (S.Context) ThisCallAttr(S.Context, AL));
    return;
  case ParsedAttr::AT_CDecl:
    D->addAttr(::new (S.Context) CDeclAttr(S.Context, AL));
    return;
  case ParsedAttr::AT_Pascal:
    D->addAttr(::new (S.Context) PascalAttr(S.Context, AL));
    return;
  case ParsedAttr::AT_SwiftCall:
    D->addAttr(::new (S.Context) SwiftCallAttr(S.Context, AL));
    return;
  case ParsedAttr::AT_SwiftAsyncCall:
    D->addAttr(::new (S.Context) SwiftAsyncCallAttr(S.Context, AL));
    return;
  case ParsedAttr::AT_VectorCall:
    D->addAttr(::new (S.Context) VectorCallAttr(S.Context, AL));
    return;
  case ParsedAttr::AT_MSABI:
    D->addAttr(::new (S.Context) MSABIAttr(S.Context, AL));
    return;
  case ParsedAttr::AT_SysVABI:
    D->addAttr(::new (S.Context) SysVABIAttr(S.Context, AL));
    return;
  case ParsedAttr::AT_RegCall:
    D->addAttr(::new (S.Context) RegCallAttr(S.Context, AL));
    return;
  case ParsedAttr::AT_Pcs: {
    PcsAttr::PCSType PCS;
    switch (CC) {
    case CC_AAPCS:
      PCS = PcsAttr::AAPCS;
      break;
    case CC_AAPCS_VFP:
      PCS = PcsAttr::AAPCS_VFP;
      break;
    default:
      llvm_unreachable("unexpected calling convention in pcs attribute");
    }

    D->addAttr(::new (S.Context) PcsAttr(S.Context, AL, PCS));
    return;
  }
  case ParsedAttr::AT_AArch64VectorPcs:
    D->addAttr(::new (S.Context) AArch64VectorPcsAttr(S.Context, AL));
    return;
  case ParsedAttr::AT_AArch64SVEPcs:
    D->addAttr(::new (S.Context) AArch64SVEPcsAttr(S.Context, AL));
    return;
  case ParsedAttr::AT_AMDGPUKernelCall:
    D->addAttr(::new (S.Context) AMDGPUKernelCallAttr(S.Context, AL));
    return;
  case ParsedAttr::AT_IntelOclBicc:
    D->addAttr(::new (S.Context) IntelOclBiccAttr(S.Context, AL));
    return;
  case ParsedAttr::AT_PreserveMost:
    D->addAttr(::new (S.Context) PreserveMostAttr(S.Context, AL));
    return;
  case ParsedAttr::AT_PreserveAll:
    D->addAttr(::new (S.Context) PreserveAllAttr(S.Context, AL));
    return;
  case ParsedAttr::AT_M68kRTD:
    D->addAttr(::new (S.Context) M68kRTDAttr(S.Context, AL));
    return;
  case ParsedAttr::AT_PreserveNone:
    D->addAttr(::new (S.Context) PreserveNoneAttr(S.Context, AL));
    return;
  case ParsedAttr::AT_RISCVVectorCC:
    D->addAttr(::new (S.Context) RISCVVectorCCAttr(S.Context, AL));
    return;
  default:
    llvm_unreachable("unexpected attribute kind");
  }
}

static void handleSuppressAttr(Sema &S, Decl *D, const ParsedAttr &AL) {
  if (AL.getAttributeSpellingListIndex() == SuppressAttr::CXX11_gsl_suppress) {
    // Suppression attribute with GSL spelling requires at least 1 argument.
    if (!AL.checkAtLeastNumArgs(S, 1))
      return;
  }

  std::vector<StringRef> DiagnosticIdentifiers;
  for (unsigned I = 0, E = AL.getNumArgs(); I != E; ++I) {
    StringRef RuleName;

    if (!S.checkStringLiteralArgumentAttr(AL, I, RuleName, nullptr))
      return;

    DiagnosticIdentifiers.push_back(RuleName);
  }
  D->addAttr(::new (S.Context)
                 SuppressAttr(S.Context, AL, DiagnosticIdentifiers.data(),
                              DiagnosticIdentifiers.size()));
}

static void handleLifetimeCategoryAttr(Sema &S, Decl *D, const ParsedAttr &AL) {
  TypeSourceInfo *DerefTypeLoc = nullptr;
  QualType ParmType;
  if (AL.hasParsedType()) {
    ParmType = S.GetTypeFromParser(AL.getTypeArg(), &DerefTypeLoc);

    unsigned SelectIdx = ~0U;
    if (ParmType->isReferenceType())
      SelectIdx = 0;
    else if (ParmType->isArrayType())
      SelectIdx = 1;

    if (SelectIdx != ~0U) {
      S.Diag(AL.getLoc(), diag::err_attribute_invalid_argument)
          << SelectIdx << AL;
      return;
    }
  }

  // To check if earlier decl attributes do not conflict the newly parsed ones
  // we always add (and check) the attribute to the canonical decl. We need
  // to repeat the check for attribute mutual exclusion because we're attaching
  // all of the attributes to the canonical declaration rather than the current
  // declaration.
  D = D->getCanonicalDecl();
  if (AL.getKind() == ParsedAttr::AT_Owner) {
    if (checkAttrMutualExclusion<PointerAttr>(S, D, AL))
      return;
    if (const auto *OAttr = D->getAttr<OwnerAttr>()) {
      const Type *ExistingDerefType = OAttr->getDerefTypeLoc()
                                          ? OAttr->getDerefType().getTypePtr()
                                          : nullptr;
      if (ExistingDerefType != ParmType.getTypePtrOrNull()) {
        S.Diag(AL.getLoc(), diag::err_attributes_are_not_compatible)
            << AL << OAttr
            << (AL.isRegularKeywordAttribute() ||
                OAttr->isRegularKeywordAttribute());
        S.Diag(OAttr->getLocation(), diag::note_conflicting_attribute);
      }
      return;
    }
    for (Decl *Redecl : D->redecls()) {
      Redecl->addAttr(::new (S.Context) OwnerAttr(S.Context, AL, DerefTypeLoc));
    }
  } else {
    if (checkAttrMutualExclusion<OwnerAttr>(S, D, AL))
      return;
    if (const auto *PAttr = D->getAttr<PointerAttr>()) {
      const Type *ExistingDerefType = PAttr->getDerefTypeLoc()
                                          ? PAttr->getDerefType().getTypePtr()
                                          : nullptr;
      if (ExistingDerefType != ParmType.getTypePtrOrNull()) {
        S.Diag(AL.getLoc(), diag::err_attributes_are_not_compatible)
            << AL << PAttr
            << (AL.isRegularKeywordAttribute() ||
                PAttr->isRegularKeywordAttribute());
        S.Diag(PAttr->getLocation(), diag::note_conflicting_attribute);
      }
      return;
    }
    for (Decl *Redecl : D->redecls()) {
      Redecl->addAttr(::new (S.Context)
                          PointerAttr(S.Context, AL, DerefTypeLoc));
    }
  }
}

static void handleRandomizeLayoutAttr(Sema &S, Decl *D, const ParsedAttr &AL) {
  if (checkAttrMutualExclusion<NoRandomizeLayoutAttr>(S, D, AL))
    return;
  if (!D->hasAttr<RandomizeLayoutAttr>())
    D->addAttr(::new (S.Context) RandomizeLayoutAttr(S.Context, AL));
}

static void handleNoRandomizeLayoutAttr(Sema &S, Decl *D,
                                        const ParsedAttr &AL) {
  if (checkAttrMutualExclusion<RandomizeLayoutAttr>(S, D, AL))
    return;
  if (!D->hasAttr<NoRandomizeLayoutAttr>())
    D->addAttr(::new (S.Context) NoRandomizeLayoutAttr(S.Context, AL));
}

bool Sema::CheckCallingConvAttr(const ParsedAttr &Attrs, CallingConv &CC,
                                const FunctionDecl *FD,
                                CUDAFunctionTarget CFT) {
  if (Attrs.isInvalid())
    return true;

  if (Attrs.hasProcessingCache()) {
    CC = (CallingConv) Attrs.getProcessingCache();
    return false;
  }

  unsigned ReqArgs = Attrs.getKind() == ParsedAttr::AT_Pcs ? 1 : 0;
  if (!Attrs.checkExactlyNumArgs(*this, ReqArgs)) {
    Attrs.setInvalid();
    return true;
  }

  // TODO: diagnose uses of these conventions on the wrong target.
  switch (Attrs.getKind()) {
  case ParsedAttr::AT_CDecl:
    CC = CC_C;
    break;
  case ParsedAttr::AT_FastCall:
    CC = CC_X86FastCall;
    break;
  case ParsedAttr::AT_StdCall:
    CC = CC_X86StdCall;
    break;
  case ParsedAttr::AT_ThisCall:
    CC = CC_X86ThisCall;
    break;
  case ParsedAttr::AT_Pascal:
    CC = CC_X86Pascal;
    break;
  case ParsedAttr::AT_SwiftCall:
    CC = CC_Swift;
    break;
  case ParsedAttr::AT_SwiftAsyncCall:
    CC = CC_SwiftAsync;
    break;
  case ParsedAttr::AT_VectorCall:
    CC = CC_X86VectorCall;
    break;
  case ParsedAttr::AT_AArch64VectorPcs:
    CC = CC_AArch64VectorCall;
    break;
  case ParsedAttr::AT_AArch64SVEPcs:
    CC = CC_AArch64SVEPCS;
    break;
  case ParsedAttr::AT_AMDGPUKernelCall:
    CC = CC_AMDGPUKernelCall;
    break;
  case ParsedAttr::AT_RegCall:
    CC = CC_X86RegCall;
    break;
  case ParsedAttr::AT_MSABI:
    CC = Context.getTargetInfo().getTriple().isOSWindows() ? CC_C :
                                                             CC_Win64;
    break;
  case ParsedAttr::AT_SysVABI:
    CC = Context.getTargetInfo().getTriple().isOSWindows() ? CC_X86_64SysV :
                                                             CC_C;
    break;
  case ParsedAttr::AT_Pcs: {
    StringRef StrRef;
    if (!checkStringLiteralArgumentAttr(Attrs, 0, StrRef)) {
      Attrs.setInvalid();
      return true;
    }
    if (StrRef == "aapcs") {
      CC = CC_AAPCS;
      break;
    } else if (StrRef == "aapcs-vfp") {
      CC = CC_AAPCS_VFP;
      break;
    }

    Attrs.setInvalid();
    Diag(Attrs.getLoc(), diag::err_invalid_pcs);
    return true;
  }
  case ParsedAttr::AT_IntelOclBicc:
    CC = CC_IntelOclBicc;
    break;
  case ParsedAttr::AT_PreserveMost:
    CC = CC_PreserveMost;
    break;
  case ParsedAttr::AT_PreserveAll:
    CC = CC_PreserveAll;
    break;
  case ParsedAttr::AT_M68kRTD:
    CC = CC_M68kRTD;
    break;
  case ParsedAttr::AT_PreserveNone:
    CC = CC_PreserveNone;
    break;
  case ParsedAttr::AT_RISCVVectorCC:
    CC = CC_RISCVVectorCall;
    break;
  default: llvm_unreachable("unexpected attribute kind");
  }

  TargetInfo::CallingConvCheckResult A = TargetInfo::CCCR_OK;
  const TargetInfo &TI = Context.getTargetInfo();
  // CUDA functions may have host and/or device attributes which indicate
  // their targeted execution environment, therefore the calling convention
  // of functions in CUDA should be checked against the target deduced based
  // on their host/device attributes.
  if (LangOpts.CUDA) {
    auto *Aux = Context.getAuxTargetInfo();
    assert(FD || CFT != CUDAFunctionTarget::InvalidTarget);
    auto CudaTarget = FD ? CUDA().IdentifyTarget(FD) : CFT;
    bool CheckHost = false, CheckDevice = false;
    switch (CudaTarget) {
    case CUDAFunctionTarget::HostDevice:
      CheckHost = true;
      CheckDevice = true;
      break;
    case CUDAFunctionTarget::Host:
      CheckHost = true;
      break;
    case CUDAFunctionTarget::Device:
    case CUDAFunctionTarget::Global:
      CheckDevice = true;
      break;
    case CUDAFunctionTarget::InvalidTarget:
      llvm_unreachable("unexpected cuda target");
    }
    auto *HostTI = LangOpts.CUDAIsDevice ? Aux : &TI;
    auto *DeviceTI = LangOpts.CUDAIsDevice ? &TI : Aux;
    if (CheckHost && HostTI)
      A = HostTI->checkCallingConvention(CC);
    if (A == TargetInfo::CCCR_OK && CheckDevice && DeviceTI)
      A = DeviceTI->checkCallingConvention(CC);
  } else {
    A = TI.checkCallingConvention(CC);
  }

  switch (A) {
  case TargetInfo::CCCR_OK:
    break;

  case TargetInfo::CCCR_Ignore:
    // Treat an ignored convention as if it was an explicit C calling convention
    // attribute. For example, __stdcall on Win x64 functions as __cdecl, so
    // that command line flags that change the default convention to
    // __vectorcall don't affect declarations marked __stdcall.
    CC = CC_C;
    break;

  case TargetInfo::CCCR_Error:
    Diag(Attrs.getLoc(), diag::error_cconv_unsupported)
        << Attrs << (int)CallingConventionIgnoredReason::ForThisTarget;
    break;

  case TargetInfo::CCCR_Warning: {
    Diag(Attrs.getLoc(), diag::warn_cconv_unsupported)
        << Attrs << (int)CallingConventionIgnoredReason::ForThisTarget;

    // This convention is not valid for the target. Use the default function or
    // method calling convention.
    bool IsCXXMethod = false, IsVariadic = false;
    if (FD) {
      IsCXXMethod = FD->isCXXInstanceMember();
      IsVariadic = FD->isVariadic();
    }
    CC = Context.getDefaultCallingConvention(IsVariadic, IsCXXMethod);
    break;
  }
  }

  Attrs.setProcessingCache((unsigned) CC);
  return false;
}

/// Pointer-like types in the default address space.
static bool isValidSwiftContextType(QualType Ty) {
  if (!Ty->hasPointerRepresentation())
    return Ty->isDependentType();
  return Ty->getPointeeType().getAddressSpace() == LangAS::Default;
}

/// Pointers and references in the default address space.
static bool isValidSwiftIndirectResultType(QualType Ty) {
  if (const auto *PtrType = Ty->getAs<PointerType>()) {
    Ty = PtrType->getPointeeType();
  } else if (const auto *RefType = Ty->getAs<ReferenceType>()) {
    Ty = RefType->getPointeeType();
  } else {
    return Ty->isDependentType();
  }
  return Ty.getAddressSpace() == LangAS::Default;
}

/// Pointers and references to pointers in the default address space.
static bool isValidSwiftErrorResultType(QualType Ty) {
  if (const auto *PtrType = Ty->getAs<PointerType>()) {
    Ty = PtrType->getPointeeType();
  } else if (const auto *RefType = Ty->getAs<ReferenceType>()) {
    Ty = RefType->getPointeeType();
  } else {
    return Ty->isDependentType();
  }
  if (!Ty.getQualifiers().empty())
    return false;
  return isValidSwiftContextType(Ty);
}

void Sema::AddParameterABIAttr(Decl *D, const AttributeCommonInfo &CI,
                               ParameterABI abi) {

  QualType type = cast<ParmVarDecl>(D)->getType();

  if (auto existingAttr = D->getAttr<ParameterABIAttr>()) {
    if (existingAttr->getABI() != abi) {
      Diag(CI.getLoc(), diag::err_attributes_are_not_compatible)
          << getParameterABISpelling(abi) << existingAttr
          << (CI.isRegularKeywordAttribute() ||
              existingAttr->isRegularKeywordAttribute());
      Diag(existingAttr->getLocation(), diag::note_conflicting_attribute);
      return;
    }
  }

  switch (abi) {
  case ParameterABI::Ordinary:
    llvm_unreachable("explicit attribute for ordinary parameter ABI?");

  case ParameterABI::SwiftContext:
    if (!isValidSwiftContextType(type)) {
      Diag(CI.getLoc(), diag::err_swift_abi_parameter_wrong_type)
          << getParameterABISpelling(abi) << /*pointer to pointer */ 0 << type;
    }
    D->addAttr(::new (Context) SwiftContextAttr(Context, CI));
    return;

  case ParameterABI::SwiftAsyncContext:
    if (!isValidSwiftContextType(type)) {
      Diag(CI.getLoc(), diag::err_swift_abi_parameter_wrong_type)
          << getParameterABISpelling(abi) << /*pointer to pointer */ 0 << type;
    }
    D->addAttr(::new (Context) SwiftAsyncContextAttr(Context, CI));
    return;

  case ParameterABI::SwiftErrorResult:
    if (!isValidSwiftErrorResultType(type)) {
      Diag(CI.getLoc(), diag::err_swift_abi_parameter_wrong_type)
          << getParameterABISpelling(abi) << /*pointer to pointer */ 1 << type;
    }
    D->addAttr(::new (Context) SwiftErrorResultAttr(Context, CI));
    return;

  case ParameterABI::SwiftIndirectResult:
    if (!isValidSwiftIndirectResultType(type)) {
      Diag(CI.getLoc(), diag::err_swift_abi_parameter_wrong_type)
          << getParameterABISpelling(abi) << /*pointer*/ 0 << type;
    }
    D->addAttr(::new (Context) SwiftIndirectResultAttr(Context, CI));
    return;
  }
  llvm_unreachable("bad parameter ABI attribute");
}

/// Checks a regparm attribute, returning true if it is ill-formed and
/// otherwise setting numParams to the appropriate value.
bool Sema::CheckRegparmAttr(const ParsedAttr &AL, unsigned &numParams) {
  if (AL.isInvalid())
    return true;

  if (!AL.checkExactlyNumArgs(*this, 1)) {
    AL.setInvalid();
    return true;
  }

  uint32_t NP;
  Expr *NumParamsExpr = AL.getArgAsExpr(0);
  if (!checkUInt32Argument(AL, NumParamsExpr, NP)) {
    AL.setInvalid();
    return true;
  }

  if (Context.getTargetInfo().getRegParmMax() == 0) {
    Diag(AL.getLoc(), diag::err_attribute_regparm_wrong_platform)
      << NumParamsExpr->getSourceRange();
    AL.setInvalid();
    return true;
  }

  numParams = NP;
  if (numParams > Context.getTargetInfo().getRegParmMax()) {
    Diag(AL.getLoc(), diag::err_attribute_regparm_invalid_number)
      << Context.getTargetInfo().getRegParmMax() << NumParamsExpr->getSourceRange();
    AL.setInvalid();
    return true;
  }

  return false;
}

// Helper to get CudaArch.
static CudaArch getCudaArch(const TargetInfo &TI) {
  if (!TI.getTriple().isNVPTX())
    llvm_unreachable("getCudaArch is only valid for NVPTX triple");
  auto &TO = TI.getTargetOpts();
  return StringToCudaArch(TO.CPU);
}

// Checks whether an argument of launch_bounds attribute is
// acceptable, performs implicit conversion to Rvalue, and returns
// non-nullptr Expr result on success. Otherwise, it returns nullptr
// and may output an error.
static Expr *makeLaunchBoundsArgExpr(Sema &S, Expr *E,
                                     const CUDALaunchBoundsAttr &AL,
                                     const unsigned Idx) {
  if (S.DiagnoseUnexpandedParameterPack(E))
    return nullptr;

  // Accept template arguments for now as they depend on something else.
  // We'll get to check them when they eventually get instantiated.
  if (E->isValueDependent())
    return E;

  std::optional<llvm::APSInt> I = llvm::APSInt(64);
  if (!(I = E->getIntegerConstantExpr(S.Context))) {
    S.Diag(E->getExprLoc(), diag::err_attribute_argument_n_type)
        << &AL << Idx << AANT_ArgumentIntegerConstant << E->getSourceRange();
    return nullptr;
  }
  // Make sure we can fit it in 32 bits.
  if (!I->isIntN(32)) {
    S.Diag(E->getExprLoc(), diag::err_ice_too_large)
        << toString(*I, 10, false) << 32 << /* Unsigned */ 1;
    return nullptr;
  }
  if (*I < 0)
    S.Diag(E->getExprLoc(), diag::warn_attribute_argument_n_negative)
        << &AL << Idx << E->getSourceRange();

  // We may need to perform implicit conversion of the argument.
  InitializedEntity Entity = InitializedEntity::InitializeParameter(
      S.Context, S.Context.getConstType(S.Context.IntTy), /*consume*/ false);
  ExprResult ValArg = S.PerformCopyInitialization(Entity, SourceLocation(), E);
  assert(!ValArg.isInvalid() &&
         "Unexpected PerformCopyInitialization() failure.");

  return ValArg.getAs<Expr>();
}

CUDALaunchBoundsAttr *
Sema::CreateLaunchBoundsAttr(const AttributeCommonInfo &CI, Expr *MaxThreads,
                             Expr *MinBlocks, Expr *MaxBlocks) {
  CUDALaunchBoundsAttr TmpAttr(Context, CI, MaxThreads, MinBlocks, MaxBlocks);
  MaxThreads = makeLaunchBoundsArgExpr(*this, MaxThreads, TmpAttr, 0);
  if (!MaxThreads)
    return nullptr;

  if (MinBlocks) {
    MinBlocks = makeLaunchBoundsArgExpr(*this, MinBlocks, TmpAttr, 1);
    if (!MinBlocks)
      return nullptr;
  }

  if (MaxBlocks) {
    // '.maxclusterrank' ptx directive requires .target sm_90 or higher.
    auto SM = getCudaArch(Context.getTargetInfo());
    if (SM == CudaArch::UNKNOWN || SM < CudaArch::SM_90) {
      Diag(MaxBlocks->getBeginLoc(), diag::warn_cuda_maxclusterrank_sm_90)
          << CudaArchToString(SM) << CI << MaxBlocks->getSourceRange();
      // Ignore it by setting MaxBlocks to null;
      MaxBlocks = nullptr;
    } else {
      MaxBlocks = makeLaunchBoundsArgExpr(*this, MaxBlocks, TmpAttr, 2);
      if (!MaxBlocks)
        return nullptr;
    }
  }

  return ::new (Context)
      CUDALaunchBoundsAttr(Context, CI, MaxThreads, MinBlocks, MaxBlocks);
}

void Sema::AddLaunchBoundsAttr(Decl *D, const AttributeCommonInfo &CI,
                               Expr *MaxThreads, Expr *MinBlocks,
                               Expr *MaxBlocks) {
  if (auto *Attr = CreateLaunchBoundsAttr(CI, MaxThreads, MinBlocks, MaxBlocks))
    D->addAttr(Attr);
}

static void handleLaunchBoundsAttr(Sema &S, Decl *D, const ParsedAttr &AL) {
  if (!AL.checkAtLeastNumArgs(S, 1) || !AL.checkAtMostNumArgs(S, 3))
    return;

  S.AddLaunchBoundsAttr(D, AL, AL.getArgAsExpr(0),
                        AL.getNumArgs() > 1 ? AL.getArgAsExpr(1) : nullptr,
                        AL.getNumArgs() > 2 ? AL.getArgAsExpr(2) : nullptr);
}

static void handleArgumentWithTypeTagAttr(Sema &S, Decl *D,
                                          const ParsedAttr &AL) {
  if (!AL.isArgIdent(0)) {
    S.Diag(AL.getLoc(), diag::err_attribute_argument_n_type)
        << AL << /* arg num = */ 1 << AANT_ArgumentIdentifier;
    return;
  }

  ParamIdx ArgumentIdx;
  if (!checkFunctionOrMethodParameterIndex(S, D, AL, 2, AL.getArgAsExpr(1),
                                           ArgumentIdx))
    return;

  ParamIdx TypeTagIdx;
  if (!checkFunctionOrMethodParameterIndex(S, D, AL, 3, AL.getArgAsExpr(2),
                                           TypeTagIdx))
    return;

  bool IsPointer = AL.getAttrName()->getName() == "pointer_with_type_tag";
  if (IsPointer) {
    // Ensure that buffer has a pointer type.
    unsigned ArgumentIdxAST = ArgumentIdx.getASTIndex();
    if (ArgumentIdxAST >= getFunctionOrMethodNumParams(D) ||
        !getFunctionOrMethodParamType(D, ArgumentIdxAST)->isPointerType())
      S.Diag(AL.getLoc(), diag::err_attribute_pointers_only) << AL << 0;
  }

  D->addAttr(::new (S.Context) ArgumentWithTypeTagAttr(
      S.Context, AL, AL.getArgAsIdent(0)->Ident, ArgumentIdx, TypeTagIdx,
      IsPointer));
}

static void handleTypeTagForDatatypeAttr(Sema &S, Decl *D,
                                         const ParsedAttr &AL) {
  if (!AL.isArgIdent(0)) {
    S.Diag(AL.getLoc(), diag::err_attribute_argument_n_type)
        << AL << 1 << AANT_ArgumentIdentifier;
    return;
  }

  if (!AL.checkExactlyNumArgs(S, 1))
    return;

  if (!isa<VarDecl>(D)) {
    S.Diag(AL.getLoc(), diag::err_attribute_wrong_decl_type)
        << AL << AL.isRegularKeywordAttribute() << ExpectedVariable;
    return;
  }

  IdentifierInfo *PointerKind = AL.getArgAsIdent(0)->Ident;
  TypeSourceInfo *MatchingCTypeLoc = nullptr;
  S.GetTypeFromParser(AL.getMatchingCType(), &MatchingCTypeLoc);
  assert(MatchingCTypeLoc && "no type source info for attribute argument");

  D->addAttr(::new (S.Context) TypeTagForDatatypeAttr(
      S.Context, AL, PointerKind, MatchingCTypeLoc, AL.getLayoutCompatible(),
      AL.getMustBeNull()));
}

static void handleXRayLogArgsAttr(Sema &S, Decl *D, const ParsedAttr &AL) {
  ParamIdx ArgCount;

  if (!checkFunctionOrMethodParameterIndex(S, D, AL, 1, AL.getArgAsExpr(0),
                                           ArgCount,
                                           true /* CanIndexImplicitThis */))
    return;

  // ArgCount isn't a parameter index [0;n), it's a count [1;n]
  D->addAttr(::new (S.Context)
                 XRayLogArgsAttr(S.Context, AL, ArgCount.getSourceIndex()));
}

static void handlePatchableFunctionEntryAttr(Sema &S, Decl *D,
                                             const ParsedAttr &AL) {
  uint32_t Count = 0, Offset = 0;
  if (!S.checkUInt32Argument(AL, AL.getArgAsExpr(0), Count, 0, true))
    return;
  if (AL.getNumArgs() == 2) {
    Expr *Arg = AL.getArgAsExpr(1);
    if (!S.checkUInt32Argument(AL, Arg, Offset, 1, true))
      return;
    if (Count < Offset) {
      S.Diag(S.getAttrLoc(AL), diag::err_attribute_argument_out_of_range)
          << &AL << 0 << Count << Arg->getBeginLoc();
      return;
    }
  }
  D->addAttr(::new (S.Context)
                 PatchableFunctionEntryAttr(S.Context, AL, Count, Offset));
}

namespace {
struct IntrinToName {
  uint32_t Id;
  int32_t FullName;
  int32_t ShortName;
};
} // unnamed namespace

static bool ArmBuiltinAliasValid(unsigned BuiltinID, StringRef AliasName,
                                 ArrayRef<IntrinToName> Map,
                                 const char *IntrinNames) {
  AliasName.consume_front("__arm_");
  const IntrinToName *It =
      llvm::lower_bound(Map, BuiltinID, [](const IntrinToName &L, unsigned Id) {
        return L.Id < Id;
      });
  if (It == Map.end() || It->Id != BuiltinID)
    return false;
  StringRef FullName(&IntrinNames[It->FullName]);
  if (AliasName == FullName)
    return true;
  if (It->ShortName == -1)
    return false;
  StringRef ShortName(&IntrinNames[It->ShortName]);
  return AliasName == ShortName;
}

static bool ArmMveAliasValid(unsigned BuiltinID, StringRef AliasName) {
#include "clang/Basic/arm_mve_builtin_aliases.inc"
  // The included file defines:
  // - ArrayRef<IntrinToName> Map
  // - const char IntrinNames[]
  return ArmBuiltinAliasValid(BuiltinID, AliasName, Map, IntrinNames);
}

static bool ArmCdeAliasValid(unsigned BuiltinID, StringRef AliasName) {
#include "clang/Basic/arm_cde_builtin_aliases.inc"
  return ArmBuiltinAliasValid(BuiltinID, AliasName, Map, IntrinNames);
}

static bool ArmSveAliasValid(ASTContext &Context, unsigned BuiltinID,
                             StringRef AliasName) {
  if (Context.BuiltinInfo.isAuxBuiltinID(BuiltinID))
    BuiltinID = Context.BuiltinInfo.getAuxBuiltinID(BuiltinID);
  return BuiltinID >= AArch64::FirstSVEBuiltin &&
         BuiltinID <= AArch64::LastSVEBuiltin;
}

static bool ArmSmeAliasValid(ASTContext &Context, unsigned BuiltinID,
                             StringRef AliasName) {
  if (Context.BuiltinInfo.isAuxBuiltinID(BuiltinID))
    BuiltinID = Context.BuiltinInfo.getAuxBuiltinID(BuiltinID);
  return BuiltinID >= AArch64::FirstSMEBuiltin &&
         BuiltinID <= AArch64::LastSMEBuiltin;
}

static void handleArmBuiltinAliasAttr(Sema &S, Decl *D, const ParsedAttr &AL) {
  if (!AL.isArgIdent(0)) {
    S.Diag(AL.getLoc(), diag::err_attribute_argument_n_type)
        << AL << 1 << AANT_ArgumentIdentifier;
    return;
  }

  IdentifierInfo *Ident = AL.getArgAsIdent(0)->Ident;
  unsigned BuiltinID = Ident->getBuiltinID();
  StringRef AliasName = cast<FunctionDecl>(D)->getIdentifier()->getName();

  bool IsAArch64 = S.Context.getTargetInfo().getTriple().isAArch64();
  if ((IsAArch64 && !ArmSveAliasValid(S.Context, BuiltinID, AliasName) &&
       !ArmSmeAliasValid(S.Context, BuiltinID, AliasName)) ||
      (!IsAArch64 && !ArmMveAliasValid(BuiltinID, AliasName) &&
       !ArmCdeAliasValid(BuiltinID, AliasName))) {
    S.Diag(AL.getLoc(), diag::err_attribute_arm_builtin_alias);
    return;
  }

  D->addAttr(::new (S.Context) ArmBuiltinAliasAttr(S.Context, AL, Ident));
}

static bool RISCVAliasValid(unsigned BuiltinID, StringRef AliasName) {
  return BuiltinID >= RISCV::FirstRVVBuiltin &&
         BuiltinID <= RISCV::LastRVVBuiltin;
}

static void handleBuiltinAliasAttr(Sema &S, Decl *D,
                                        const ParsedAttr &AL) {
  if (!AL.isArgIdent(0)) {
    S.Diag(AL.getLoc(), diag::err_attribute_argument_n_type)
        << AL << 1 << AANT_ArgumentIdentifier;
    return;
  }

  IdentifierInfo *Ident = AL.getArgAsIdent(0)->Ident;
  unsigned BuiltinID = Ident->getBuiltinID();
  StringRef AliasName = cast<FunctionDecl>(D)->getIdentifier()->getName();

  bool IsAArch64 = S.Context.getTargetInfo().getTriple().isAArch64();
  bool IsARM = S.Context.getTargetInfo().getTriple().isARM();
  bool IsRISCV = S.Context.getTargetInfo().getTriple().isRISCV();
  bool IsHLSL = S.Context.getLangOpts().HLSL;
  if ((IsAArch64 && !ArmSveAliasValid(S.Context, BuiltinID, AliasName)) ||
      (IsARM && !ArmMveAliasValid(BuiltinID, AliasName) &&
       !ArmCdeAliasValid(BuiltinID, AliasName)) ||
      (IsRISCV && !RISCVAliasValid(BuiltinID, AliasName)) ||
      (!IsAArch64 && !IsARM && !IsRISCV && !IsHLSL)) {
    S.Diag(AL.getLoc(), diag::err_attribute_builtin_alias) << AL;
    return;
  }

  D->addAttr(::new (S.Context) BuiltinAliasAttr(S.Context, AL, Ident));
}

static void handleNullableTypeAttr(Sema &S, Decl *D, const ParsedAttr &AL) {
  if (AL.isUsedAsTypeAttr())
    return;

  if (auto *CRD = dyn_cast<CXXRecordDecl>(D);
      !CRD || !(CRD->isClass() || CRD->isStruct())) {
    S.Diag(AL.getRange().getBegin(), diag::err_attribute_wrong_decl_type_str)
        << AL << AL.isRegularKeywordAttribute() << "classes";
    return;
  }

  handleSimpleAttribute<TypeNullableAttr>(S, D, AL);
}

static void handlePreferredTypeAttr(Sema &S, Decl *D, const ParsedAttr &AL) {
  if (!AL.hasParsedType()) {
    S.Diag(AL.getLoc(), diag::err_attribute_wrong_number_arguments) << AL << 1;
    return;
  }

  TypeSourceInfo *ParmTSI = nullptr;
  QualType QT = S.GetTypeFromParser(AL.getTypeArg(), &ParmTSI);
  assert(ParmTSI && "no type source info for attribute argument");
  S.RequireCompleteType(ParmTSI->getTypeLoc().getBeginLoc(), QT,
                        diag::err_incomplete_type);

  D->addAttr(::new (S.Context) PreferredTypeAttr(S.Context, AL, ParmTSI));
}

//===----------------------------------------------------------------------===//
// Checker-specific attribute handlers.
//===----------------------------------------------------------------------===//
static bool isValidSubjectOfNSReturnsRetainedAttribute(QualType QT) {
  return QT->isDependentType() || QT->isObjCRetainableType();
}

static bool isValidSubjectOfNSAttribute(QualType QT) {
  return QT->isDependentType() || QT->isObjCObjectPointerType() ||
         QT->isObjCNSObjectType();
}

static bool isValidSubjectOfCFAttribute(QualType QT) {
  return QT->isDependentType() || QT->isPointerType() ||
         isValidSubjectOfNSAttribute(QT);
}

static bool isValidSubjectOfOSAttribute(QualType QT) {
  if (QT->isDependentType())
    return true;
  QualType PT = QT->getPointeeType();
  return !PT.isNull() && PT->getAsCXXRecordDecl() != nullptr;
}

void Sema::AddXConsumedAttr(Decl *D, const AttributeCommonInfo &CI,
                            RetainOwnershipKind K,
                            bool IsTemplateInstantiation) {
  ValueDecl *VD = cast<ValueDecl>(D);
  switch (K) {
  case RetainOwnershipKind::OS:
    handleSimpleAttributeOrDiagnose<OSConsumedAttr>(
        *this, VD, CI, isValidSubjectOfOSAttribute(VD->getType()),
        diag::warn_ns_attribute_wrong_parameter_type,
        /*ExtraArgs=*/CI.getRange(), "os_consumed", /*pointers*/ 1);
    return;
  case RetainOwnershipKind::NS:
    handleSimpleAttributeOrDiagnose<NSConsumedAttr>(
        *this, VD, CI, isValidSubjectOfNSAttribute(VD->getType()),

        // These attributes are normally just advisory, but in ARC, ns_consumed
        // is significant.  Allow non-dependent code to contain inappropriate
        // attributes even in ARC, but require template instantiations to be
        // set up correctly.
        ((IsTemplateInstantiation && getLangOpts().ObjCAutoRefCount)
             ? diag::err_ns_attribute_wrong_parameter_type
             : diag::warn_ns_attribute_wrong_parameter_type),
        /*ExtraArgs=*/CI.getRange(), "ns_consumed", /*objc pointers*/ 0);
    return;
  case RetainOwnershipKind::CF:
    handleSimpleAttributeOrDiagnose<CFConsumedAttr>(
        *this, VD, CI, isValidSubjectOfCFAttribute(VD->getType()),
        diag::warn_ns_attribute_wrong_parameter_type,
        /*ExtraArgs=*/CI.getRange(), "cf_consumed", /*pointers*/ 1);
    return;
  }
}

static Sema::RetainOwnershipKind
parsedAttrToRetainOwnershipKind(const ParsedAttr &AL) {
  switch (AL.getKind()) {
  case ParsedAttr::AT_CFConsumed:
  case ParsedAttr::AT_CFReturnsRetained:
  case ParsedAttr::AT_CFReturnsNotRetained:
    return Sema::RetainOwnershipKind::CF;
  case ParsedAttr::AT_OSConsumesThis:
  case ParsedAttr::AT_OSConsumed:
  case ParsedAttr::AT_OSReturnsRetained:
  case ParsedAttr::AT_OSReturnsNotRetained:
  case ParsedAttr::AT_OSReturnsRetainedOnZero:
  case ParsedAttr::AT_OSReturnsRetainedOnNonZero:
    return Sema::RetainOwnershipKind::OS;
  case ParsedAttr::AT_NSConsumesSelf:
  case ParsedAttr::AT_NSConsumed:
  case ParsedAttr::AT_NSReturnsRetained:
  case ParsedAttr::AT_NSReturnsNotRetained:
  case ParsedAttr::AT_NSReturnsAutoreleased:
    return Sema::RetainOwnershipKind::NS;
  default:
    llvm_unreachable("Wrong argument supplied");
  }
}

bool Sema::checkNSReturnsRetainedReturnType(SourceLocation Loc, QualType QT) {
  if (isValidSubjectOfNSReturnsRetainedAttribute(QT))
    return false;

  Diag(Loc, diag::warn_ns_attribute_wrong_return_type)
      << "'ns_returns_retained'" << 0 << 0;
  return true;
}

/// \return whether the parameter is a pointer to OSObject pointer.
static bool isValidOSObjectOutParameter(const Decl *D) {
  const auto *PVD = dyn_cast<ParmVarDecl>(D);
  if (!PVD)
    return false;
  QualType QT = PVD->getType();
  QualType PT = QT->getPointeeType();
  return !PT.isNull() && isValidSubjectOfOSAttribute(PT);
}

static void handleXReturnsXRetainedAttr(Sema &S, Decl *D,
                                        const ParsedAttr &AL) {
  QualType ReturnType;
  Sema::RetainOwnershipKind K = parsedAttrToRetainOwnershipKind(AL);

  if (const auto *MD = dyn_cast<ObjCMethodDecl>(D)) {
    ReturnType = MD->getReturnType();
  } else if (S.getLangOpts().ObjCAutoRefCount && hasDeclarator(D) &&
             (AL.getKind() == ParsedAttr::AT_NSReturnsRetained)) {
    return; // ignore: was handled as a type attribute
  } else if (const auto *PD = dyn_cast<ObjCPropertyDecl>(D)) {
    ReturnType = PD->getType();
  } else if (const auto *FD = dyn_cast<FunctionDecl>(D)) {
    ReturnType = FD->getReturnType();
  } else if (const auto *Param = dyn_cast<ParmVarDecl>(D)) {
    // Attributes on parameters are used for out-parameters,
    // passed as pointers-to-pointers.
    unsigned DiagID = K == Sema::RetainOwnershipKind::CF
            ? /*pointer-to-CF-pointer*/2
            : /*pointer-to-OSObject-pointer*/3;
    ReturnType = Param->getType()->getPointeeType();
    if (ReturnType.isNull()) {
      S.Diag(D->getBeginLoc(), diag::warn_ns_attribute_wrong_parameter_type)
          << AL << DiagID << AL.getRange();
      return;
    }
  } else if (AL.isUsedAsTypeAttr()) {
    return;
  } else {
    AttributeDeclKind ExpectedDeclKind;
    switch (AL.getKind()) {
    default: llvm_unreachable("invalid ownership attribute");
    case ParsedAttr::AT_NSReturnsRetained:
    case ParsedAttr::AT_NSReturnsAutoreleased:
    case ParsedAttr::AT_NSReturnsNotRetained:
      ExpectedDeclKind = ExpectedFunctionOrMethod;
      break;

    case ParsedAttr::AT_OSReturnsRetained:
    case ParsedAttr::AT_OSReturnsNotRetained:
    case ParsedAttr::AT_CFReturnsRetained:
    case ParsedAttr::AT_CFReturnsNotRetained:
      ExpectedDeclKind = ExpectedFunctionMethodOrParameter;
      break;
    }
    S.Diag(D->getBeginLoc(), diag::warn_attribute_wrong_decl_type)
        << AL.getRange() << AL << AL.isRegularKeywordAttribute()
        << ExpectedDeclKind;
    return;
  }

  bool TypeOK;
  bool Cf;
  unsigned ParmDiagID = 2; // Pointer-to-CF-pointer
  switch (AL.getKind()) {
  default: llvm_unreachable("invalid ownership attribute");
  case ParsedAttr::AT_NSReturnsRetained:
    TypeOK = isValidSubjectOfNSReturnsRetainedAttribute(ReturnType);
    Cf = false;
    break;

  case ParsedAttr::AT_NSReturnsAutoreleased:
  case ParsedAttr::AT_NSReturnsNotRetained:
    TypeOK = isValidSubjectOfNSAttribute(ReturnType);
    Cf = false;
    break;

  case ParsedAttr::AT_CFReturnsRetained:
  case ParsedAttr::AT_CFReturnsNotRetained:
    TypeOK = isValidSubjectOfCFAttribute(ReturnType);
    Cf = true;
    break;

  case ParsedAttr::AT_OSReturnsRetained:
  case ParsedAttr::AT_OSReturnsNotRetained:
    TypeOK = isValidSubjectOfOSAttribute(ReturnType);
    Cf = true;
    ParmDiagID = 3; // Pointer-to-OSObject-pointer
    break;
  }

  if (!TypeOK) {
    if (AL.isUsedAsTypeAttr())
      return;

    if (isa<ParmVarDecl>(D)) {
      S.Diag(D->getBeginLoc(), diag::warn_ns_attribute_wrong_parameter_type)
          << AL << ParmDiagID << AL.getRange();
    } else {
      // Needs to be kept in sync with warn_ns_attribute_wrong_return_type.
      enum : unsigned {
        Function,
        Method,
        Property
      } SubjectKind = Function;
      if (isa<ObjCMethodDecl>(D))
        SubjectKind = Method;
      else if (isa<ObjCPropertyDecl>(D))
        SubjectKind = Property;
      S.Diag(D->getBeginLoc(), diag::warn_ns_attribute_wrong_return_type)
          << AL << SubjectKind << Cf << AL.getRange();
    }
    return;
  }

  switch (AL.getKind()) {
    default:
      llvm_unreachable("invalid ownership attribute");
    case ParsedAttr::AT_NSReturnsAutoreleased:
      handleSimpleAttribute<NSReturnsAutoreleasedAttr>(S, D, AL);
      return;
    case ParsedAttr::AT_CFReturnsNotRetained:
      handleSimpleAttribute<CFReturnsNotRetainedAttr>(S, D, AL);
      return;
    case ParsedAttr::AT_NSReturnsNotRetained:
      handleSimpleAttribute<NSReturnsNotRetainedAttr>(S, D, AL);
      return;
    case ParsedAttr::AT_CFReturnsRetained:
      handleSimpleAttribute<CFReturnsRetainedAttr>(S, D, AL);
      return;
    case ParsedAttr::AT_NSReturnsRetained:
      handleSimpleAttribute<NSReturnsRetainedAttr>(S, D, AL);
      return;
    case ParsedAttr::AT_OSReturnsRetained:
      handleSimpleAttribute<OSReturnsRetainedAttr>(S, D, AL);
      return;
    case ParsedAttr::AT_OSReturnsNotRetained:
      handleSimpleAttribute<OSReturnsNotRetainedAttr>(S, D, AL);
      return;
  };
}

static void handleObjCReturnsInnerPointerAttr(Sema &S, Decl *D,
                                              const ParsedAttr &Attrs) {
  const int EP_ObjCMethod = 1;
  const int EP_ObjCProperty = 2;

  SourceLocation loc = Attrs.getLoc();
  QualType resultType;
  if (isa<ObjCMethodDecl>(D))
    resultType = cast<ObjCMethodDecl>(D)->getReturnType();
  else
    resultType = cast<ObjCPropertyDecl>(D)->getType();

  if (!resultType->isReferenceType() &&
      (!resultType->isPointerType() || resultType->isObjCRetainableType())) {
    S.Diag(D->getBeginLoc(), diag::warn_ns_attribute_wrong_return_type)
        << SourceRange(loc) << Attrs
        << (isa<ObjCMethodDecl>(D) ? EP_ObjCMethod : EP_ObjCProperty)
        << /*non-retainable pointer*/ 2;

    // Drop the attribute.
    return;
  }

  D->addAttr(::new (S.Context) ObjCReturnsInnerPointerAttr(S.Context, Attrs));
}

static void handleObjCRequiresSuperAttr(Sema &S, Decl *D,
                                        const ParsedAttr &Attrs) {
  const auto *Method = cast<ObjCMethodDecl>(D);

  const DeclContext *DC = Method->getDeclContext();
  if (const auto *PDecl = dyn_cast_if_present<ObjCProtocolDecl>(DC)) {
    S.Diag(D->getBeginLoc(), diag::warn_objc_requires_super_protocol) << Attrs
                                                                      << 0;
    S.Diag(PDecl->getLocation(), diag::note_protocol_decl);
    return;
  }
  if (Method->getMethodFamily() == OMF_dealloc) {
    S.Diag(D->getBeginLoc(), diag::warn_objc_requires_super_protocol) << Attrs
                                                                      << 1;
    return;
  }

  D->addAttr(::new (S.Context) ObjCRequiresSuperAttr(S.Context, Attrs));
}

static void handleNSErrorDomain(Sema &S, Decl *D, const ParsedAttr &Attr) {
  if (!isa<TagDecl>(D)) {
    S.Diag(D->getBeginLoc(), diag::err_nserrordomain_invalid_decl) << 0;
    return;
  }

  IdentifierLoc *IdentLoc =
      Attr.isArgIdent(0) ? Attr.getArgAsIdent(0) : nullptr;
  if (!IdentLoc || !IdentLoc->Ident) {
    // Try to locate the argument directly.
    SourceLocation Loc = Attr.getLoc();
    if (Attr.isArgExpr(0) && Attr.getArgAsExpr(0))
      Loc = Attr.getArgAsExpr(0)->getBeginLoc();

    S.Diag(Loc, diag::err_nserrordomain_invalid_decl) << 0;
    return;
  }

  // Verify that the identifier is a valid decl in the C decl namespace.
  LookupResult Result(S, DeclarationName(IdentLoc->Ident), SourceLocation(),
                      Sema::LookupNameKind::LookupOrdinaryName);
  if (!S.LookupName(Result, S.TUScope) || !Result.getAsSingle<VarDecl>()) {
    S.Diag(IdentLoc->Loc, diag::err_nserrordomain_invalid_decl)
        << 1 << IdentLoc->Ident;
    return;
  }

  D->addAttr(::new (S.Context)
                 NSErrorDomainAttr(S.Context, Attr, IdentLoc->Ident));
}

static void handleObjCBridgeAttr(Sema &S, Decl *D, const ParsedAttr &AL) {
  IdentifierLoc *Parm = AL.isArgIdent(0) ? AL.getArgAsIdent(0) : nullptr;

  if (!Parm) {
    S.Diag(D->getBeginLoc(), diag::err_objc_attr_not_id) << AL << 0;
    return;
  }

  // Typedefs only allow objc_bridge(id) and have some additional checking.
  if (const auto *TD = dyn_cast<TypedefNameDecl>(D)) {
    if (!Parm->Ident->isStr("id")) {
      S.Diag(AL.getLoc(), diag::err_objc_attr_typedef_not_id) << AL;
      return;
    }

    // Only allow 'cv void *'.
    QualType T = TD->getUnderlyingType();
    if (!T->isVoidPointerType()) {
      S.Diag(AL.getLoc(), diag::err_objc_attr_typedef_not_void_pointer);
      return;
    }
  }

  D->addAttr(::new (S.Context) ObjCBridgeAttr(S.Context, AL, Parm->Ident));
}

static void handleObjCBridgeMutableAttr(Sema &S, Decl *D,
                                        const ParsedAttr &AL) {
  IdentifierLoc *Parm = AL.isArgIdent(0) ? AL.getArgAsIdent(0) : nullptr;

  if (!Parm) {
    S.Diag(D->getBeginLoc(), diag::err_objc_attr_not_id) << AL << 0;
    return;
  }

  D->addAttr(::new (S.Context)
                 ObjCBridgeMutableAttr(S.Context, AL, Parm->Ident));
}

static void handleObjCBridgeRelatedAttr(Sema &S, Decl *D,
                                        const ParsedAttr &AL) {
  IdentifierInfo *RelatedClass =
      AL.isArgIdent(0) ? AL.getArgAsIdent(0)->Ident : nullptr;
  if (!RelatedClass) {
    S.Diag(D->getBeginLoc(), diag::err_objc_attr_not_id) << AL << 0;
    return;
  }
  IdentifierInfo *ClassMethod =
    AL.getArgAsIdent(1) ? AL.getArgAsIdent(1)->Ident : nullptr;
  IdentifierInfo *InstanceMethod =
    AL.getArgAsIdent(2) ? AL.getArgAsIdent(2)->Ident : nullptr;
  D->addAttr(::new (S.Context) ObjCBridgeRelatedAttr(
      S.Context, AL, RelatedClass, ClassMethod, InstanceMethod));
}

static void handleObjCDesignatedInitializer(Sema &S, Decl *D,
                                            const ParsedAttr &AL) {
  DeclContext *Ctx = D->getDeclContext();

  // This attribute can only be applied to methods in interfaces or class
  // extensions.
  if (!isa<ObjCInterfaceDecl>(Ctx) &&
      !(isa<ObjCCategoryDecl>(Ctx) &&
        cast<ObjCCategoryDecl>(Ctx)->IsClassExtension())) {
    S.Diag(D->getLocation(), diag::err_designated_init_attr_non_init);
    return;
  }

  ObjCInterfaceDecl *IFace;
  if (auto *CatDecl = dyn_cast<ObjCCategoryDecl>(Ctx))
    IFace = CatDecl->getClassInterface();
  else
    IFace = cast<ObjCInterfaceDecl>(Ctx);

  if (!IFace)
    return;

  IFace->setHasDesignatedInitializers();
  D->addAttr(::new (S.Context) ObjCDesignatedInitializerAttr(S.Context, AL));
}

static void handleObjCRuntimeName(Sema &S, Decl *D, const ParsedAttr &AL) {
  StringRef MetaDataName;
  if (!S.checkStringLiteralArgumentAttr(AL, 0, MetaDataName))
    return;
  D->addAttr(::new (S.Context)
                 ObjCRuntimeNameAttr(S.Context, AL, MetaDataName));
}

// When a user wants to use objc_boxable with a union or struct
// but they don't have access to the declaration (legacy/third-party code)
// then they can 'enable' this feature with a typedef:
// typedef struct __attribute((objc_boxable)) legacy_struct legacy_struct;
static void handleObjCBoxable(Sema &S, Decl *D, const ParsedAttr &AL) {
  bool notify = false;

  auto *RD = dyn_cast<RecordDecl>(D);
  if (RD && RD->getDefinition()) {
    RD = RD->getDefinition();
    notify = true;
  }

  if (RD) {
    ObjCBoxableAttr *BoxableAttr =
        ::new (S.Context) ObjCBoxableAttr(S.Context, AL);
    RD->addAttr(BoxableAttr);
    if (notify) {
      // we need to notify ASTReader/ASTWriter about
      // modification of existing declaration
      if (ASTMutationListener *L = S.getASTMutationListener())
        L->AddedAttributeToRecord(BoxableAttr, RD);
    }
  }
}

static void handleObjCOwnershipAttr(Sema &S, Decl *D, const ParsedAttr &AL) {
  if (hasDeclarator(D))
    return;

  S.Diag(D->getBeginLoc(), diag::err_attribute_wrong_decl_type)
      << AL.getRange() << AL << AL.isRegularKeywordAttribute()
      << ExpectedVariable;
}

static void handleObjCPreciseLifetimeAttr(Sema &S, Decl *D,
                                          const ParsedAttr &AL) {
  const auto *VD = cast<ValueDecl>(D);
  QualType QT = VD->getType();

  if (!QT->isDependentType() &&
      !QT->isObjCLifetimeType()) {
    S.Diag(AL.getLoc(), diag::err_objc_precise_lifetime_bad_type)
      << QT;
    return;
  }

  Qualifiers::ObjCLifetime Lifetime = QT.getObjCLifetime();

  // If we have no lifetime yet, check the lifetime we're presumably
  // going to infer.
  if (Lifetime == Qualifiers::OCL_None && !QT->isDependentType())
    Lifetime = QT->getObjCARCImplicitLifetime();

  switch (Lifetime) {
  case Qualifiers::OCL_None:
    assert(QT->isDependentType() &&
           "didn't infer lifetime for non-dependent type?");
    break;

  case Qualifiers::OCL_Weak:   // meaningful
  case Qualifiers::OCL_Strong: // meaningful
    break;

  case Qualifiers::OCL_ExplicitNone:
  case Qualifiers::OCL_Autoreleasing:
    S.Diag(AL.getLoc(), diag::warn_objc_precise_lifetime_meaningless)
        << (Lifetime == Qualifiers::OCL_Autoreleasing);
    break;
  }

  D->addAttr(::new (S.Context) ObjCPreciseLifetimeAttr(S.Context, AL));
}

static void handleSwiftAttrAttr(Sema &S, Decl *D, const ParsedAttr &AL) {
  // Make sure that there is a string literal as the annotation's single
  // argument.
  StringRef Str;
  if (!S.checkStringLiteralArgumentAttr(AL, 0, Str))
    return;

  D->addAttr(::new (S.Context) SwiftAttrAttr(S.Context, AL, Str));
}

static void handleSwiftBridge(Sema &S, Decl *D, const ParsedAttr &AL) {
  // Make sure that there is a string literal as the annotation's single
  // argument.
  StringRef BT;
  if (!S.checkStringLiteralArgumentAttr(AL, 0, BT))
    return;

  // Warn about duplicate attributes if they have different arguments, but drop
  // any duplicate attributes regardless.
  if (const auto *Other = D->getAttr<SwiftBridgeAttr>()) {
    if (Other->getSwiftType() != BT)
      S.Diag(AL.getLoc(), diag::warn_duplicate_attribute) << AL;
    return;
  }

  D->addAttr(::new (S.Context) SwiftBridgeAttr(S.Context, AL, BT));
}

static bool isErrorParameter(Sema &S, QualType QT) {
  const auto *PT = QT->getAs<PointerType>();
  if (!PT)
    return false;

  QualType Pointee = PT->getPointeeType();

  // Check for NSError**.
  if (const auto *OPT = Pointee->getAs<ObjCObjectPointerType>())
    if (const auto *ID = OPT->getInterfaceDecl())
      if (ID->getIdentifier() == S.ObjC().getNSErrorIdent())
        return true;

  // Check for CFError**.
  if (const auto *PT = Pointee->getAs<PointerType>())
    if (const auto *RT = PT->getPointeeType()->getAs<RecordType>())
      if (S.ObjC().isCFError(RT->getDecl()))
        return true;

  return false;
}

static void handleSwiftError(Sema &S, Decl *D, const ParsedAttr &AL) {
  auto hasErrorParameter = [](Sema &S, Decl *D, const ParsedAttr &AL) -> bool {
    for (unsigned I = 0, E = getFunctionOrMethodNumParams(D); I != E; ++I) {
      if (isErrorParameter(S, getFunctionOrMethodParamType(D, I)))
        return true;
    }

    S.Diag(AL.getLoc(), diag::err_attr_swift_error_no_error_parameter)
        << AL << isa<ObjCMethodDecl>(D);
    return false;
  };

  auto hasPointerResult = [](Sema &S, Decl *D, const ParsedAttr &AL) -> bool {
    // - C, ObjC, and block pointers are definitely okay.
    // - References are definitely not okay.
    // - nullptr_t is weird, but acceptable.
    QualType RT = getFunctionOrMethodResultType(D);
    if (RT->hasPointerRepresentation() && !RT->isReferenceType())
      return true;

    S.Diag(AL.getLoc(), diag::err_attr_swift_error_return_type)
        << AL << AL.getArgAsIdent(0)->Ident->getName() << isa<ObjCMethodDecl>(D)
        << /*pointer*/ 1;
    return false;
  };

  auto hasIntegerResult = [](Sema &S, Decl *D, const ParsedAttr &AL) -> bool {
    QualType RT = getFunctionOrMethodResultType(D);
    if (RT->isIntegralType(S.Context))
      return true;

    S.Diag(AL.getLoc(), diag::err_attr_swift_error_return_type)
        << AL << AL.getArgAsIdent(0)->Ident->getName() << isa<ObjCMethodDecl>(D)
        << /*integral*/ 0;
    return false;
  };

  if (D->isInvalidDecl())
    return;

  IdentifierLoc *Loc = AL.getArgAsIdent(0);
  SwiftErrorAttr::ConventionKind Convention;
  if (!SwiftErrorAttr::ConvertStrToConventionKind(Loc->Ident->getName(),
                                                  Convention)) {
    S.Diag(AL.getLoc(), diag::warn_attribute_type_not_supported)
        << AL << Loc->Ident;
    return;
  }

  switch (Convention) {
  case SwiftErrorAttr::None:
    // No additional validation required.
    break;

  case SwiftErrorAttr::NonNullError:
    if (!hasErrorParameter(S, D, AL))
      return;
    break;

  case SwiftErrorAttr::NullResult:
    if (!hasErrorParameter(S, D, AL) || !hasPointerResult(S, D, AL))
      return;
    break;

  case SwiftErrorAttr::NonZeroResult:
  case SwiftErrorAttr::ZeroResult:
    if (!hasErrorParameter(S, D, AL) || !hasIntegerResult(S, D, AL))
      return;
    break;
  }

  D->addAttr(::new (S.Context) SwiftErrorAttr(S.Context, AL, Convention));
}

static void checkSwiftAsyncErrorBlock(Sema &S, Decl *D,
                                      const SwiftAsyncErrorAttr *ErrorAttr,
                                      const SwiftAsyncAttr *AsyncAttr) {
  if (AsyncAttr->getKind() == SwiftAsyncAttr::None) {
    if (ErrorAttr->getConvention() != SwiftAsyncErrorAttr::None) {
      S.Diag(AsyncAttr->getLocation(),
             diag::err_swift_async_error_without_swift_async)
          << AsyncAttr << isa<ObjCMethodDecl>(D);
    }
    return;
  }

  const ParmVarDecl *HandlerParam = getFunctionOrMethodParam(
      D, AsyncAttr->getCompletionHandlerIndex().getASTIndex());
  // handleSwiftAsyncAttr already verified the type is correct, so no need to
  // double-check it here.
  const auto *FuncTy = HandlerParam->getType()
                           ->castAs<BlockPointerType>()
                           ->getPointeeType()
                           ->getAs<FunctionProtoType>();
  ArrayRef<QualType> BlockParams;
  if (FuncTy)
    BlockParams = FuncTy->getParamTypes();

  switch (ErrorAttr->getConvention()) {
  case SwiftAsyncErrorAttr::ZeroArgument:
  case SwiftAsyncErrorAttr::NonZeroArgument: {
    uint32_t ParamIdx = ErrorAttr->getHandlerParamIdx();
    if (ParamIdx == 0 || ParamIdx > BlockParams.size()) {
      S.Diag(ErrorAttr->getLocation(),
             diag::err_attribute_argument_out_of_bounds) << ErrorAttr << 2;
      return;
    }
    QualType ErrorParam = BlockParams[ParamIdx - 1];
    if (!ErrorParam->isIntegralType(S.Context)) {
      StringRef ConvStr =
          ErrorAttr->getConvention() == SwiftAsyncErrorAttr::ZeroArgument
              ? "zero_argument"
              : "nonzero_argument";
      S.Diag(ErrorAttr->getLocation(), diag::err_swift_async_error_non_integral)
          << ErrorAttr << ConvStr << ParamIdx << ErrorParam;
      return;
    }
    break;
  }
  case SwiftAsyncErrorAttr::NonNullError: {
    bool AnyErrorParams = false;
    for (QualType Param : BlockParams) {
      // Check for NSError *.
      if (const auto *ObjCPtrTy = Param->getAs<ObjCObjectPointerType>()) {
        if (const auto *ID = ObjCPtrTy->getInterfaceDecl()) {
          if (ID->getIdentifier() == S.ObjC().getNSErrorIdent()) {
            AnyErrorParams = true;
            break;
          }
        }
      }
      // Check for CFError *.
      if (const auto *PtrTy = Param->getAs<PointerType>()) {
        if (const auto *RT = PtrTy->getPointeeType()->getAs<RecordType>()) {
          if (S.ObjC().isCFError(RT->getDecl())) {
            AnyErrorParams = true;
            break;
          }
        }
      }
    }

    if (!AnyErrorParams) {
      S.Diag(ErrorAttr->getLocation(),
             diag::err_swift_async_error_no_error_parameter)
          << ErrorAttr << isa<ObjCMethodDecl>(D);
      return;
    }
    break;
  }
  case SwiftAsyncErrorAttr::None:
    break;
  }
}

static void handleSwiftAsyncError(Sema &S, Decl *D, const ParsedAttr &AL) {
  IdentifierLoc *IDLoc = AL.getArgAsIdent(0);
  SwiftAsyncErrorAttr::ConventionKind ConvKind;
  if (!SwiftAsyncErrorAttr::ConvertStrToConventionKind(IDLoc->Ident->getName(),
                                                       ConvKind)) {
    S.Diag(AL.getLoc(), diag::warn_attribute_type_not_supported)
        << AL << IDLoc->Ident;
    return;
  }

  uint32_t ParamIdx = 0;
  switch (ConvKind) {
  case SwiftAsyncErrorAttr::ZeroArgument:
  case SwiftAsyncErrorAttr::NonZeroArgument: {
    if (!AL.checkExactlyNumArgs(S, 2))
      return;

    Expr *IdxExpr = AL.getArgAsExpr(1);
    if (!S.checkUInt32Argument(AL, IdxExpr, ParamIdx))
      return;
    break;
  }
  case SwiftAsyncErrorAttr::NonNullError:
  case SwiftAsyncErrorAttr::None: {
    if (!AL.checkExactlyNumArgs(S, 1))
      return;
    break;
  }
  }

  auto *ErrorAttr =
      ::new (S.Context) SwiftAsyncErrorAttr(S.Context, AL, ConvKind, ParamIdx);
  D->addAttr(ErrorAttr);

  if (auto *AsyncAttr = D->getAttr<SwiftAsyncAttr>())
    checkSwiftAsyncErrorBlock(S, D, ErrorAttr, AsyncAttr);
}

// For a function, this will validate a compound Swift name, e.g.
// <code>init(foo:bar:baz:)</code> or <code>controllerForName(_:)</code>, and
// the function will output the number of parameter names, and whether this is a
// single-arg initializer.
//
// For a type, enum constant, property, or variable declaration, this will
// validate either a simple identifier, or a qualified
// <code>context.identifier</code> name.
static bool
validateSwiftFunctionName(Sema &S, const ParsedAttr &AL, SourceLocation Loc,
                          StringRef Name, unsigned &SwiftParamCount,
                          bool &IsSingleParamInit) {
  SwiftParamCount = 0;
  IsSingleParamInit = false;

  // Check whether this will be mapped to a getter or setter of a property.
  bool IsGetter = false, IsSetter = false;
  if (Name.consume_front("getter:"))
    IsGetter = true;
  else if (Name.consume_front("setter:"))
    IsSetter = true;

  if (Name.back() != ')') {
    S.Diag(Loc, diag::warn_attr_swift_name_function) << AL;
    return false;
  }

  bool IsMember = false;
  StringRef ContextName, BaseName, Parameters;

  std::tie(BaseName, Parameters) = Name.split('(');

  // Split at the first '.', if it exists, which separates the context name
  // from the base name.
  std::tie(ContextName, BaseName) = BaseName.split('.');
  if (BaseName.empty()) {
    BaseName = ContextName;
    ContextName = StringRef();
  } else if (ContextName.empty() || !isValidAsciiIdentifier(ContextName)) {
    S.Diag(Loc, diag::warn_attr_swift_name_invalid_identifier)
        << AL << /*context*/ 1;
    return false;
  } else {
    IsMember = true;
  }

  if (!isValidAsciiIdentifier(BaseName) || BaseName == "_") {
    S.Diag(Loc, diag::warn_attr_swift_name_invalid_identifier)
        << AL << /*basename*/ 0;
    return false;
  }

  bool IsSubscript = BaseName == "subscript";
  // A subscript accessor must be a getter or setter.
  if (IsSubscript && !IsGetter && !IsSetter) {
    S.Diag(Loc, diag::warn_attr_swift_name_subscript_invalid_parameter)
        << AL << /* getter or setter */ 0;
    return false;
  }

  if (Parameters.empty()) {
    S.Diag(Loc, diag::warn_attr_swift_name_missing_parameters) << AL;
    return false;
  }

  assert(Parameters.back() == ')' && "expected ')'");
  Parameters = Parameters.drop_back(); // ')'

  if (Parameters.empty()) {
    // Setters and subscripts must have at least one parameter.
    if (IsSubscript) {
      S.Diag(Loc, diag::warn_attr_swift_name_subscript_invalid_parameter)
          << AL << /* have at least one parameter */1;
      return false;
    }

    if (IsSetter) {
      S.Diag(Loc, diag::warn_attr_swift_name_setter_parameters) << AL;
      return false;
    }

    return true;
  }

  if (Parameters.back() != ':') {
    S.Diag(Loc, diag::warn_attr_swift_name_function) << AL;
    return false;
  }

  StringRef CurrentParam;
  std::optional<unsigned> SelfLocation;
  unsigned NewValueCount = 0;
  std::optional<unsigned> NewValueLocation;
  do {
    std::tie(CurrentParam, Parameters) = Parameters.split(':');

    if (!isValidAsciiIdentifier(CurrentParam)) {
      S.Diag(Loc, diag::warn_attr_swift_name_invalid_identifier)
          << AL << /*parameter*/2;
      return false;
    }

    if (IsMember && CurrentParam == "self") {
      // "self" indicates the "self" argument for a member.

      // More than one "self"?
      if (SelfLocation) {
        S.Diag(Loc, diag::warn_attr_swift_name_multiple_selfs) << AL;
        return false;
      }

      // The "self" location is the current parameter.
      SelfLocation = SwiftParamCount;
    } else if (CurrentParam == "newValue") {
      // "newValue" indicates the "newValue" argument for a setter.

      // There should only be one 'newValue', but it's only significant for
      // subscript accessors, so don't error right away.
      ++NewValueCount;

      NewValueLocation = SwiftParamCount;
    }

    ++SwiftParamCount;
  } while (!Parameters.empty());

  // Only instance subscripts are currently supported.
  if (IsSubscript && !SelfLocation) {
    S.Diag(Loc, diag::warn_attr_swift_name_subscript_invalid_parameter)
        << AL << /*have a 'self:' parameter*/2;
    return false;
  }

  IsSingleParamInit =
        SwiftParamCount == 1 && BaseName == "init" && CurrentParam != "_";

  // Check the number of parameters for a getter/setter.
  if (IsGetter || IsSetter) {
    // Setters have one parameter for the new value.
    unsigned NumExpectedParams = IsGetter ? 0 : 1;
    unsigned ParamDiag =
        IsGetter ? diag::warn_attr_swift_name_getter_parameters
                 : diag::warn_attr_swift_name_setter_parameters;

    // Instance methods have one parameter for "self".
    if (SelfLocation)
      ++NumExpectedParams;

    // Subscripts may have additional parameters beyond the expected params for
    // the index.
    if (IsSubscript) {
      if (SwiftParamCount < NumExpectedParams) {
        S.Diag(Loc, ParamDiag) << AL;
        return false;
      }

      // A subscript setter must explicitly label its newValue parameter to
      // distinguish it from index parameters.
      if (IsSetter) {
        if (!NewValueLocation) {
          S.Diag(Loc, diag::warn_attr_swift_name_subscript_setter_no_newValue)
              << AL;
          return false;
        }
        if (NewValueCount > 1) {
          S.Diag(Loc, diag::warn_attr_swift_name_subscript_setter_multiple_newValues)
              << AL;
          return false;
        }
      } else {
        // Subscript getters should have no 'newValue:' parameter.
        if (NewValueLocation) {
          S.Diag(Loc, diag::warn_attr_swift_name_subscript_getter_newValue)
              << AL;
          return false;
        }
      }
    } else {
      // Property accessors must have exactly the number of expected params.
      if (SwiftParamCount != NumExpectedParams) {
        S.Diag(Loc, ParamDiag) << AL;
        return false;
      }
    }
  }

  return true;
}

bool Sema::DiagnoseSwiftName(Decl *D, StringRef Name, SourceLocation Loc,
                             const ParsedAttr &AL, bool IsAsync) {
  if (isa<ObjCMethodDecl>(D) || isa<FunctionDecl>(D)) {
    ArrayRef<ParmVarDecl*> Params;
    unsigned ParamCount;

    if (const auto *Method = dyn_cast<ObjCMethodDecl>(D)) {
      ParamCount = Method->getSelector().getNumArgs();
      Params = Method->parameters().slice(0, ParamCount);
    } else {
      const auto *F = cast<FunctionDecl>(D);

      ParamCount = F->getNumParams();
      Params = F->parameters();

      if (!F->hasWrittenPrototype()) {
        Diag(Loc, diag::warn_attribute_wrong_decl_type)
            << AL << AL.isRegularKeywordAttribute()
            << ExpectedFunctionWithProtoType;
        return false;
      }
    }

    // The async name drops the last callback parameter.
    if (IsAsync) {
      if (ParamCount == 0) {
        Diag(Loc, diag::warn_attr_swift_name_decl_missing_params)
            << AL << isa<ObjCMethodDecl>(D);
        return false;
      }
      ParamCount -= 1;
    }

    unsigned SwiftParamCount;
    bool IsSingleParamInit;
    if (!validateSwiftFunctionName(*this, AL, Loc, Name,
                                   SwiftParamCount, IsSingleParamInit))
      return false;

    bool ParamCountValid;
    if (SwiftParamCount == ParamCount) {
      ParamCountValid = true;
    } else if (SwiftParamCount > ParamCount) {
      ParamCountValid = IsSingleParamInit && ParamCount == 0;
    } else {
      // We have fewer Swift parameters than Objective-C parameters, but that
      // might be because we've transformed some of them. Check for potential
      // "out" parameters and err on the side of not warning.
      unsigned MaybeOutParamCount =
          llvm::count_if(Params, [](const ParmVarDecl *Param) -> bool {
            QualType ParamTy = Param->getType();
            if (ParamTy->isReferenceType() || ParamTy->isPointerType())
              return !ParamTy->getPointeeType().isConstQualified();
            return false;
          });

      ParamCountValid = SwiftParamCount + MaybeOutParamCount >= ParamCount;
    }

    if (!ParamCountValid) {
      Diag(Loc, diag::warn_attr_swift_name_num_params)
          << (SwiftParamCount > ParamCount) << AL << ParamCount
          << SwiftParamCount;
      return false;
    }
  } else if ((isa<EnumConstantDecl>(D) || isa<ObjCProtocolDecl>(D) ||
              isa<ObjCInterfaceDecl>(D) || isa<ObjCPropertyDecl>(D) ||
              isa<VarDecl>(D) || isa<TypedefNameDecl>(D) || isa<TagDecl>(D) ||
              isa<IndirectFieldDecl>(D) || isa<FieldDecl>(D)) &&
             !IsAsync) {
    StringRef ContextName, BaseName;

    std::tie(ContextName, BaseName) = Name.split('.');
    if (BaseName.empty()) {
      BaseName = ContextName;
      ContextName = StringRef();
    } else if (!isValidAsciiIdentifier(ContextName)) {
      Diag(Loc, diag::warn_attr_swift_name_invalid_identifier) << AL
          << /*context*/1;
      return false;
    }

    if (!isValidAsciiIdentifier(BaseName)) {
      Diag(Loc, diag::warn_attr_swift_name_invalid_identifier) << AL
          << /*basename*/0;
      return false;
    }
  } else {
    Diag(Loc, diag::warn_attr_swift_name_decl_kind) << AL;
    return false;
  }
  return true;
}

static void handleSwiftName(Sema &S, Decl *D, const ParsedAttr &AL) {
  StringRef Name;
  SourceLocation Loc;
  if (!S.checkStringLiteralArgumentAttr(AL, 0, Name, &Loc))
    return;

  if (!S.DiagnoseSwiftName(D, Name, Loc, AL, /*IsAsync=*/false))
    return;

  D->addAttr(::new (S.Context) SwiftNameAttr(S.Context, AL, Name));
}

static void handleSwiftAsyncName(Sema &S, Decl *D, const ParsedAttr &AL) {
  StringRef Name;
  SourceLocation Loc;
  if (!S.checkStringLiteralArgumentAttr(AL, 0, Name, &Loc))
    return;

  if (!S.DiagnoseSwiftName(D, Name, Loc, AL, /*IsAsync=*/true))
    return;

  D->addAttr(::new (S.Context) SwiftAsyncNameAttr(S.Context, AL, Name));
}

static void handleSwiftNewType(Sema &S, Decl *D, const ParsedAttr &AL) {
  // Make sure that there is an identifier as the annotation's single argument.
  if (!AL.checkExactlyNumArgs(S, 1))
    return;

  if (!AL.isArgIdent(0)) {
    S.Diag(AL.getLoc(), diag::err_attribute_argument_type)
        << AL << AANT_ArgumentIdentifier;
    return;
  }

  SwiftNewTypeAttr::NewtypeKind Kind;
  IdentifierInfo *II = AL.getArgAsIdent(0)->Ident;
  if (!SwiftNewTypeAttr::ConvertStrToNewtypeKind(II->getName(), Kind)) {
    S.Diag(AL.getLoc(), diag::warn_attribute_type_not_supported) << AL << II;
    return;
  }

  if (!isa<TypedefNameDecl>(D)) {
    S.Diag(AL.getLoc(), diag::warn_attribute_wrong_decl_type_str)
        << AL << AL.isRegularKeywordAttribute() << "typedefs";
    return;
  }

  D->addAttr(::new (S.Context) SwiftNewTypeAttr(S.Context, AL, Kind));
}

static void handleSwiftAsyncAttr(Sema &S, Decl *D, const ParsedAttr &AL) {
  if (!AL.isArgIdent(0)) {
    S.Diag(AL.getLoc(), diag::err_attribute_argument_n_type)
        << AL << 1 << AANT_ArgumentIdentifier;
    return;
  }

  SwiftAsyncAttr::Kind Kind;
  IdentifierInfo *II = AL.getArgAsIdent(0)->Ident;
  if (!SwiftAsyncAttr::ConvertStrToKind(II->getName(), Kind)) {
    S.Diag(AL.getLoc(), diag::err_swift_async_no_access) << AL << II;
    return;
  }

  ParamIdx Idx;
  if (Kind == SwiftAsyncAttr::None) {
    // If this is 'none', then there shouldn't be any additional arguments.
    if (!AL.checkExactlyNumArgs(S, 1))
      return;
  } else {
    // Non-none swift_async requires a completion handler index argument.
    if (!AL.checkExactlyNumArgs(S, 2))
      return;

    Expr *HandlerIdx = AL.getArgAsExpr(1);
    if (!checkFunctionOrMethodParameterIndex(S, D, AL, 2, HandlerIdx, Idx))
      return;

    const ParmVarDecl *CompletionBlock =
        getFunctionOrMethodParam(D, Idx.getASTIndex());
    QualType CompletionBlockType = CompletionBlock->getType();
    if (!CompletionBlockType->isBlockPointerType()) {
      S.Diag(CompletionBlock->getLocation(),
             diag::err_swift_async_bad_block_type)
          << CompletionBlock->getType();
      return;
    }
    QualType BlockTy =
        CompletionBlockType->castAs<BlockPointerType>()->getPointeeType();
    if (!BlockTy->castAs<FunctionType>()->getReturnType()->isVoidType()) {
      S.Diag(CompletionBlock->getLocation(),
             diag::err_swift_async_bad_block_type)
          << CompletionBlock->getType();
      return;
    }
  }

  auto *AsyncAttr =
      ::new (S.Context) SwiftAsyncAttr(S.Context, AL, Kind, Idx);
  D->addAttr(AsyncAttr);

  if (auto *ErrorAttr = D->getAttr<SwiftAsyncErrorAttr>())
    checkSwiftAsyncErrorBlock(S, D, ErrorAttr, AsyncAttr);
}

//===----------------------------------------------------------------------===//
// Microsoft specific attribute handlers.
//===----------------------------------------------------------------------===//

UuidAttr *Sema::mergeUuidAttr(Decl *D, const AttributeCommonInfo &CI,
                              StringRef UuidAsWritten, MSGuidDecl *GuidDecl) {
  if (const auto *UA = D->getAttr<UuidAttr>()) {
    if (declaresSameEntity(UA->getGuidDecl(), GuidDecl))
      return nullptr;
    if (!UA->getGuid().empty()) {
      Diag(UA->getLocation(), diag::err_mismatched_uuid);
      Diag(CI.getLoc(), diag::note_previous_uuid);
      D->dropAttr<UuidAttr>();
    }
  }

  return ::new (Context) UuidAttr(Context, CI, UuidAsWritten, GuidDecl);
}

static void handleUuidAttr(Sema &S, Decl *D, const ParsedAttr &AL) {
  if (!S.LangOpts.CPlusPlus) {
    S.Diag(AL.getLoc(), diag::err_attribute_not_supported_in_lang)
        << AL << AttributeLangSupport::C;
    return;
  }

  StringRef OrigStrRef;
  SourceLocation LiteralLoc;
  if (!S.checkStringLiteralArgumentAttr(AL, 0, OrigStrRef, &LiteralLoc))
    return;

  // GUID format is "XXXXXXXX-XXXX-XXXX-XXXX-XXXXXXXXXXXX" or
  // "{XXXXXXXX-XXXX-XXXX-XXXX-XXXXXXXXXXXX}", normalize to the former.
  StringRef StrRef = OrigStrRef;
  if (StrRef.size() == 38 && StrRef.front() == '{' && StrRef.back() == '}')
    StrRef = StrRef.drop_front().drop_back();

  // Validate GUID length.
  if (StrRef.size() != 36) {
    S.Diag(LiteralLoc, diag::err_attribute_uuid_malformed_guid);
    return;
  }

  for (unsigned i = 0; i < 36; ++i) {
    if (i == 8 || i == 13 || i == 18 || i == 23) {
      if (StrRef[i] != '-') {
        S.Diag(LiteralLoc, diag::err_attribute_uuid_malformed_guid);
        return;
      }
    } else if (!isHexDigit(StrRef[i])) {
      S.Diag(LiteralLoc, diag::err_attribute_uuid_malformed_guid);
      return;
    }
  }

  // Convert to our parsed format and canonicalize.
  MSGuidDecl::Parts Parsed;
  StrRef.substr(0, 8).getAsInteger(16, Parsed.Part1);
  StrRef.substr(9, 4).getAsInteger(16, Parsed.Part2);
  StrRef.substr(14, 4).getAsInteger(16, Parsed.Part3);
  for (unsigned i = 0; i != 8; ++i)
    StrRef.substr(19 + 2 * i + (i >= 2 ? 1 : 0), 2)
        .getAsInteger(16, Parsed.Part4And5[i]);
  MSGuidDecl *Guid = S.Context.getMSGuidDecl(Parsed);

  // FIXME: It'd be nice to also emit a fixit removing uuid(...) (and, if it's
  // the only thing in the [] list, the [] too), and add an insertion of
  // __declspec(uuid(...)).  But sadly, neither the SourceLocs of the commas
  // separating attributes nor of the [ and the ] are in the AST.
  // Cf "SourceLocations of attribute list delimiters - [[ ... , ... ]] etc"
  // on cfe-dev.
  if (AL.isMicrosoftAttribute()) // Check for [uuid(...)] spelling.
    S.Diag(AL.getLoc(), diag::warn_atl_uuid_deprecated);

  UuidAttr *UA = S.mergeUuidAttr(D, AL, OrigStrRef, Guid);
  if (UA)
    D->addAttr(UA);
}

static void handleHLSLNumThreadsAttr(Sema &S, Decl *D, const ParsedAttr &AL) {
  llvm::VersionTuple SMVersion =
      S.Context.getTargetInfo().getTriple().getOSVersion();
  uint32_t ZMax = 1024;
  uint32_t ThreadMax = 1024;
  if (SMVersion.getMajor() <= 4) {
    ZMax = 1;
    ThreadMax = 768;
  } else if (SMVersion.getMajor() == 5) {
    ZMax = 64;
    ThreadMax = 1024;
  }

  uint32_t X;
  if (!S.checkUInt32Argument(AL, AL.getArgAsExpr(0), X))
    return;
  if (X > 1024) {
    S.Diag(AL.getArgAsExpr(0)->getExprLoc(),
           diag::err_hlsl_numthreads_argument_oor) << 0 << 1024;
    return;
  }
  uint32_t Y;
  if (!S.checkUInt32Argument(AL, AL.getArgAsExpr(1), Y))
    return;
  if (Y > 1024) {
    S.Diag(AL.getArgAsExpr(1)->getExprLoc(),
           diag::err_hlsl_numthreads_argument_oor) << 1 << 1024;
    return;
  }
  uint32_t Z;
  if (!S.checkUInt32Argument(AL, AL.getArgAsExpr(2), Z))
    return;
  if (Z > ZMax) {
    S.Diag(AL.getArgAsExpr(2)->getExprLoc(),
           diag::err_hlsl_numthreads_argument_oor) << 2 << ZMax;
    return;
  }

  if (X * Y * Z > ThreadMax) {
    S.Diag(AL.getLoc(), diag::err_hlsl_numthreads_invalid) << ThreadMax;
    return;
  }

  HLSLNumThreadsAttr *NewAttr = S.HLSL().mergeNumThreadsAttr(D, AL, X, Y, Z);
  if (NewAttr)
    D->addAttr(NewAttr);
}

static bool isLegalTypeForHLSLSV_DispatchThreadID(QualType T) {
  if (!T->hasUnsignedIntegerRepresentation())
    return false;
  if (const auto *VT = T->getAs<VectorType>())
    return VT->getNumElements() <= 3;
  return true;
}

static void handleHLSLSV_DispatchThreadIDAttr(Sema &S, Decl *D,
                                              const ParsedAttr &AL) {
  // FIXME: support semantic on field.
  // See https://github.com/llvm/llvm-project/issues/57889.
  if (isa<FieldDecl>(D)) {
    S.Diag(AL.getLoc(), diag::err_hlsl_attr_invalid_ast_node)
        << AL << "parameter";
    return;
  }

  auto *VD = cast<ValueDecl>(D);
  if (!isLegalTypeForHLSLSV_DispatchThreadID(VD->getType())) {
    S.Diag(AL.getLoc(), diag::err_hlsl_attr_invalid_type)
        << AL << "uint/uint2/uint3";
    return;
  }

  D->addAttr(::new (S.Context) HLSLSV_DispatchThreadIDAttr(S.Context, AL));
}

static void handleHLSLPackOffsetAttr(Sema &S, Decl *D, const ParsedAttr &AL) {
  if (!isa<VarDecl>(D) || !isa<HLSLBufferDecl>(D->getDeclContext())) {
    S.Diag(AL.getLoc(), diag::err_hlsl_attr_invalid_ast_node)
        << AL << "shader constant in a constant buffer";
    return;
  }

  uint32_t SubComponent;
  if (!S.checkUInt32Argument(AL, AL.getArgAsExpr(0), SubComponent))
    return;
  uint32_t Component;
  if (!S.checkUInt32Argument(AL, AL.getArgAsExpr(1), Component))
    return;

  QualType T = cast<VarDecl>(D)->getType().getCanonicalType();
  // Check if T is an array or struct type.
  // TODO: mark matrix type as aggregate type.
  bool IsAggregateTy = (T->isArrayType() || T->isStructureType());

  // Check Component is valid for T.
  if (Component) {
    unsigned Size = S.getASTContext().getTypeSize(T);
    if (IsAggregateTy || Size > 128) {
      S.Diag(AL.getLoc(), diag::err_hlsl_packoffset_cross_reg_boundary);
      return;
    } else {
      // Make sure Component + sizeof(T) <= 4.
      if ((Component * 32 + Size) > 128) {
        S.Diag(AL.getLoc(), diag::err_hlsl_packoffset_cross_reg_boundary);
        return;
      }
      QualType EltTy = T;
      if (const auto *VT = T->getAs<VectorType>())
        EltTy = VT->getElementType();
      unsigned Align = S.getASTContext().getTypeAlign(EltTy);
      if (Align > 32 && Component == 1) {
        // NOTE: Component 3 will hit err_hlsl_packoffset_cross_reg_boundary.
        // So we only need to check Component 1 here.
        S.Diag(AL.getLoc(), diag::err_hlsl_packoffset_alignment_mismatch)
            << Align << EltTy;
        return;
      }
    }
  }

  D->addAttr(::new (S.Context)
                 HLSLPackOffsetAttr(S.Context, AL, SubComponent, Component));
}

static void handleHLSLShaderAttr(Sema &S, Decl *D, const ParsedAttr &AL) {
  StringRef Str;
  SourceLocation ArgLoc;
  if (!S.checkStringLiteralArgumentAttr(AL, 0, Str, &ArgLoc))
    return;

  HLSLShaderAttr::ShaderType ShaderType;
  if (!HLSLShaderAttr::ConvertStrToShaderType(Str, ShaderType)) {
    S.Diag(AL.getLoc(), diag::warn_attribute_type_not_supported)
        << AL << Str << ArgLoc;
    return;
  }

  // FIXME: check function match the shader stage.

  HLSLShaderAttr *NewAttr = S.HLSL().mergeShaderAttr(D, AL, ShaderType);
  if (NewAttr)
    D->addAttr(NewAttr);
}

static void handleHLSLResourceBindingAttr(Sema &S, Decl *D,
                                          const ParsedAttr &AL) {
  StringRef Space = "space0";
  StringRef Slot = "";

  if (!AL.isArgIdent(0)) {
    S.Diag(AL.getLoc(), diag::err_attribute_argument_type)
        << AL << AANT_ArgumentIdentifier;
    return;
  }

  IdentifierLoc *Loc = AL.getArgAsIdent(0);
  StringRef Str = Loc->Ident->getName();
  SourceLocation ArgLoc = Loc->Loc;

  SourceLocation SpaceArgLoc;
  if (AL.getNumArgs() == 2) {
    Slot = Str;
    if (!AL.isArgIdent(1)) {
      S.Diag(AL.getLoc(), diag::err_attribute_argument_type)
          << AL << AANT_ArgumentIdentifier;
      return;
    }

    IdentifierLoc *Loc = AL.getArgAsIdent(1);
    Space = Loc->Ident->getName();
    SpaceArgLoc = Loc->Loc;
  } else {
    Slot = Str;
  }

  // Validate.
  if (!Slot.empty()) {
    switch (Slot[0]) {
    case 'u':
    case 'b':
    case 's':
    case 't':
      break;
    default:
      S.Diag(ArgLoc, diag::err_hlsl_unsupported_register_type)
          << Slot.substr(0, 1);
      return;
    }

    StringRef SlotNum = Slot.substr(1);
    unsigned Num = 0;
    if (SlotNum.getAsInteger(10, Num)) {
      S.Diag(ArgLoc, diag::err_hlsl_unsupported_register_number);
      return;
    }
  }

  if (!Space.starts_with("space")) {
    S.Diag(SpaceArgLoc, diag::err_hlsl_expected_space) << Space;
    return;
  }
  StringRef SpaceNum = Space.substr(5);
  unsigned Num = 0;
  if (SpaceNum.getAsInteger(10, Num)) {
    S.Diag(SpaceArgLoc, diag::err_hlsl_expected_space) << Space;
    return;
  }

  // FIXME: check reg type match decl. Issue
  // https://github.com/llvm/llvm-project/issues/57886.
  HLSLResourceBindingAttr *NewAttr =
      HLSLResourceBindingAttr::Create(S.getASTContext(), Slot, Space, AL);
  if (NewAttr)
    D->addAttr(NewAttr);
}

static void handleHLSLParamModifierAttr(Sema &S, Decl *D,
                                        const ParsedAttr &AL) {
  HLSLParamModifierAttr *NewAttr = S.HLSL().mergeParamModifierAttr(
      D, AL,
      static_cast<HLSLParamModifierAttr::Spelling>(AL.getSemanticSpelling()));
  if (NewAttr)
    D->addAttr(NewAttr);
}

static void handleMSInheritanceAttr(Sema &S, Decl *D, const ParsedAttr &AL) {
  if (!S.LangOpts.CPlusPlus) {
    S.Diag(AL.getLoc(), diag::err_attribute_not_supported_in_lang)
        << AL << AttributeLangSupport::C;
    return;
  }
  MSInheritanceAttr *IA = S.mergeMSInheritanceAttr(
      D, AL, /*BestCase=*/true, (MSInheritanceModel)AL.getSemanticSpelling());
  if (IA) {
    D->addAttr(IA);
    S.Consumer.AssignInheritanceModel(cast<CXXRecordDecl>(D));
  }
}

static void handleDeclspecThreadAttr(Sema &S, Decl *D, const ParsedAttr &AL) {
  const auto *VD = cast<VarDecl>(D);
  if (!S.Context.getTargetInfo().isTLSSupported()) {
    S.Diag(AL.getLoc(), diag::err_thread_unsupported);
    return;
  }
  if (VD->getTSCSpec() != TSCS_unspecified) {
    S.Diag(AL.getLoc(), diag::err_declspec_thread_on_thread_variable);
    return;
  }
  if (VD->hasLocalStorage()) {
    S.Diag(AL.getLoc(), diag::err_thread_non_global) << "__declspec(thread)";
    return;
  }
  D->addAttr(::new (S.Context) ThreadAttr(S.Context, AL));
}

static void handleMSConstexprAttr(Sema &S, Decl *D, const ParsedAttr &AL) {
  if (!S.getLangOpts().isCompatibleWithMSVC(LangOptions::MSVC2022_3)) {
    S.Diag(AL.getLoc(), diag::warn_unknown_attribute_ignored)
        << AL << AL.getRange();
    return;
  }
  auto *FD = cast<FunctionDecl>(D);
  if (FD->isConstexprSpecified() || FD->isConsteval()) {
    S.Diag(AL.getLoc(), diag::err_ms_constexpr_cannot_be_applied)
        << FD->isConsteval() << FD;
    return;
  }
  if (auto *MD = dyn_cast<CXXMethodDecl>(FD)) {
    if (!S.getLangOpts().CPlusPlus20 && MD->isVirtual()) {
      S.Diag(AL.getLoc(), diag::err_ms_constexpr_cannot_be_applied)
          << /*virtual*/ 2 << MD;
      return;
    }
  }
  D->addAttr(::new (S.Context) MSConstexprAttr(S.Context, AL));
}

static void handleAbiTagAttr(Sema &S, Decl *D, const ParsedAttr &AL) {
  SmallVector<StringRef, 4> Tags;
  for (unsigned I = 0, E = AL.getNumArgs(); I != E; ++I) {
    StringRef Tag;
    if (!S.checkStringLiteralArgumentAttr(AL, I, Tag))
      return;
    Tags.push_back(Tag);
  }

  if (const auto *NS = dyn_cast<NamespaceDecl>(D)) {
    if (!NS->isInline()) {
      S.Diag(AL.getLoc(), diag::warn_attr_abi_tag_namespace) << 0;
      return;
    }
    if (NS->isAnonymousNamespace()) {
      S.Diag(AL.getLoc(), diag::warn_attr_abi_tag_namespace) << 1;
      return;
    }
    if (AL.getNumArgs() == 0)
      Tags.push_back(NS->getName());
  } else if (!AL.checkAtLeastNumArgs(S, 1))
    return;

  // Store tags sorted and without duplicates.
  llvm::sort(Tags);
  Tags.erase(std::unique(Tags.begin(), Tags.end()), Tags.end());

  D->addAttr(::new (S.Context)
                 AbiTagAttr(S.Context, AL, Tags.data(), Tags.size()));
}

static void handleARMInterruptAttr(Sema &S, Decl *D, const ParsedAttr &AL) {
  // Check the attribute arguments.
  if (AL.getNumArgs() > 1) {
    S.Diag(AL.getLoc(), diag::err_attribute_too_many_arguments) << AL << 1;
    return;
  }

  StringRef Str;
  SourceLocation ArgLoc;

  if (AL.getNumArgs() == 0)
    Str = "";
  else if (!S.checkStringLiteralArgumentAttr(AL, 0, Str, &ArgLoc))
    return;

  ARMInterruptAttr::InterruptType Kind;
  if (!ARMInterruptAttr::ConvertStrToInterruptType(Str, Kind)) {
    S.Diag(AL.getLoc(), diag::warn_attribute_type_not_supported) << AL << Str
                                                                 << ArgLoc;
    return;
  }

  D->addAttr(::new (S.Context) ARMInterruptAttr(S.Context, AL, Kind));
}

static void handleMSP430InterruptAttr(Sema &S, Decl *D, const ParsedAttr &AL) {
  // MSP430 'interrupt' attribute is applied to
  // a function with no parameters and void return type.
  if (!isFuncOrMethodForAttrSubject(D)) {
    S.Diag(D->getLocation(), diag::warn_attribute_wrong_decl_type)
        << AL << AL.isRegularKeywordAttribute() << ExpectedFunctionOrMethod;
    return;
  }

  if (hasFunctionProto(D) && getFunctionOrMethodNumParams(D) != 0) {
    S.Diag(D->getLocation(), diag::warn_interrupt_attribute_invalid)
        << /*MSP430*/ 1 << 0;
    return;
  }

  if (!getFunctionOrMethodResultType(D)->isVoidType()) {
    S.Diag(D->getLocation(), diag::warn_interrupt_attribute_invalid)
        << /*MSP430*/ 1 << 1;
    return;
  }

  // The attribute takes one integer argument.
  if (!AL.checkExactlyNumArgs(S, 1))
    return;

  if (!AL.isArgExpr(0)) {
    S.Diag(AL.getLoc(), diag::err_attribute_argument_type)
        << AL << AANT_ArgumentIntegerConstant;
    return;
  }

  Expr *NumParamsExpr = static_cast<Expr *>(AL.getArgAsExpr(0));
  std::optional<llvm::APSInt> NumParams = llvm::APSInt(32);
  if (!(NumParams = NumParamsExpr->getIntegerConstantExpr(S.Context))) {
    S.Diag(AL.getLoc(), diag::err_attribute_argument_type)
        << AL << AANT_ArgumentIntegerConstant
        << NumParamsExpr->getSourceRange();
    return;
  }
  // The argument should be in range 0..63.
  unsigned Num = NumParams->getLimitedValue(255);
  if (Num > 63) {
    S.Diag(AL.getLoc(), diag::err_attribute_argument_out_of_bounds)
        << AL << (int)NumParams->getSExtValue()
        << NumParamsExpr->getSourceRange();
    return;
  }

  D->addAttr(::new (S.Context) MSP430InterruptAttr(S.Context, AL, Num));
  D->addAttr(UsedAttr::CreateImplicit(S.Context));
}

static void handleMipsInterruptAttr(Sema &S, Decl *D, const ParsedAttr &AL) {
  // Only one optional argument permitted.
  if (AL.getNumArgs() > 1) {
    S.Diag(AL.getLoc(), diag::err_attribute_too_many_arguments) << AL << 1;
    return;
  }

  StringRef Str;
  SourceLocation ArgLoc;

  if (AL.getNumArgs() == 0)
    Str = "";
  else if (!S.checkStringLiteralArgumentAttr(AL, 0, Str, &ArgLoc))
    return;

  // Semantic checks for a function with the 'interrupt' attribute for MIPS:
  // a) Must be a function.
  // b) Must have no parameters.
  // c) Must have the 'void' return type.
  // d) Cannot have the 'mips16' attribute, as that instruction set
  //    lacks the 'eret' instruction.
  // e) The attribute itself must either have no argument or one of the
  //    valid interrupt types, see [MipsInterruptDocs].

  if (!isFuncOrMethodForAttrSubject(D)) {
    S.Diag(D->getLocation(), diag::warn_attribute_wrong_decl_type)
        << AL << AL.isRegularKeywordAttribute() << ExpectedFunctionOrMethod;
    return;
  }

  if (hasFunctionProto(D) && getFunctionOrMethodNumParams(D) != 0) {
    S.Diag(D->getLocation(), diag::warn_interrupt_attribute_invalid)
        << /*MIPS*/ 0 << 0;
    return;
  }

  if (!getFunctionOrMethodResultType(D)->isVoidType()) {
    S.Diag(D->getLocation(), diag::warn_interrupt_attribute_invalid)
        << /*MIPS*/ 0 << 1;
    return;
  }

  // We still have to do this manually because the Interrupt attributes are
  // a bit special due to sharing their spellings across targets.
  if (checkAttrMutualExclusion<Mips16Attr>(S, D, AL))
    return;

  MipsInterruptAttr::InterruptType Kind;
  if (!MipsInterruptAttr::ConvertStrToInterruptType(Str, Kind)) {
    S.Diag(AL.getLoc(), diag::warn_attribute_type_not_supported)
        << AL << "'" + std::string(Str) + "'";
    return;
  }

  D->addAttr(::new (S.Context) MipsInterruptAttr(S.Context, AL, Kind));
}

static void handleM68kInterruptAttr(Sema &S, Decl *D, const ParsedAttr &AL) {
  if (!AL.checkExactlyNumArgs(S, 1))
    return;

  if (!AL.isArgExpr(0)) {
    S.Diag(AL.getLoc(), diag::err_attribute_argument_type)
        << AL << AANT_ArgumentIntegerConstant;
    return;
  }

  // FIXME: Check for decl - it should be void ()(void).

  Expr *NumParamsExpr = static_cast<Expr *>(AL.getArgAsExpr(0));
  auto MaybeNumParams = NumParamsExpr->getIntegerConstantExpr(S.Context);
  if (!MaybeNumParams) {
    S.Diag(AL.getLoc(), diag::err_attribute_argument_type)
        << AL << AANT_ArgumentIntegerConstant
        << NumParamsExpr->getSourceRange();
    return;
  }

  unsigned Num = MaybeNumParams->getLimitedValue(255);
  if ((Num & 1) || Num > 30) {
    S.Diag(AL.getLoc(), diag::err_attribute_argument_out_of_bounds)
        << AL << (int)MaybeNumParams->getSExtValue()
        << NumParamsExpr->getSourceRange();
    return;
  }

  D->addAttr(::new (S.Context) M68kInterruptAttr(S.Context, AL, Num));
  D->addAttr(UsedAttr::CreateImplicit(S.Context));
}

static void handleMOSInterruptAttr(Sema &S, Decl *D, const ParsedAttr &AL) {
  if (!isFunctionOrMethod(D)) {
    S.Diag(D->getLocation(), diag::warn_attribute_wrong_decl_type)
        << "'interrupt'" << ExpectedFunction;
    return;
  }

  if (!AL.checkExactlyNumArgs(S, 0))
    return;

  handleSimpleAttribute<MOSInterruptAttr>(S, D, AL);
}

static void handleAnyX86InterruptAttr(Sema &S, Decl *D, const ParsedAttr &AL) {
  // Semantic checks for a function with the 'interrupt' attribute.
  // a) Must be a function.
  // b) Must have the 'void' return type.
  // c) Must take 1 or 2 arguments.
  // d) The 1st argument must be a pointer.
  // e) The 2nd argument (if any) must be an unsigned integer.
  if (!isFuncOrMethodForAttrSubject(D) || !hasFunctionProto(D) ||
      isInstanceMethod(D) ||
      CXXMethodDecl::isStaticOverloadedOperator(
          cast<NamedDecl>(D)->getDeclName().getCXXOverloadedOperator())) {
    S.Diag(AL.getLoc(), diag::warn_attribute_wrong_decl_type)
        << AL << AL.isRegularKeywordAttribute()
        << ExpectedFunctionWithProtoType;
    return;
  }
  // Interrupt handler must have void return type.
  if (!getFunctionOrMethodResultType(D)->isVoidType()) {
    S.Diag(getFunctionOrMethodResultSourceRange(D).getBegin(),
           diag::err_anyx86_interrupt_attribute)
        << (S.Context.getTargetInfo().getTriple().getArch() == llvm::Triple::x86
                ? 0
                : 1)
        << 0;
    return;
  }
  // Interrupt handler must have 1 or 2 parameters.
  unsigned NumParams = getFunctionOrMethodNumParams(D);
  if (NumParams < 1 || NumParams > 2) {
    S.Diag(D->getBeginLoc(), diag::err_anyx86_interrupt_attribute)
        << (S.Context.getTargetInfo().getTriple().getArch() == llvm::Triple::x86
                ? 0
                : 1)
        << 1;
    return;
  }
  // The first argument must be a pointer.
  if (!getFunctionOrMethodParamType(D, 0)->isPointerType()) {
    S.Diag(getFunctionOrMethodParamRange(D, 0).getBegin(),
           diag::err_anyx86_interrupt_attribute)
        << (S.Context.getTargetInfo().getTriple().getArch() == llvm::Triple::x86
                ? 0
                : 1)
        << 2;
    return;
  }
  // The second argument, if present, must be an unsigned integer.
  unsigned TypeSize =
      S.Context.getTargetInfo().getTriple().getArch() == llvm::Triple::x86_64
          ? 64
          : 32;
  if (NumParams == 2 &&
      (!getFunctionOrMethodParamType(D, 1)->isUnsignedIntegerType() ||
       S.Context.getTypeSize(getFunctionOrMethodParamType(D, 1)) != TypeSize)) {
    S.Diag(getFunctionOrMethodParamRange(D, 1).getBegin(),
           diag::err_anyx86_interrupt_attribute)
        << (S.Context.getTargetInfo().getTriple().getArch() == llvm::Triple::x86
                ? 0
                : 1)
        << 3 << S.Context.getIntTypeForBitwidth(TypeSize, /*Signed=*/false);
    return;
  }
  D->addAttr(::new (S.Context) AnyX86InterruptAttr(S.Context, AL));
  D->addAttr(UsedAttr::CreateImplicit(S.Context));
}

static void handleAVRInterruptAttr(Sema &S, Decl *D, const ParsedAttr &AL) {
  if (!isFuncOrMethodForAttrSubject(D)) {
    S.Diag(D->getLocation(), diag::warn_attribute_wrong_decl_type)
        << AL << AL.isRegularKeywordAttribute() << ExpectedFunction;
    return;
  }

  if (!AL.checkExactlyNumArgs(S, 0))
    return;

  handleSimpleAttribute<AVRInterruptAttr>(S, D, AL);
}

static void handleAVRSignalAttr(Sema &S, Decl *D, const ParsedAttr &AL) {
  if (!isFuncOrMethodForAttrSubject(D)) {
    S.Diag(D->getLocation(), diag::warn_attribute_wrong_decl_type)
        << AL << AL.isRegularKeywordAttribute() << ExpectedFunction;
    return;
  }

  if (!AL.checkExactlyNumArgs(S, 0))
    return;

  handleSimpleAttribute<AVRSignalAttr>(S, D, AL);
}

static void handleBPFPreserveAIRecord(Sema &S, RecordDecl *RD) {
  // Add preserve_access_index attribute to all fields and inner records.
  for (auto *D : RD->decls()) {
    if (D->hasAttr<BPFPreserveAccessIndexAttr>())
      continue;

    D->addAttr(BPFPreserveAccessIndexAttr::CreateImplicit(S.Context));
    if (auto *Rec = dyn_cast<RecordDecl>(D))
      handleBPFPreserveAIRecord(S, Rec);
  }
}

static void handleBPFPreserveAccessIndexAttr(Sema &S, Decl *D,
    const ParsedAttr &AL) {
  auto *Rec = cast<RecordDecl>(D);
  handleBPFPreserveAIRecord(S, Rec);
  Rec->addAttr(::new (S.Context) BPFPreserveAccessIndexAttr(S.Context, AL));
}

static bool hasBTFDeclTagAttr(Decl *D, StringRef Tag) {
  for (const auto *I : D->specific_attrs<BTFDeclTagAttr>()) {
    if (I->getBTFDeclTag() == Tag)
      return true;
  }
  return false;
}

static void handleBTFDeclTagAttr(Sema &S, Decl *D, const ParsedAttr &AL) {
  StringRef Str;
  if (!S.checkStringLiteralArgumentAttr(AL, 0, Str))
    return;
  if (hasBTFDeclTagAttr(D, Str))
    return;

  D->addAttr(::new (S.Context) BTFDeclTagAttr(S.Context, AL, Str));
}

BTFDeclTagAttr *Sema::mergeBTFDeclTagAttr(Decl *D, const BTFDeclTagAttr &AL) {
  if (hasBTFDeclTagAttr(D, AL.getBTFDeclTag()))
    return nullptr;
  return ::new (Context) BTFDeclTagAttr(Context, AL, AL.getBTFDeclTag());
}

<<<<<<< HEAD
static void handleMOSInterruptNorecurseAttr(Sema &S, Decl *D, const ParsedAttr &AL) {
  if (!isFunctionOrMethod(D)) {
    S.Diag(D->getLocation(), diag::warn_attribute_wrong_decl_type)
        << "'interrupt_norecurse'" << ExpectedFunction;
    return;
  }

  if (!AL.checkExactlyNumArgs(S, 0))
    return;

  handleSimpleAttribute<MOSInterruptNorecurseAttr>(S, D, AL);
}

static void handleMOSInterruptNoISRAttr(Sema &S, Decl *D, const ParsedAttr &AL) {
  if (!isFunctionOrMethod(D)) {
    S.Diag(D->getLocation(), diag::warn_attribute_wrong_decl_type)
        << "'no_isr'" << ExpectedFunction;
    return;
  }

  if (!AL.checkExactlyNumArgs(S, 0))
    return;

  handleSimpleAttribute<MOSNoISRAttr>(S, D, AL);
}

static void handleWebAssemblyExportNameAttr(Sema &S, Decl *D,
                                            const ParsedAttr &AL) {
  if (!isFunctionOrMethod(D)) {
    S.Diag(D->getLocation(), diag::warn_attribute_wrong_decl_type)
        << AL << AL.isRegularKeywordAttribute() << ExpectedFunction;
    return;
  }

  auto *FD = cast<FunctionDecl>(D);
  if (FD->isThisDeclarationADefinition()) {
    S.Diag(D->getLocation(), diag::err_alias_is_definition) << FD << 0;
    return;
  }

  StringRef Str;
  SourceLocation ArgLoc;
  if (!S.checkStringLiteralArgumentAttr(AL, 0, Str, &ArgLoc))
    return;

  D->addAttr(::new (S.Context) WebAssemblyExportNameAttr(S.Context, AL, Str));
  D->addAttr(UsedAttr::CreateImplicit(S.Context));
}

WebAssemblyImportModuleAttr *
Sema::mergeImportModuleAttr(Decl *D, const WebAssemblyImportModuleAttr &AL) {
  auto *FD = cast<FunctionDecl>(D);

  if (const auto *ExistingAttr = FD->getAttr<WebAssemblyImportModuleAttr>()) {
    if (ExistingAttr->getImportModule() == AL.getImportModule())
      return nullptr;
    Diag(ExistingAttr->getLocation(), diag::warn_mismatched_import) << 0
      << ExistingAttr->getImportModule() << AL.getImportModule();
    Diag(AL.getLoc(), diag::note_previous_attribute);
    return nullptr;
  }
  if (FD->hasBody()) {
    Diag(AL.getLoc(), diag::warn_import_on_definition) << 0;
    return nullptr;
  }
  return ::new (Context) WebAssemblyImportModuleAttr(Context, AL,
                                                     AL.getImportModule());
}

WebAssemblyImportNameAttr *
Sema::mergeImportNameAttr(Decl *D, const WebAssemblyImportNameAttr &AL) {
  auto *FD = cast<FunctionDecl>(D);

  if (const auto *ExistingAttr = FD->getAttr<WebAssemblyImportNameAttr>()) {
    if (ExistingAttr->getImportName() == AL.getImportName())
      return nullptr;
    Diag(ExistingAttr->getLocation(), diag::warn_mismatched_import) << 1
      << ExistingAttr->getImportName() << AL.getImportName();
    Diag(AL.getLoc(), diag::note_previous_attribute);
    return nullptr;
  }
  if (FD->hasBody()) {
    Diag(AL.getLoc(), diag::warn_import_on_definition) << 1;
    return nullptr;
  }
  return ::new (Context) WebAssemblyImportNameAttr(Context, AL,
                                                   AL.getImportName());
}

static void
handleWebAssemblyImportModuleAttr(Sema &S, Decl *D, const ParsedAttr &AL) {
  auto *FD = cast<FunctionDecl>(D);

  StringRef Str;
  SourceLocation ArgLoc;
  if (!S.checkStringLiteralArgumentAttr(AL, 0, Str, &ArgLoc))
    return;
  if (FD->hasBody()) {
    S.Diag(AL.getLoc(), diag::warn_import_on_definition) << 0;
    return;
  }

  FD->addAttr(::new (S.Context)
                  WebAssemblyImportModuleAttr(S.Context, AL, Str));
}

static void
handleWebAssemblyImportNameAttr(Sema &S, Decl *D, const ParsedAttr &AL) {
  auto *FD = cast<FunctionDecl>(D);

  StringRef Str;
  SourceLocation ArgLoc;
  if (!S.checkStringLiteralArgumentAttr(AL, 0, Str, &ArgLoc))
    return;
  if (FD->hasBody()) {
    S.Diag(AL.getLoc(), diag::warn_import_on_definition) << 1;
    return;
  }

  FD->addAttr(::new (S.Context) WebAssemblyImportNameAttr(S.Context, AL, Str));
}

=======
>>>>>>> 74f4034f
static void handleRISCVInterruptAttr(Sema &S, Decl *D,
                                     const ParsedAttr &AL) {
  // Warn about repeated attributes.
  if (const auto *A = D->getAttr<RISCVInterruptAttr>()) {
    S.Diag(AL.getRange().getBegin(),
      diag::warn_riscv_repeated_interrupt_attribute);
    S.Diag(A->getLocation(), diag::note_riscv_repeated_interrupt_attribute);
    return;
  }

  // Check the attribute argument. Argument is optional.
  if (!AL.checkAtMostNumArgs(S, 1))
    return;

  StringRef Str;
  SourceLocation ArgLoc;

  // 'machine'is the default interrupt mode.
  if (AL.getNumArgs() == 0)
    Str = "machine";
  else if (!S.checkStringLiteralArgumentAttr(AL, 0, Str, &ArgLoc))
    return;

  // Semantic checks for a function with the 'interrupt' attribute:
  // - Must be a function.
  // - Must have no parameters.
  // - Must have the 'void' return type.
  // - The attribute itself must either have no argument or one of the
  //   valid interrupt types, see [RISCVInterruptDocs].

  if (D->getFunctionType() == nullptr) {
    S.Diag(D->getLocation(), diag::warn_attribute_wrong_decl_type)
        << AL << AL.isRegularKeywordAttribute() << ExpectedFunction;
    return;
  }

  if (hasFunctionProto(D) && getFunctionOrMethodNumParams(D) != 0) {
    S.Diag(D->getLocation(), diag::warn_interrupt_attribute_invalid)
      << /*RISC-V*/ 2 << 0;
    return;
  }

  if (!getFunctionOrMethodResultType(D)->isVoidType()) {
    S.Diag(D->getLocation(), diag::warn_interrupt_attribute_invalid)
      << /*RISC-V*/ 2 << 1;
    return;
  }

  RISCVInterruptAttr::InterruptType Kind;
  if (!RISCVInterruptAttr::ConvertStrToInterruptType(Str, Kind)) {
    S.Diag(AL.getLoc(), diag::warn_attribute_type_not_supported) << AL << Str
                                                                 << ArgLoc;
    return;
  }

  D->addAttr(::new (S.Context) RISCVInterruptAttr(S.Context, AL, Kind));
}

static void handleInterruptAttr(Sema &S, Decl *D, const ParsedAttr &AL) {
  // Dispatch the interrupt attribute based on the current target.
  switch (S.Context.getTargetInfo().getTriple().getArch()) {
  case llvm::Triple::msp430:
    handleMSP430InterruptAttr(S, D, AL);
    break;
  case llvm::Triple::mipsel:
  case llvm::Triple::mips:
    handleMipsInterruptAttr(S, D, AL);
    break;
  case llvm::Triple::m68k:
    handleM68kInterruptAttr(S, D, AL);
    break;
  case llvm::Triple::mos:
    handleMOSInterruptAttr(S, D, AL);
    break;
  case llvm::Triple::x86:
  case llvm::Triple::x86_64:
    handleAnyX86InterruptAttr(S, D, AL);
    break;
  case llvm::Triple::avr:
    handleAVRInterruptAttr(S, D, AL);
    break;
  case llvm::Triple::riscv32:
  case llvm::Triple::riscv64:
    handleRISCVInterruptAttr(S, D, AL);
    break;
  default:
    handleARMInterruptAttr(S, D, AL);
    break;
  }
}

static void handleX86ForceAlignArgPointerAttr(Sema &S, Decl *D,
                                              const ParsedAttr &AL) {
  // If we try to apply it to a function pointer, don't warn, but don't
  // do anything, either. It doesn't matter anyway, because there's nothing
  // special about calling a force_align_arg_pointer function.
  const auto *VD = dyn_cast<ValueDecl>(D);
  if (VD && VD->getType()->isFunctionPointerType())
    return;
  // Also don't warn on function pointer typedefs.
  const auto *TD = dyn_cast<TypedefNameDecl>(D);
  if (TD && (TD->getUnderlyingType()->isFunctionPointerType() ||
    TD->getUnderlyingType()->isFunctionType()))
    return;
  // Attribute can only be applied to function types.
  if (!isa<FunctionDecl>(D)) {
    S.Diag(AL.getLoc(), diag::warn_attribute_wrong_decl_type)
        << AL << AL.isRegularKeywordAttribute() << ExpectedFunction;
    return;
  }

  D->addAttr(::new (S.Context) X86ForceAlignArgPointerAttr(S.Context, AL));
}

static void handleLayoutVersion(Sema &S, Decl *D, const ParsedAttr &AL) {
  uint32_t Version;
  Expr *VersionExpr = static_cast<Expr *>(AL.getArgAsExpr(0));
  if (!S.checkUInt32Argument(AL, AL.getArgAsExpr(0), Version))
    return;

  // TODO: Investigate what happens with the next major version of MSVC.
  if (Version != LangOptions::MSVC2015 / 100) {
    S.Diag(AL.getLoc(), diag::err_attribute_argument_out_of_bounds)
        << AL << Version << VersionExpr->getSourceRange();
    return;
  }

  // The attribute expects a "major" version number like 19, but new versions of
  // MSVC have moved to updating the "minor", or less significant numbers, so we
  // have to multiply by 100 now.
  Version *= 100;

  D->addAttr(::new (S.Context) LayoutVersionAttr(S.Context, AL, Version));
}

DLLImportAttr *Sema::mergeDLLImportAttr(Decl *D,
                                        const AttributeCommonInfo &CI) {
  if (D->hasAttr<DLLExportAttr>()) {
    Diag(CI.getLoc(), diag::warn_attribute_ignored) << "'dllimport'";
    return nullptr;
  }

  if (D->hasAttr<DLLImportAttr>())
    return nullptr;

  return ::new (Context) DLLImportAttr(Context, CI);
}

DLLExportAttr *Sema::mergeDLLExportAttr(Decl *D,
                                        const AttributeCommonInfo &CI) {
  if (DLLImportAttr *Import = D->getAttr<DLLImportAttr>()) {
    Diag(Import->getLocation(), diag::warn_attribute_ignored) << Import;
    D->dropAttr<DLLImportAttr>();
  }

  if (D->hasAttr<DLLExportAttr>())
    return nullptr;

  return ::new (Context) DLLExportAttr(Context, CI);
}

static void handleDLLAttr(Sema &S, Decl *D, const ParsedAttr &A) {
  if (isa<ClassTemplatePartialSpecializationDecl>(D) &&
      (S.Context.getTargetInfo().shouldDLLImportComdatSymbols())) {
    S.Diag(A.getRange().getBegin(), diag::warn_attribute_ignored) << A;
    return;
  }

  if (const auto *FD = dyn_cast<FunctionDecl>(D)) {
    if (FD->isInlined() && A.getKind() == ParsedAttr::AT_DLLImport &&
        !(S.Context.getTargetInfo().shouldDLLImportComdatSymbols())) {
      // MinGW doesn't allow dllimport on inline functions.
      S.Diag(A.getRange().getBegin(), diag::warn_attribute_ignored_on_inline)
          << A;
      return;
    }
  }

  if (const auto *MD = dyn_cast<CXXMethodDecl>(D)) {
    if ((S.Context.getTargetInfo().shouldDLLImportComdatSymbols()) &&
        MD->getParent()->isLambda()) {
      S.Diag(A.getRange().getBegin(), diag::err_attribute_dll_lambda) << A;
      return;
    }
  }

  Attr *NewAttr = A.getKind() == ParsedAttr::AT_DLLExport
                      ? (Attr *)S.mergeDLLExportAttr(D, A)
                      : (Attr *)S.mergeDLLImportAttr(D, A);
  if (NewAttr)
    D->addAttr(NewAttr);
}

MSInheritanceAttr *
Sema::mergeMSInheritanceAttr(Decl *D, const AttributeCommonInfo &CI,
                             bool BestCase,
                             MSInheritanceModel Model) {
  if (MSInheritanceAttr *IA = D->getAttr<MSInheritanceAttr>()) {
    if (IA->getInheritanceModel() == Model)
      return nullptr;
    Diag(IA->getLocation(), diag::err_mismatched_ms_inheritance)
        << 1 /*previous declaration*/;
    Diag(CI.getLoc(), diag::note_previous_ms_inheritance);
    D->dropAttr<MSInheritanceAttr>();
  }

  auto *RD = cast<CXXRecordDecl>(D);
  if (RD->hasDefinition()) {
    if (checkMSInheritanceAttrOnDefinition(RD, CI.getRange(), BestCase,
                                           Model)) {
      return nullptr;
    }
  } else {
    if (isa<ClassTemplatePartialSpecializationDecl>(RD)) {
      Diag(CI.getLoc(), diag::warn_ignored_ms_inheritance)
          << 1 /*partial specialization*/;
      return nullptr;
    }
    if (RD->getDescribedClassTemplate()) {
      Diag(CI.getLoc(), diag::warn_ignored_ms_inheritance)
          << 0 /*primary template*/;
      return nullptr;
    }
  }

  return ::new (Context) MSInheritanceAttr(Context, CI, BestCase);
}

static void handleCapabilityAttr(Sema &S, Decl *D, const ParsedAttr &AL) {
  // The capability attributes take a single string parameter for the name of
  // the capability they represent. The lockable attribute does not take any
  // parameters. However, semantically, both attributes represent the same
  // concept, and so they use the same semantic attribute. Eventually, the
  // lockable attribute will be removed.
  //
  // For backward compatibility, any capability which has no specified string
  // literal will be considered a "mutex."
  StringRef N("mutex");
  SourceLocation LiteralLoc;
  if (AL.getKind() == ParsedAttr::AT_Capability &&
      !S.checkStringLiteralArgumentAttr(AL, 0, N, &LiteralLoc))
    return;

  D->addAttr(::new (S.Context) CapabilityAttr(S.Context, AL, N));
}

static void handleAssertCapabilityAttr(Sema &S, Decl *D, const ParsedAttr &AL) {
  SmallVector<Expr*, 1> Args;
  if (!checkLockFunAttrCommon(S, D, AL, Args))
    return;

  D->addAttr(::new (S.Context)
                 AssertCapabilityAttr(S.Context, AL, Args.data(), Args.size()));
}

static void handleAcquireCapabilityAttr(Sema &S, Decl *D,
                                        const ParsedAttr &AL) {
  SmallVector<Expr*, 1> Args;
  if (!checkLockFunAttrCommon(S, D, AL, Args))
    return;

  D->addAttr(::new (S.Context) AcquireCapabilityAttr(S.Context, AL, Args.data(),
                                                     Args.size()));
}

static void handleTryAcquireCapabilityAttr(Sema &S, Decl *D,
                                           const ParsedAttr &AL) {
  SmallVector<Expr*, 2> Args;
  if (!checkTryLockFunAttrCommon(S, D, AL, Args))
    return;

  D->addAttr(::new (S.Context) TryAcquireCapabilityAttr(
      S.Context, AL, AL.getArgAsExpr(0), Args.data(), Args.size()));
}

static void handleReleaseCapabilityAttr(Sema &S, Decl *D,
                                        const ParsedAttr &AL) {
  // Check that all arguments are lockable objects.
  SmallVector<Expr *, 1> Args;
  checkAttrArgsAreCapabilityObjs(S, D, AL, Args, 0, true);

  D->addAttr(::new (S.Context) ReleaseCapabilityAttr(S.Context, AL, Args.data(),
                                                     Args.size()));
}

static void handleRequiresCapabilityAttr(Sema &S, Decl *D,
                                         const ParsedAttr &AL) {
  if (!AL.checkAtLeastNumArgs(S, 1))
    return;

  // check that all arguments are lockable objects
  SmallVector<Expr*, 1> Args;
  checkAttrArgsAreCapabilityObjs(S, D, AL, Args);
  if (Args.empty())
    return;

  RequiresCapabilityAttr *RCA = ::new (S.Context)
      RequiresCapabilityAttr(S.Context, AL, Args.data(), Args.size());

  D->addAttr(RCA);
}

static void handleDeprecatedAttr(Sema &S, Decl *D, const ParsedAttr &AL) {
  if (const auto *NSD = dyn_cast<NamespaceDecl>(D)) {
    if (NSD->isAnonymousNamespace()) {
      S.Diag(AL.getLoc(), diag::warn_deprecated_anonymous_namespace);
      // Do not want to attach the attribute to the namespace because that will
      // cause confusing diagnostic reports for uses of declarations within the
      // namespace.
      return;
    }
  } else if (isa<UsingDecl, UnresolvedUsingTypenameDecl,
                 UnresolvedUsingValueDecl>(D)) {
    S.Diag(AL.getRange().getBegin(), diag::warn_deprecated_ignored_on_using)
        << AL;
    return;
  }

  // Handle the cases where the attribute has a text message.
  StringRef Str, Replacement;
  if (AL.isArgExpr(0) && AL.getArgAsExpr(0) &&
      !S.checkStringLiteralArgumentAttr(AL, 0, Str))
    return;

  // Support a single optional message only for Declspec and [[]] spellings.
  if (AL.isDeclspecAttribute() || AL.isStandardAttributeSyntax())
    AL.checkAtMostNumArgs(S, 1);
  else if (AL.isArgExpr(1) && AL.getArgAsExpr(1) &&
           !S.checkStringLiteralArgumentAttr(AL, 1, Replacement))
    return;

  if (!S.getLangOpts().CPlusPlus14 && AL.isCXX11Attribute() && !AL.isGNUScope())
    S.Diag(AL.getLoc(), diag::ext_cxx14_attr) << AL;

  D->addAttr(::new (S.Context) DeprecatedAttr(S.Context, AL, Str, Replacement));
}

static bool isGlobalVar(const Decl *D) {
  if (const auto *S = dyn_cast<VarDecl>(D))
    return S->hasGlobalStorage();
  return false;
}

static bool isSanitizerAttributeAllowedOnGlobals(StringRef Sanitizer) {
  return Sanitizer == "address" || Sanitizer == "hwaddress" ||
         Sanitizer == "memtag";
}

static void handleNoSanitizeAttr(Sema &S, Decl *D, const ParsedAttr &AL) {
  if (!AL.checkAtLeastNumArgs(S, 1))
    return;

  std::vector<StringRef> Sanitizers;

  for (unsigned I = 0, E = AL.getNumArgs(); I != E; ++I) {
    StringRef SanitizerName;
    SourceLocation LiteralLoc;

    if (!S.checkStringLiteralArgumentAttr(AL, I, SanitizerName, &LiteralLoc))
      return;

    if (parseSanitizerValue(SanitizerName, /*AllowGroups=*/true) ==
            SanitizerMask() &&
        SanitizerName != "coverage")
      S.Diag(LiteralLoc, diag::warn_unknown_sanitizer_ignored) << SanitizerName;
    else if (isGlobalVar(D) && !isSanitizerAttributeAllowedOnGlobals(SanitizerName))
      S.Diag(D->getLocation(), diag::warn_attribute_type_not_supported_global)
          << AL << SanitizerName;
    Sanitizers.push_back(SanitizerName);
  }

  D->addAttr(::new (S.Context) NoSanitizeAttr(S.Context, AL, Sanitizers.data(),
                                              Sanitizers.size()));
}

static void handleNoSanitizeSpecificAttr(Sema &S, Decl *D,
                                         const ParsedAttr &AL) {
  StringRef AttrName = AL.getAttrName()->getName();
  normalizeName(AttrName);
  StringRef SanitizerName = llvm::StringSwitch<StringRef>(AttrName)
                                .Case("no_address_safety_analysis", "address")
                                .Case("no_sanitize_address", "address")
                                .Case("no_sanitize_thread", "thread")
                                .Case("no_sanitize_memory", "memory");
  if (isGlobalVar(D) && SanitizerName != "address")
    S.Diag(D->getLocation(), diag::err_attribute_wrong_decl_type)
        << AL << AL.isRegularKeywordAttribute() << ExpectedFunction;

  // FIXME: Rather than create a NoSanitizeSpecificAttr, this creates a
  // NoSanitizeAttr object; but we need to calculate the correct spelling list
  // index rather than incorrectly assume the index for NoSanitizeSpecificAttr
  // has the same spellings as the index for NoSanitizeAttr. We don't have a
  // general way to "translate" between the two, so this hack attempts to work
  // around the issue with hard-coded indices. This is critical for calling
  // getSpelling() or prettyPrint() on the resulting semantic attribute object
  // without failing assertions.
  unsigned TranslatedSpellingIndex = 0;
  if (AL.isStandardAttributeSyntax())
    TranslatedSpellingIndex = 1;

  AttributeCommonInfo Info = AL;
  Info.setAttributeSpellingListIndex(TranslatedSpellingIndex);
  D->addAttr(::new (S.Context)
                 NoSanitizeAttr(S.Context, Info, &SanitizerName, 1));
}

static void handleInternalLinkageAttr(Sema &S, Decl *D, const ParsedAttr &AL) {
  if (InternalLinkageAttr *Internal = S.mergeInternalLinkageAttr(D, AL))
    D->addAttr(Internal);
}

static void handleOpenCLNoSVMAttr(Sema &S, Decl *D, const ParsedAttr &AL) {
  if (S.LangOpts.getOpenCLCompatibleVersion() < 200)
    S.Diag(AL.getLoc(), diag::err_attribute_requires_opencl_version)
        << AL << "2.0" << 1;
  else
    S.Diag(AL.getLoc(), diag::warn_opencl_attr_deprecated_ignored)
        << AL << S.LangOpts.getOpenCLVersionString();
}

static void handleOpenCLAccessAttr(Sema &S, Decl *D, const ParsedAttr &AL) {
  if (D->isInvalidDecl())
    return;

  // Check if there is only one access qualifier.
  if (D->hasAttr<OpenCLAccessAttr>()) {
    if (D->getAttr<OpenCLAccessAttr>()->getSemanticSpelling() ==
        AL.getSemanticSpelling()) {
      S.Diag(AL.getLoc(), diag::warn_duplicate_declspec)
          << AL.getAttrName()->getName() << AL.getRange();
    } else {
      S.Diag(AL.getLoc(), diag::err_opencl_multiple_access_qualifiers)
          << D->getSourceRange();
      D->setInvalidDecl(true);
      return;
    }
  }

  // OpenCL v2.0 s6.6 - read_write can be used for image types to specify that
  // an image object can be read and written. OpenCL v2.0 s6.13.6 - A kernel
  // cannot read from and write to the same pipe object. Using the read_write
  // (or __read_write) qualifier with the pipe qualifier is a compilation error.
  // OpenCL v3.0 s6.8 - For OpenCL C 2.0, or with the
  // __opencl_c_read_write_images feature, image objects specified as arguments
  // to a kernel can additionally be declared to be read-write.
  // C++ for OpenCL 1.0 inherits rule from OpenCL C v2.0.
  // C++ for OpenCL 2021 inherits rule from OpenCL C v3.0.
  if (const auto *PDecl = dyn_cast<ParmVarDecl>(D)) {
    const Type *DeclTy = PDecl->getType().getCanonicalType().getTypePtr();
    if (AL.getAttrName()->getName().contains("read_write")) {
      bool ReadWriteImagesUnsupported =
          (S.getLangOpts().getOpenCLCompatibleVersion() < 200) ||
          (S.getLangOpts().getOpenCLCompatibleVersion() == 300 &&
           !S.getOpenCLOptions().isSupported("__opencl_c_read_write_images",
                                             S.getLangOpts()));
      if (ReadWriteImagesUnsupported || DeclTy->isPipeType()) {
        S.Diag(AL.getLoc(), diag::err_opencl_invalid_read_write)
            << AL << PDecl->getType() << DeclTy->isImageType();
        D->setInvalidDecl(true);
        return;
      }
    }
  }

  D->addAttr(::new (S.Context) OpenCLAccessAttr(S.Context, AL));
}

static void handleZeroCallUsedRegsAttr(Sema &S, Decl *D, const ParsedAttr &AL) {
  // Check that the argument is a string literal.
  StringRef KindStr;
  SourceLocation LiteralLoc;
  if (!S.checkStringLiteralArgumentAttr(AL, 0, KindStr, &LiteralLoc))
    return;

  ZeroCallUsedRegsAttr::ZeroCallUsedRegsKind Kind;
  if (!ZeroCallUsedRegsAttr::ConvertStrToZeroCallUsedRegsKind(KindStr, Kind)) {
    S.Diag(LiteralLoc, diag::warn_attribute_type_not_supported)
        << AL << KindStr;
    return;
  }

  D->dropAttr<ZeroCallUsedRegsAttr>();
  D->addAttr(ZeroCallUsedRegsAttr::Create(S.Context, Kind, AL));
}

static const RecordDecl *GetEnclosingNamedOrTopAnonRecord(const FieldDecl *FD) {
  const auto *RD = FD->getParent();
  // An unnamed struct is anonymous struct only if it's not instantiated.
  // However, the struct may not be fully processed yet to determine
  // whether it's anonymous or not. In that case, this function treats it as
  // an anonymous struct and tries to find a named parent.
  while (RD && (RD->isAnonymousStructOrUnion() ||
                (!RD->isCompleteDefinition() && RD->getName().empty()))) {
    const auto *Parent = dyn_cast<RecordDecl>(RD->getParent());
    if (!Parent)
      break;
    RD = Parent;
  }
  return RD;
}

enum class CountedByInvalidPointeeTypeKind {
  INCOMPLETE,
  SIZELESS,
  FUNCTION,
  FLEXIBLE_ARRAY_MEMBER,
  VALID,
};

static bool CheckCountedByAttrOnField(
    Sema &S, FieldDecl *FD, Expr *E,
    llvm::SmallVectorImpl<TypeCoupledDeclRefInfo> &Decls) {
  // Check the context the attribute is used in

  if (FD->getParent()->isUnion()) {
    S.Diag(FD->getBeginLoc(), diag::err_counted_by_attr_in_union)
        << FD->getSourceRange();
    return true;
  }

  const auto FieldTy = FD->getType();
  if (!FieldTy->isArrayType() && !FieldTy->isPointerType()) {
    S.Diag(FD->getBeginLoc(),
           diag::err_counted_by_attr_not_on_ptr_or_flexible_array_member)
        << FD->getLocation();
    return true;
  }

  LangOptions::StrictFlexArraysLevelKind StrictFlexArraysLevel =
      LangOptions::StrictFlexArraysLevelKind::IncompleteOnly;
  if (FieldTy->isArrayType() &&
      !Decl::isFlexibleArrayMemberLike(S.getASTContext(), FD, FieldTy,
                                       StrictFlexArraysLevel, true)) {
    S.Diag(FD->getBeginLoc(),
           diag::err_counted_by_attr_on_array_not_flexible_array_member)
        << FD->getLocation();
    return true;
  }

  CountedByInvalidPointeeTypeKind InvalidTypeKind =
      CountedByInvalidPointeeTypeKind::VALID;
  QualType PointeeTy;
  int SelectPtrOrArr = 0;
  if (FieldTy->isPointerType()) {
    PointeeTy = FieldTy->getPointeeType();
    SelectPtrOrArr = 0;
  } else {
    assert(FieldTy->isArrayType());
    const ArrayType *AT = S.getASTContext().getAsArrayType(FieldTy);
    PointeeTy = AT->getElementType();
    SelectPtrOrArr = 1;
  }
  // Note: The `Decl::isFlexibleArrayMemberLike` check earlier on means
  // only `PointeeTy->isStructureTypeWithFlexibleArrayMember()` is reachable
  // when `FieldTy->isArrayType()`.
  bool ShouldWarn = false;
  if (PointeeTy->isIncompleteType()) {
    InvalidTypeKind = CountedByInvalidPointeeTypeKind::INCOMPLETE;
  } else if (PointeeTy->isSizelessType()) {
    InvalidTypeKind = CountedByInvalidPointeeTypeKind::SIZELESS;
  } else if (PointeeTy->isFunctionType()) {
    InvalidTypeKind = CountedByInvalidPointeeTypeKind::FUNCTION;
  } else if (PointeeTy->isStructureTypeWithFlexibleArrayMember()) {
    if (FieldTy->isArrayType()) {
      // This is a workaround for the Linux kernel that has already adopted
      // `counted_by` on a FAM where the pointee is a struct with a FAM. This
      // should be an error because computing the bounds of the array cannot be
      // done correctly without manually traversing every struct object in the
      // array at runtime. To allow the code to be built this error is
      // downgraded to a warning.
      ShouldWarn = true;
    }
    InvalidTypeKind = CountedByInvalidPointeeTypeKind::FLEXIBLE_ARRAY_MEMBER;
  }

  if (InvalidTypeKind != CountedByInvalidPointeeTypeKind::VALID) {
    unsigned DiagID = ShouldWarn
                          ? diag::warn_counted_by_attr_elt_type_unknown_size
                          : diag::err_counted_by_attr_pointee_unknown_size;
    S.Diag(FD->getBeginLoc(), DiagID)
        << SelectPtrOrArr << PointeeTy << (int)InvalidTypeKind
        << (ShouldWarn ? 1 : 0) << FD->getSourceRange();
    return true;
  }

  // Check the expression

  if (!E->getType()->isIntegerType() || E->getType()->isBooleanType()) {
    S.Diag(E->getBeginLoc(), diag::err_counted_by_attr_argument_not_integer)
        << E->getSourceRange();
    return true;
  }

  auto *DRE = dyn_cast<DeclRefExpr>(E);
  if (!DRE) {
    S.Diag(E->getBeginLoc(),
           diag::err_counted_by_attr_only_support_simple_decl_reference)
        << E->getSourceRange();
    return true;
  }

  auto *CountDecl = DRE->getDecl();
  FieldDecl *CountFD = dyn_cast<FieldDecl>(CountDecl);
  if (auto *IFD = dyn_cast<IndirectFieldDecl>(CountDecl)) {
    CountFD = IFD->getAnonField();
  }
  if (!CountFD) {
    S.Diag(E->getBeginLoc(), diag::err_counted_by_must_be_in_structure)
        << CountDecl << E->getSourceRange();

    S.Diag(CountDecl->getBeginLoc(),
           diag::note_flexible_array_counted_by_attr_field)
        << CountDecl << CountDecl->getSourceRange();
    return true;
  }

  if (FD->getParent() != CountFD->getParent()) {
    if (CountFD->getParent()->isUnion()) {
      S.Diag(CountFD->getBeginLoc(), diag::err_counted_by_attr_refer_to_union)
          << CountFD->getSourceRange();
      return true;
    }
    // Whether CountRD is an anonymous struct is not determined at this
    // point. Thus, an additional diagnostic in case it's not anonymous struct
    // is done later in `Parser::ParseStructDeclaration`.
    auto *RD = GetEnclosingNamedOrTopAnonRecord(FD);
    auto *CountRD = GetEnclosingNamedOrTopAnonRecord(CountFD);

    if (RD != CountRD) {
      S.Diag(E->getBeginLoc(),
             diag::err_flexible_array_count_not_in_same_struct)
          << CountFD << E->getSourceRange();
      S.Diag(CountFD->getBeginLoc(),
             diag::note_flexible_array_counted_by_attr_field)
          << CountFD << CountFD->getSourceRange();
      return true;
    }
  }

  Decls.push_back(TypeCoupledDeclRefInfo(CountFD, /*IsDref*/ false));
  return false;
}

static void handleCountedByAttrField(Sema &S, Decl *D, const ParsedAttr &AL) {
  auto *FD = dyn_cast<FieldDecl>(D);
  assert(FD);

  auto *CountExpr = AL.getArgAsExpr(0);
  if (!CountExpr)
    return;

  llvm::SmallVector<TypeCoupledDeclRefInfo, 1> Decls;
  if (CheckCountedByAttrOnField(S, FD, CountExpr, Decls))
    return;

  QualType CAT =
      S.BuildCountAttributedArrayOrPointerType(FD->getType(), CountExpr);
  FD->setType(CAT);
}

static void handleFunctionReturnThunksAttr(Sema &S, Decl *D,
                                           const ParsedAttr &AL) {
  StringRef KindStr;
  SourceLocation LiteralLoc;
  if (!S.checkStringLiteralArgumentAttr(AL, 0, KindStr, &LiteralLoc))
    return;

  FunctionReturnThunksAttr::Kind Kind;
  if (!FunctionReturnThunksAttr::ConvertStrToKind(KindStr, Kind)) {
    S.Diag(LiteralLoc, diag::warn_attribute_type_not_supported)
        << AL << KindStr;
    return;
  }
  // FIXME: it would be good to better handle attribute merging rather than
  // silently replacing the existing attribute, so long as it does not break
  // the expected codegen tests.
  D->dropAttr<FunctionReturnThunksAttr>();
  D->addAttr(FunctionReturnThunksAttr::Create(S.Context, Kind, AL));
}

static void handleAvailableOnlyInDefaultEvalMethod(Sema &S, Decl *D,
                                                   const ParsedAttr &AL) {
  assert(isa<TypedefNameDecl>(D) && "This attribute only applies to a typedef");
  handleSimpleAttribute<AvailableOnlyInDefaultEvalMethodAttr>(S, D, AL);
}

static void handleNoMergeAttr(Sema &S, Decl *D, const ParsedAttr &AL) {
  auto *VDecl = dyn_cast<VarDecl>(D);
  if (VDecl && !VDecl->isFunctionPointerType()) {
    S.Diag(AL.getLoc(), diag::warn_attribute_ignored_non_function_pointer)
        << AL << VDecl;
    return;
  }
  D->addAttr(NoMergeAttr::Create(S.Context, AL));
}

static void handleNoUniqueAddressAttr(Sema &S, Decl *D, const ParsedAttr &AL) {
  D->addAttr(NoUniqueAddressAttr::Create(S.Context, AL));
}

static void handleSYCLKernelAttr(Sema &S, Decl *D, const ParsedAttr &AL) {
  // The 'sycl_kernel' attribute applies only to function templates.
  const auto *FD = cast<FunctionDecl>(D);
  const FunctionTemplateDecl *FT = FD->getDescribedFunctionTemplate();
  assert(FT && "Function template is expected");

  // Function template must have at least two template parameters.
  const TemplateParameterList *TL = FT->getTemplateParameters();
  if (TL->size() < 2) {
    S.Diag(FT->getLocation(), diag::warn_sycl_kernel_num_of_template_params);
    return;
  }

  // Template parameters must be typenames.
  for (unsigned I = 0; I < 2; ++I) {
    const NamedDecl *TParam = TL->getParam(I);
    if (isa<NonTypeTemplateParmDecl>(TParam)) {
      S.Diag(FT->getLocation(),
             diag::warn_sycl_kernel_invalid_template_param_type);
      return;
    }
  }

  // Function must have at least one argument.
  if (getFunctionOrMethodNumParams(D) != 1) {
    S.Diag(FT->getLocation(), diag::warn_sycl_kernel_num_of_function_params);
    return;
  }

  // Function must return void.
  QualType RetTy = getFunctionOrMethodResultType(D);
  if (!RetTy->isVoidType()) {
    S.Diag(FT->getLocation(), diag::warn_sycl_kernel_return_type);
    return;
  }

  handleSimpleAttribute<SYCLKernelAttr>(S, D, AL);
}

static void handleDestroyAttr(Sema &S, Decl *D, const ParsedAttr &A) {
  if (!cast<VarDecl>(D)->hasGlobalStorage()) {
    S.Diag(D->getLocation(), diag::err_destroy_attr_on_non_static_var)
        << (A.getKind() == ParsedAttr::AT_AlwaysDestroy);
    return;
  }

  if (A.getKind() == ParsedAttr::AT_AlwaysDestroy)
    handleSimpleAttribute<AlwaysDestroyAttr>(S, D, A);
  else
    handleSimpleAttribute<NoDestroyAttr>(S, D, A);
}

static void handleUninitializedAttr(Sema &S, Decl *D, const ParsedAttr &AL) {
  assert(cast<VarDecl>(D)->getStorageDuration() == SD_Automatic &&
         "uninitialized is only valid on automatic duration variables");
  D->addAttr(::new (S.Context) UninitializedAttr(S.Context, AL));
}

static bool tryMakeVariablePseudoStrong(Sema &S, VarDecl *VD,
                                        bool DiagnoseFailure) {
  QualType Ty = VD->getType();
  if (!Ty->isObjCRetainableType()) {
    if (DiagnoseFailure) {
      S.Diag(VD->getBeginLoc(), diag::warn_ignored_objc_externally_retained)
          << 0;
    }
    return false;
  }

  Qualifiers::ObjCLifetime LifetimeQual = Ty.getQualifiers().getObjCLifetime();

  // SemaObjC::inferObjCARCLifetime must run after processing decl attributes
  // (because __block lowers to an attribute), so if the lifetime hasn't been
  // explicitly specified, infer it locally now.
  if (LifetimeQual == Qualifiers::OCL_None)
    LifetimeQual = Ty->getObjCARCImplicitLifetime();

  // The attributes only really makes sense for __strong variables; ignore any
  // attempts to annotate a parameter with any other lifetime qualifier.
  if (LifetimeQual != Qualifiers::OCL_Strong) {
    if (DiagnoseFailure) {
      S.Diag(VD->getBeginLoc(), diag::warn_ignored_objc_externally_retained)
          << 1;
    }
    return false;
  }

  // Tampering with the type of a VarDecl here is a bit of a hack, but we need
  // to ensure that the variable is 'const' so that we can error on
  // modification, which can otherwise over-release.
  VD->setType(Ty.withConst());
  VD->setARCPseudoStrong(true);
  return true;
}

static void handleObjCExternallyRetainedAttr(Sema &S, Decl *D,
                                             const ParsedAttr &AL) {
  if (auto *VD = dyn_cast<VarDecl>(D)) {
    assert(!isa<ParmVarDecl>(VD) && "should be diagnosed automatically");
    if (!VD->hasLocalStorage()) {
      S.Diag(D->getBeginLoc(), diag::warn_ignored_objc_externally_retained)
          << 0;
      return;
    }

    if (!tryMakeVariablePseudoStrong(S, VD, /*DiagnoseFailure=*/true))
      return;

    handleSimpleAttribute<ObjCExternallyRetainedAttr>(S, D, AL);
    return;
  }

  // If D is a function-like declaration (method, block, or function), then we
  // make every parameter psuedo-strong.
  unsigned NumParams =
      hasFunctionProto(D) ? getFunctionOrMethodNumParams(D) : 0;
  for (unsigned I = 0; I != NumParams; ++I) {
    auto *PVD = const_cast<ParmVarDecl *>(getFunctionOrMethodParam(D, I));
    QualType Ty = PVD->getType();

    // If a user wrote a parameter with __strong explicitly, then assume they
    // want "real" strong semantics for that parameter. This works because if
    // the parameter was written with __strong, then the strong qualifier will
    // be non-local.
    if (Ty.getLocalUnqualifiedType().getQualifiers().getObjCLifetime() ==
        Qualifiers::OCL_Strong)
      continue;

    tryMakeVariablePseudoStrong(S, PVD, /*DiagnoseFailure=*/false);
  }
  handleSimpleAttribute<ObjCExternallyRetainedAttr>(S, D, AL);
}

static void handleMIGServerRoutineAttr(Sema &S, Decl *D, const ParsedAttr &AL) {
  // Check that the return type is a `typedef int kern_return_t` or a typedef
  // around it, because otherwise MIG convention checks make no sense.
  // BlockDecl doesn't store a return type, so it's annoying to check,
  // so let's skip it for now.
  if (!isa<BlockDecl>(D)) {
    QualType T = getFunctionOrMethodResultType(D);
    bool IsKernReturnT = false;
    while (const auto *TT = T->getAs<TypedefType>()) {
      IsKernReturnT = (TT->getDecl()->getName() == "kern_return_t");
      T = TT->desugar();
    }
    if (!IsKernReturnT || T.getCanonicalType() != S.getASTContext().IntTy) {
      S.Diag(D->getBeginLoc(),
             diag::warn_mig_server_routine_does_not_return_kern_return_t);
      return;
    }
  }

  handleSimpleAttribute<MIGServerRoutineAttr>(S, D, AL);
}

static void handleMSAllocatorAttr(Sema &S, Decl *D, const ParsedAttr &AL) {
  // Warn if the return type is not a pointer or reference type.
  if (auto *FD = dyn_cast<FunctionDecl>(D)) {
    QualType RetTy = FD->getReturnType();
    if (!RetTy->isPointerType() && !RetTy->isReferenceType()) {
      S.Diag(AL.getLoc(), diag::warn_declspec_allocator_nonpointer)
          << AL.getRange() << RetTy;
      return;
    }
  }

  handleSimpleAttribute<MSAllocatorAttr>(S, D, AL);
}

static void handleAcquireHandleAttr(Sema &S, Decl *D, const ParsedAttr &AL) {
  if (AL.isUsedAsTypeAttr())
    return;
  // Warn if the parameter is definitely not an output parameter.
  if (const auto *PVD = dyn_cast<ParmVarDecl>(D)) {
    if (PVD->getType()->isIntegerType()) {
      S.Diag(AL.getLoc(), diag::err_attribute_output_parameter)
          << AL.getRange();
      return;
    }
  }
  StringRef Argument;
  if (!S.checkStringLiteralArgumentAttr(AL, 0, Argument))
    return;
  D->addAttr(AcquireHandleAttr::Create(S.Context, Argument, AL));
}

template<typename Attr>
static void handleHandleAttr(Sema &S, Decl *D, const ParsedAttr &AL) {
  StringRef Argument;
  if (!S.checkStringLiteralArgumentAttr(AL, 0, Argument))
    return;
  D->addAttr(Attr::Create(S.Context, Argument, AL));
}

template<typename Attr>
static void handleUnsafeBufferUsage(Sema &S, Decl *D, const ParsedAttr &AL) {
  D->addAttr(Attr::Create(S.Context, AL));
}

static void handleCFGuardAttr(Sema &S, Decl *D, const ParsedAttr &AL) {
  // The guard attribute takes a single identifier argument.

  if (!AL.isArgIdent(0)) {
    S.Diag(AL.getLoc(), diag::err_attribute_argument_type)
        << AL << AANT_ArgumentIdentifier;
    return;
  }

  CFGuardAttr::GuardArg Arg;
  IdentifierInfo *II = AL.getArgAsIdent(0)->Ident;
  if (!CFGuardAttr::ConvertStrToGuardArg(II->getName(), Arg)) {
    S.Diag(AL.getLoc(), diag::warn_attribute_type_not_supported) << AL << II;
    return;
  }

  D->addAttr(::new (S.Context) CFGuardAttr(S.Context, AL, Arg));
}


template <typename AttrTy>
static const AttrTy *findEnforceTCBAttrByName(Decl *D, StringRef Name) {
  auto Attrs = D->specific_attrs<AttrTy>();
  auto I = llvm::find_if(Attrs,
                         [Name](const AttrTy *A) {
                           return A->getTCBName() == Name;
                         });
  return I == Attrs.end() ? nullptr : *I;
}

template <typename AttrTy, typename ConflictingAttrTy>
static void handleEnforceTCBAttr(Sema &S, Decl *D, const ParsedAttr &AL) {
  StringRef Argument;
  if (!S.checkStringLiteralArgumentAttr(AL, 0, Argument))
    return;

  // A function cannot be have both regular and leaf membership in the same TCB.
  if (const ConflictingAttrTy *ConflictingAttr =
      findEnforceTCBAttrByName<ConflictingAttrTy>(D, Argument)) {
    // We could attach a note to the other attribute but in this case
    // there's no need given how the two are very close to each other.
    S.Diag(AL.getLoc(), diag::err_tcb_conflicting_attributes)
      << AL.getAttrName()->getName() << ConflictingAttr->getAttrName()->getName()
      << Argument;

    // Error recovery: drop the non-leaf attribute so that to suppress
    // all future warnings caused by erroneous attributes. The leaf attribute
    // needs to be kept because it can only suppresses warnings, not cause them.
    D->dropAttr<EnforceTCBAttr>();
    return;
  }

  D->addAttr(AttrTy::Create(S.Context, Argument, AL));
}

template <typename AttrTy, typename ConflictingAttrTy>
static AttrTy *mergeEnforceTCBAttrImpl(Sema &S, Decl *D, const AttrTy &AL) {
  // Check if the new redeclaration has different leaf-ness in the same TCB.
  StringRef TCBName = AL.getTCBName();
  if (const ConflictingAttrTy *ConflictingAttr =
      findEnforceTCBAttrByName<ConflictingAttrTy>(D, TCBName)) {
    S.Diag(ConflictingAttr->getLoc(), diag::err_tcb_conflicting_attributes)
      << ConflictingAttr->getAttrName()->getName()
      << AL.getAttrName()->getName() << TCBName;

    // Add a note so that the user could easily find the conflicting attribute.
    S.Diag(AL.getLoc(), diag::note_conflicting_attribute);

    // More error recovery.
    D->dropAttr<EnforceTCBAttr>();
    return nullptr;
  }

  ASTContext &Context = S.getASTContext();
  return ::new(Context) AttrTy(Context, AL, AL.getTCBName());
}

EnforceTCBAttr *Sema::mergeEnforceTCBAttr(Decl *D, const EnforceTCBAttr &AL) {
  return mergeEnforceTCBAttrImpl<EnforceTCBAttr, EnforceTCBLeafAttr>(
      *this, D, AL);
}

EnforceTCBLeafAttr *Sema::mergeEnforceTCBLeafAttr(
    Decl *D, const EnforceTCBLeafAttr &AL) {
  return mergeEnforceTCBAttrImpl<EnforceTCBLeafAttr, EnforceTCBAttr>(
      *this, D, AL);
}

//===----------------------------------------------------------------------===//
// Top Level Sema Entry Points
//===----------------------------------------------------------------------===//

// Returns true if the attribute must delay setting its arguments until after
// template instantiation, and false otherwise.
static bool MustDelayAttributeArguments(const ParsedAttr &AL) {
  // Only attributes that accept expression parameter packs can delay arguments.
  if (!AL.acceptsExprPack())
    return false;

  bool AttrHasVariadicArg = AL.hasVariadicArg();
  unsigned AttrNumArgs = AL.getNumArgMembers();
  for (size_t I = 0; I < std::min(AL.getNumArgs(), AttrNumArgs); ++I) {
    bool IsLastAttrArg = I == (AttrNumArgs - 1);
    // If the argument is the last argument and it is variadic it can contain
    // any expression.
    if (IsLastAttrArg && AttrHasVariadicArg)
      return false;
    Expr *E = AL.getArgAsExpr(I);
    bool ArgMemberCanHoldExpr = AL.isParamExpr(I);
    // If the expression is a pack expansion then arguments must be delayed
    // unless the argument is an expression and it is the last argument of the
    // attribute.
    if (isa<PackExpansionExpr>(E))
      return !(IsLastAttrArg && ArgMemberCanHoldExpr);
    // Last case is if the expression is value dependent then it must delay
    // arguments unless the corresponding argument is able to hold the
    // expression.
    if (E->isValueDependent() && !ArgMemberCanHoldExpr)
      return true;
  }
  return false;
}

static bool checkArmNewAttrMutualExclusion(
    Sema &S, const ParsedAttr &AL, const FunctionProtoType *FPT,
    FunctionType::ArmStateValue CurrentState, StringRef StateName) {
  auto CheckForIncompatibleAttr =
      [&](FunctionType::ArmStateValue IncompatibleState,
          StringRef IncompatibleStateName) {
        if (CurrentState == IncompatibleState) {
          S.Diag(AL.getLoc(), diag::err_attributes_are_not_compatible)
              << (std::string("'__arm_new(\"") + StateName.str() + "\")'")
              << (std::string("'") + IncompatibleStateName.str() + "(\"" +
                  StateName.str() + "\")'")
              << true;
          AL.setInvalid();
        }
      };

  CheckForIncompatibleAttr(FunctionType::ARM_In, "__arm_in");
  CheckForIncompatibleAttr(FunctionType::ARM_Out, "__arm_out");
  CheckForIncompatibleAttr(FunctionType::ARM_InOut, "__arm_inout");
  CheckForIncompatibleAttr(FunctionType::ARM_Preserves, "__arm_preserves");
  return AL.isInvalid();
}

static void handleArmNewAttr(Sema &S, Decl *D, const ParsedAttr &AL) {
  if (!AL.getNumArgs()) {
    S.Diag(AL.getLoc(), diag::err_missing_arm_state) << AL;
    AL.setInvalid();
    return;
  }

  std::vector<StringRef> NewState;
  if (const auto *ExistingAttr = D->getAttr<ArmNewAttr>()) {
    for (StringRef S : ExistingAttr->newArgs())
      NewState.push_back(S);
  }

  bool HasZA = false;
  bool HasZT0 = false;
  for (unsigned I = 0, E = AL.getNumArgs(); I != E; ++I) {
    StringRef StateName;
    SourceLocation LiteralLoc;
    if (!S.checkStringLiteralArgumentAttr(AL, I, StateName, &LiteralLoc))
      return;

    if (StateName == "za")
      HasZA = true;
    else if (StateName == "zt0")
      HasZT0 = true;
    else {
      S.Diag(LiteralLoc, diag::err_unknown_arm_state) << StateName;
      AL.setInvalid();
      return;
    }

    if (!llvm::is_contained(NewState, StateName)) // Avoid adding duplicates.
      NewState.push_back(StateName);
  }

  if (auto *FPT = dyn_cast<FunctionProtoType>(D->getFunctionType())) {
    FunctionType::ArmStateValue ZAState =
        FunctionType::getArmZAState(FPT->getAArch64SMEAttributes());
    if (HasZA && ZAState != FunctionType::ARM_None &&
        checkArmNewAttrMutualExclusion(S, AL, FPT, ZAState, "za"))
      return;
    FunctionType::ArmStateValue ZT0State =
        FunctionType::getArmZT0State(FPT->getAArch64SMEAttributes());
    if (HasZT0 && ZT0State != FunctionType::ARM_None &&
        checkArmNewAttrMutualExclusion(S, AL, FPT, ZT0State, "zt0"))
      return;
  }

  D->dropAttr<ArmNewAttr>();
  D->addAttr(::new (S.Context)
                 ArmNewAttr(S.Context, AL, NewState.data(), NewState.size()));
}

/// ProcessDeclAttribute - Apply the specific attribute to the specified decl if
/// the attribute applies to decls.  If the attribute is a type attribute, just
/// silently ignore it if a GNU attribute.
static void
ProcessDeclAttribute(Sema &S, Scope *scope, Decl *D, const ParsedAttr &AL,
                     const Sema::ProcessDeclAttributeOptions &Options) {
  if (AL.isInvalid() || AL.getKind() == ParsedAttr::IgnoredAttribute)
    return;

  // Ignore C++11 attributes on declarator chunks: they appertain to the type
  // instead.
  if (AL.isCXX11Attribute() && !Options.IncludeCXX11Attributes)
    return;

  // Unknown attributes are automatically warned on. Target-specific attributes
  // which do not apply to the current target architecture are treated as
  // though they were unknown attributes.
  if (AL.getKind() == ParsedAttr::UnknownAttribute ||
      !AL.existsInTarget(S.Context.getTargetInfo())) {
    S.Diag(AL.getLoc(),
           AL.isRegularKeywordAttribute()
               ? (unsigned)diag::err_keyword_not_supported_on_target
           : AL.isDeclspecAttribute()
               ? (unsigned)diag::warn_unhandled_ms_attribute_ignored
               : (unsigned)diag::warn_unknown_attribute_ignored)
        << AL << AL.getRange();
    return;
  }

  // Check if argument population must delayed to after template instantiation.
  bool MustDelayArgs = MustDelayAttributeArguments(AL);

  // Argument number check must be skipped if arguments are delayed.
  if (S.checkCommonAttributeFeatures(D, AL, MustDelayArgs))
    return;

  if (MustDelayArgs) {
    AL.handleAttrWithDelayedArgs(S, D);
    return;
  }

  switch (AL.getKind()) {
  default:
    if (AL.getInfo().handleDeclAttribute(S, D, AL) != ParsedAttrInfo::NotHandled)
      break;
    if (!AL.isStmtAttr()) {
      assert(AL.isTypeAttr() && "Non-type attribute not handled");
    }
    if (AL.isTypeAttr()) {
      if (Options.IgnoreTypeAttributes)
        break;
      if (!AL.isStandardAttributeSyntax() && !AL.isRegularKeywordAttribute()) {
        // Non-[[]] type attributes are handled in processTypeAttrs(); silently
        // move on.
        break;
      }

      // According to the C and C++ standards, we should never see a
      // [[]] type attribute on a declaration. However, we have in the past
      // allowed some type attributes to "slide" to the `DeclSpec`, so we need
      // to continue to support this legacy behavior. We only do this, however,
      // if
      // - we actually have a `DeclSpec`, i.e. if we're looking at a
      //   `DeclaratorDecl`, or
      // - we are looking at an alias-declaration, where historically we have
      //   allowed type attributes after the identifier to slide to the type.
      if (AL.slidesFromDeclToDeclSpecLegacyBehavior() &&
          isa<DeclaratorDecl, TypeAliasDecl>(D)) {
        // Suggest moving the attribute to the type instead, but only for our
        // own vendor attributes; moving other vendors' attributes might hurt
        // portability.
        if (AL.isClangScope()) {
          S.Diag(AL.getLoc(), diag::warn_type_attribute_deprecated_on_decl)
              << AL << D->getLocation();
        }

        // Allow this type attribute to be handled in processTypeAttrs();
        // silently move on.
        break;
      }

      if (AL.getKind() == ParsedAttr::AT_Regparm) {
        // `regparm` is a special case: It's a type attribute but we still want
        // to treat it as if it had been written on the declaration because that
        // way we'll be able to handle it directly in `processTypeAttr()`.
        // If we treated `regparm` it as if it had been written on the
        // `DeclSpec`, the logic in `distributeFunctionTypeAttrFromDeclSepc()`
        // would try to move it to the declarator, but that doesn't work: We
        // can't remove the attribute from the list of declaration attributes
        // because it might be needed by other declarators in the same
        // declaration.
        break;
      }

      if (AL.getKind() == ParsedAttr::AT_VectorSize) {
        // `vector_size` is a special case: It's a type attribute semantically,
        // but GCC expects the [[]] syntax to be written on the declaration (and
        // warns that the attribute has no effect if it is placed on the
        // decl-specifier-seq).
        // Silently move on and allow the attribute to be handled in
        // processTypeAttr().
        break;
      }

      if (AL.getKind() == ParsedAttr::AT_NoDeref) {
        // FIXME: `noderef` currently doesn't work correctly in [[]] syntax.
        // See https://github.com/llvm/llvm-project/issues/55790 for details.
        // We allow processTypeAttrs() to emit a warning and silently move on.
        break;
      }
    }
    // N.B., ClangAttrEmitter.cpp emits a diagnostic helper that ensures a
    // statement attribute is not written on a declaration, but this code is
    // needed for type attributes as well as statement attributes in Attr.td
    // that do not list any subjects.
    S.Diag(AL.getLoc(), diag::err_attribute_invalid_on_decl)
        << AL << AL.isRegularKeywordAttribute() << D->getLocation();
    break;
  case ParsedAttr::AT_Interrupt:
    handleInterruptAttr(S, D, AL);
    break;
  case ParsedAttr::AT_X86ForceAlignArgPointer:
    handleX86ForceAlignArgPointerAttr(S, D, AL);
    break;
  case ParsedAttr::AT_ReadOnlyPlacement:
    handleSimpleAttribute<ReadOnlyPlacementAttr>(S, D, AL);
    break;
  case ParsedAttr::AT_DLLExport:
  case ParsedAttr::AT_DLLImport:
    handleDLLAttr(S, D, AL);
    break;
  case ParsedAttr::AT_AMDGPUFlatWorkGroupSize:
    S.AMDGPU().handleAMDGPUFlatWorkGroupSizeAttr(D, AL);
    break;
  case ParsedAttr::AT_AMDGPUWavesPerEU:
    S.AMDGPU().handleAMDGPUWavesPerEUAttr(D, AL);
    break;
  case ParsedAttr::AT_AMDGPUNumSGPR:
    S.AMDGPU().handleAMDGPUNumSGPRAttr(D, AL);
    break;
  case ParsedAttr::AT_AMDGPUNumVGPR:
    S.AMDGPU().handleAMDGPUNumVGPRAttr(D, AL);
    break;
  case ParsedAttr::AT_AMDGPUMaxNumWorkGroups:
    S.AMDGPU().handleAMDGPUMaxNumWorkGroupsAttr(D, AL);
    break;
  case ParsedAttr::AT_AVRSignal:
    handleAVRSignalAttr(S, D, AL);
    break;
  case ParsedAttr::AT_BPFPreserveAccessIndex:
    handleBPFPreserveAccessIndexAttr(S, D, AL);
    break;
  case ParsedAttr::AT_BPFPreserveStaticOffset:
    handleSimpleAttribute<BPFPreserveStaticOffsetAttr>(S, D, AL);
    break;
  case ParsedAttr::AT_BTFDeclTag:
    handleBTFDeclTagAttr(S, D, AL);
    break;
  case ParsedAttr::AT_MOSInterruptNorecurse:
    handleMOSInterruptNorecurseAttr(S, D, AL);
    break;
  case ParsedAttr::AT_MOSNoISR:
    handleMOSInterruptNoISRAttr(S, D, AL);
    break;
  case ParsedAttr::AT_WebAssemblyExportName:
    S.Wasm().handleWebAssemblyExportNameAttr(D, AL);
    break;
  case ParsedAttr::AT_WebAssemblyImportModule:
    S.Wasm().handleWebAssemblyImportModuleAttr(D, AL);
    break;
  case ParsedAttr::AT_WebAssemblyImportName:
    S.Wasm().handleWebAssemblyImportNameAttr(D, AL);
    break;
  case ParsedAttr::AT_IBOutlet:
    handleIBOutlet(S, D, AL);
    break;
  case ParsedAttr::AT_IBOutletCollection:
    handleIBOutletCollection(S, D, AL);
    break;
  case ParsedAttr::AT_IFunc:
    handleIFuncAttr(S, D, AL);
    break;
  case ParsedAttr::AT_Alias:
    handleAliasAttr(S, D, AL);
    break;
  case ParsedAttr::AT_Aligned:
    handleAlignedAttr(S, D, AL);
    break;
  case ParsedAttr::AT_AlignValue:
    handleAlignValueAttr(S, D, AL);
    break;
  case ParsedAttr::AT_AllocSize:
    handleAllocSizeAttr(S, D, AL);
    break;
  case ParsedAttr::AT_AlwaysInline:
    handleAlwaysInlineAttr(S, D, AL);
    break;
  case ParsedAttr::AT_AnalyzerNoReturn:
    handleAnalyzerNoReturnAttr(S, D, AL);
    break;
  case ParsedAttr::AT_TLSModel:
    handleTLSModelAttr(S, D, AL);
    break;
  case ParsedAttr::AT_Annotate:
    handleAnnotateAttr(S, D, AL);
    break;
  case ParsedAttr::AT_Availability:
    handleAvailabilityAttr(S, D, AL);
    break;
  case ParsedAttr::AT_CarriesDependency:
    handleDependencyAttr(S, scope, D, AL);
    break;
  case ParsedAttr::AT_CPUDispatch:
  case ParsedAttr::AT_CPUSpecific:
    handleCPUSpecificAttr(S, D, AL);
    break;
  case ParsedAttr::AT_Common:
    handleCommonAttr(S, D, AL);
    break;
  case ParsedAttr::AT_CUDAConstant:
    handleConstantAttr(S, D, AL);
    break;
  case ParsedAttr::AT_PassObjectSize:
    handlePassObjectSizeAttr(S, D, AL);
    break;
  case ParsedAttr::AT_Constructor:
      handleConstructorAttr(S, D, AL);
    break;
  case ParsedAttr::AT_Deprecated:
    handleDeprecatedAttr(S, D, AL);
    break;
  case ParsedAttr::AT_Destructor:
      handleDestructorAttr(S, D, AL);
    break;
  case ParsedAttr::AT_EnableIf:
    handleEnableIfAttr(S, D, AL);
    break;
  case ParsedAttr::AT_Error:
    handleErrorAttr(S, D, AL);
    break;
  case ParsedAttr::AT_ExcludeFromExplicitInstantiation:
    handleExcludeFromExplicitInstantiationAttr(S, D, AL);
    break;
  case ParsedAttr::AT_DiagnoseIf:
    handleDiagnoseIfAttr(S, D, AL);
    break;
  case ParsedAttr::AT_DiagnoseAsBuiltin:
    handleDiagnoseAsBuiltinAttr(S, D, AL);
    break;
  case ParsedAttr::AT_NoBuiltin:
    handleNoBuiltinAttr(S, D, AL);
    break;
  case ParsedAttr::AT_ExtVectorType:
    handleExtVectorTypeAttr(S, D, AL);
    break;
  case ParsedAttr::AT_ExternalSourceSymbol:
    handleExternalSourceSymbolAttr(S, D, AL);
    break;
  case ParsedAttr::AT_MinSize:
    handleMinSizeAttr(S, D, AL);
    break;
  case ParsedAttr::AT_OptimizeNone:
    handleOptimizeNoneAttr(S, D, AL);
    break;
  case ParsedAttr::AT_EnumExtensibility:
    handleEnumExtensibilityAttr(S, D, AL);
    break;
  case ParsedAttr::AT_SYCLKernel:
    handleSYCLKernelAttr(S, D, AL);
    break;
  case ParsedAttr::AT_SYCLSpecialClass:
    handleSimpleAttribute<SYCLSpecialClassAttr>(S, D, AL);
    break;
  case ParsedAttr::AT_Format:
    handleFormatAttr(S, D, AL);
    break;
  case ParsedAttr::AT_FormatArg:
    handleFormatArgAttr(S, D, AL);
    break;
  case ParsedAttr::AT_Callback:
    handleCallbackAttr(S, D, AL);
    break;
  case ParsedAttr::AT_CalledOnce:
    handleCalledOnceAttr(S, D, AL);
    break;
  case ParsedAttr::AT_NVPTXKernel:
  case ParsedAttr::AT_CUDAGlobal:
    handleGlobalAttr(S, D, AL);
    break;
  case ParsedAttr::AT_CUDADevice:
    handleDeviceAttr(S, D, AL);
    break;
  case ParsedAttr::AT_HIPManaged:
    handleManagedAttr(S, D, AL);
    break;
  case ParsedAttr::AT_GNUInline:
    handleGNUInlineAttr(S, D, AL);
    break;
  case ParsedAttr::AT_CUDALaunchBounds:
    handleLaunchBoundsAttr(S, D, AL);
    break;
  case ParsedAttr::AT_Restrict:
    handleRestrictAttr(S, D, AL);
    break;
  case ParsedAttr::AT_Mode:
    handleModeAttr(S, D, AL);
    break;
  case ParsedAttr::AT_NonNull:
    if (auto *PVD = dyn_cast<ParmVarDecl>(D))
      handleNonNullAttrParameter(S, PVD, AL);
    else
      handleNonNullAttr(S, D, AL);
    break;
  case ParsedAttr::AT_ReturnsNonNull:
    handleReturnsNonNullAttr(S, D, AL);
    break;
  case ParsedAttr::AT_NoEscape:
    handleNoEscapeAttr(S, D, AL);
    break;
  case ParsedAttr::AT_MaybeUndef:
    handleSimpleAttribute<MaybeUndefAttr>(S, D, AL);
    break;
  case ParsedAttr::AT_AssumeAligned:
    handleAssumeAlignedAttr(S, D, AL);
    break;
  case ParsedAttr::AT_AllocAlign:
    handleAllocAlignAttr(S, D, AL);
    break;
  case ParsedAttr::AT_Ownership:
    handleOwnershipAttr(S, D, AL);
    break;
  case ParsedAttr::AT_Naked:
    handleNakedAttr(S, D, AL);
    break;
  case ParsedAttr::AT_NoReturn:
    handleNoReturnAttr(S, D, AL);
    break;
  case ParsedAttr::AT_CXX11NoReturn:
    handleStandardNoReturnAttr(S, D, AL);
    break;
  case ParsedAttr::AT_AnyX86NoCfCheck:
    handleNoCfCheckAttr(S, D, AL);
    break;
  case ParsedAttr::AT_NoThrow:
    if (!AL.isUsedAsTypeAttr())
      handleSimpleAttribute<NoThrowAttr>(S, D, AL);
    break;
  case ParsedAttr::AT_CUDAShared:
    handleSharedAttr(S, D, AL);
    break;
  case ParsedAttr::AT_VecReturn:
    handleVecReturnAttr(S, D, AL);
    break;
  case ParsedAttr::AT_ObjCOwnership:
    handleObjCOwnershipAttr(S, D, AL);
    break;
  case ParsedAttr::AT_ObjCPreciseLifetime:
    handleObjCPreciseLifetimeAttr(S, D, AL);
    break;
  case ParsedAttr::AT_ObjCReturnsInnerPointer:
    handleObjCReturnsInnerPointerAttr(S, D, AL);
    break;
  case ParsedAttr::AT_ObjCRequiresSuper:
    handleObjCRequiresSuperAttr(S, D, AL);
    break;
  case ParsedAttr::AT_ObjCBridge:
    handleObjCBridgeAttr(S, D, AL);
    break;
  case ParsedAttr::AT_ObjCBridgeMutable:
    handleObjCBridgeMutableAttr(S, D, AL);
    break;
  case ParsedAttr::AT_ObjCBridgeRelated:
    handleObjCBridgeRelatedAttr(S, D, AL);
    break;
  case ParsedAttr::AT_ObjCDesignatedInitializer:
    handleObjCDesignatedInitializer(S, D, AL);
    break;
  case ParsedAttr::AT_ObjCRuntimeName:
    handleObjCRuntimeName(S, D, AL);
    break;
  case ParsedAttr::AT_ObjCBoxable:
    handleObjCBoxable(S, D, AL);
    break;
  case ParsedAttr::AT_NSErrorDomain:
    handleNSErrorDomain(S, D, AL);
    break;
  case ParsedAttr::AT_CFConsumed:
  case ParsedAttr::AT_NSConsumed:
  case ParsedAttr::AT_OSConsumed:
    S.AddXConsumedAttr(D, AL, parsedAttrToRetainOwnershipKind(AL),
                       /*IsTemplateInstantiation=*/false);
    break;
  case ParsedAttr::AT_OSReturnsRetainedOnZero:
    handleSimpleAttributeOrDiagnose<OSReturnsRetainedOnZeroAttr>(
        S, D, AL, isValidOSObjectOutParameter(D),
        diag::warn_ns_attribute_wrong_parameter_type,
        /*Extra Args=*/AL, /*pointer-to-OSObject-pointer*/ 3, AL.getRange());
    break;
  case ParsedAttr::AT_OSReturnsRetainedOnNonZero:
    handleSimpleAttributeOrDiagnose<OSReturnsRetainedOnNonZeroAttr>(
        S, D, AL, isValidOSObjectOutParameter(D),
        diag::warn_ns_attribute_wrong_parameter_type,
        /*Extra Args=*/AL, /*pointer-to-OSObject-poointer*/ 3, AL.getRange());
    break;
  case ParsedAttr::AT_NSReturnsAutoreleased:
  case ParsedAttr::AT_NSReturnsNotRetained:
  case ParsedAttr::AT_NSReturnsRetained:
  case ParsedAttr::AT_CFReturnsNotRetained:
  case ParsedAttr::AT_CFReturnsRetained:
  case ParsedAttr::AT_OSReturnsNotRetained:
  case ParsedAttr::AT_OSReturnsRetained:
    handleXReturnsXRetainedAttr(S, D, AL);
    break;
  case ParsedAttr::AT_WorkGroupSizeHint:
    handleWorkGroupSize<WorkGroupSizeHintAttr>(S, D, AL);
    break;
  case ParsedAttr::AT_ReqdWorkGroupSize:
    handleWorkGroupSize<ReqdWorkGroupSizeAttr>(S, D, AL);
    break;
  case ParsedAttr::AT_OpenCLIntelReqdSubGroupSize:
    handleSubGroupSize(S, D, AL);
    break;
  case ParsedAttr::AT_VecTypeHint:
    handleVecTypeHint(S, D, AL);
    break;
  case ParsedAttr::AT_InitPriority:
      handleInitPriorityAttr(S, D, AL);
    break;
  case ParsedAttr::AT_Packed:
    handlePackedAttr(S, D, AL);
    break;
  case ParsedAttr::AT_PreferredName:
    handlePreferredName(S, D, AL);
    break;
  case ParsedAttr::AT_Section:
    handleSectionAttr(S, D, AL);
    break;
  case ParsedAttr::AT_CodeModel:
    handleCodeModelAttr(S, D, AL);
    break;
  case ParsedAttr::AT_RandomizeLayout:
    handleRandomizeLayoutAttr(S, D, AL);
    break;
  case ParsedAttr::AT_NoRandomizeLayout:
    handleNoRandomizeLayoutAttr(S, D, AL);
    break;
  case ParsedAttr::AT_CodeSeg:
    handleCodeSegAttr(S, D, AL);
    break;
  case ParsedAttr::AT_Target:
    handleTargetAttr(S, D, AL);
    break;
  case ParsedAttr::AT_TargetVersion:
    handleTargetVersionAttr(S, D, AL);
    break;
  case ParsedAttr::AT_TargetClones:
    handleTargetClonesAttr(S, D, AL);
    break;
  case ParsedAttr::AT_MinVectorWidth:
    handleMinVectorWidthAttr(S, D, AL);
    break;
  case ParsedAttr::AT_Unavailable:
    handleAttrWithMessage<UnavailableAttr>(S, D, AL);
    break;
  case ParsedAttr::AT_OMPAssume:
    handleOMPAssumeAttr(S, D, AL);
    break;
  case ParsedAttr::AT_ObjCDirect:
    handleObjCDirectAttr(S, D, AL);
    break;
  case ParsedAttr::AT_ObjCDirectMembers:
    handleObjCDirectMembersAttr(S, D, AL);
    handleSimpleAttribute<ObjCDirectMembersAttr>(S, D, AL);
    break;
  case ParsedAttr::AT_ObjCExplicitProtocolImpl:
    handleObjCSuppresProtocolAttr(S, D, AL);
    break;
  case ParsedAttr::AT_Unused:
    handleUnusedAttr(S, D, AL);
    break;
  case ParsedAttr::AT_Visibility:
    handleVisibilityAttr(S, D, AL, false);
    break;
  case ParsedAttr::AT_TypeVisibility:
    handleVisibilityAttr(S, D, AL, true);
    break;
  case ParsedAttr::AT_WarnUnusedResult:
    handleWarnUnusedResult(S, D, AL);
    break;
  case ParsedAttr::AT_WeakRef:
    handleWeakRefAttr(S, D, AL);
    break;
  case ParsedAttr::AT_WeakImport:
    handleWeakImportAttr(S, D, AL);
    break;
  case ParsedAttr::AT_TransparentUnion:
    handleTransparentUnionAttr(S, D, AL);
    break;
  case ParsedAttr::AT_ObjCMethodFamily:
    handleObjCMethodFamilyAttr(S, D, AL);
    break;
  case ParsedAttr::AT_ObjCNSObject:
    handleObjCNSObject(S, D, AL);
    break;
  case ParsedAttr::AT_ObjCIndependentClass:
    handleObjCIndependentClass(S, D, AL);
    break;
  case ParsedAttr::AT_Blocks:
    handleBlocksAttr(S, D, AL);
    break;
  case ParsedAttr::AT_Sentinel:
    handleSentinelAttr(S, D, AL);
    break;
  case ParsedAttr::AT_Cleanup:
    handleCleanupAttr(S, D, AL);
    break;
  case ParsedAttr::AT_NoDebug:
    handleNoDebugAttr(S, D, AL);
    break;
  case ParsedAttr::AT_CmseNSEntry:
    handleCmseNSEntryAttr(S, D, AL);
    break;
  case ParsedAttr::AT_StdCall:
  case ParsedAttr::AT_CDecl:
  case ParsedAttr::AT_FastCall:
  case ParsedAttr::AT_ThisCall:
  case ParsedAttr::AT_Pascal:
  case ParsedAttr::AT_RegCall:
  case ParsedAttr::AT_SwiftCall:
  case ParsedAttr::AT_SwiftAsyncCall:
  case ParsedAttr::AT_VectorCall:
  case ParsedAttr::AT_MSABI:
  case ParsedAttr::AT_SysVABI:
  case ParsedAttr::AT_Pcs:
  case ParsedAttr::AT_IntelOclBicc:
  case ParsedAttr::AT_PreserveMost:
  case ParsedAttr::AT_PreserveAll:
  case ParsedAttr::AT_AArch64VectorPcs:
  case ParsedAttr::AT_AArch64SVEPcs:
  case ParsedAttr::AT_AMDGPUKernelCall:
  case ParsedAttr::AT_M68kRTD:
  case ParsedAttr::AT_PreserveNone:
  case ParsedAttr::AT_RISCVVectorCC:
    handleCallConvAttr(S, D, AL);
    break;
  case ParsedAttr::AT_Suppress:
    handleSuppressAttr(S, D, AL);
    break;
  case ParsedAttr::AT_Owner:
  case ParsedAttr::AT_Pointer:
    handleLifetimeCategoryAttr(S, D, AL);
    break;
  case ParsedAttr::AT_OpenCLAccess:
    handleOpenCLAccessAttr(S, D, AL);
    break;
  case ParsedAttr::AT_OpenCLNoSVM:
    handleOpenCLNoSVMAttr(S, D, AL);
    break;
  case ParsedAttr::AT_SwiftContext:
    S.AddParameterABIAttr(D, AL, ParameterABI::SwiftContext);
    break;
  case ParsedAttr::AT_SwiftAsyncContext:
    S.AddParameterABIAttr(D, AL, ParameterABI::SwiftAsyncContext);
    break;
  case ParsedAttr::AT_SwiftErrorResult:
    S.AddParameterABIAttr(D, AL, ParameterABI::SwiftErrorResult);
    break;
  case ParsedAttr::AT_SwiftIndirectResult:
    S.AddParameterABIAttr(D, AL, ParameterABI::SwiftIndirectResult);
    break;
  case ParsedAttr::AT_InternalLinkage:
    handleInternalLinkageAttr(S, D, AL);
    break;
  case ParsedAttr::AT_ZeroCallUsedRegs:
    handleZeroCallUsedRegsAttr(S, D, AL);
    break;
  case ParsedAttr::AT_FunctionReturnThunks:
    handleFunctionReturnThunksAttr(S, D, AL);
    break;
  case ParsedAttr::AT_NoMerge:
    handleNoMergeAttr(S, D, AL);
    break;
  case ParsedAttr::AT_NoUniqueAddress:
    handleNoUniqueAddressAttr(S, D, AL);
    break;

  case ParsedAttr::AT_AvailableOnlyInDefaultEvalMethod:
    handleAvailableOnlyInDefaultEvalMethod(S, D, AL);
    break;

  case ParsedAttr::AT_CountedBy:
    handleCountedByAttrField(S, D, AL);
    break;

  // Microsoft attributes:
  case ParsedAttr::AT_LayoutVersion:
    handleLayoutVersion(S, D, AL);
    break;
  case ParsedAttr::AT_Uuid:
    handleUuidAttr(S, D, AL);
    break;
  case ParsedAttr::AT_MSInheritance:
    handleMSInheritanceAttr(S, D, AL);
    break;
  case ParsedAttr::AT_Thread:
    handleDeclspecThreadAttr(S, D, AL);
    break;
  case ParsedAttr::AT_MSConstexpr:
    handleMSConstexprAttr(S, D, AL);
    break;

  // HLSL attributes:
  case ParsedAttr::AT_HLSLNumThreads:
    handleHLSLNumThreadsAttr(S, D, AL);
    break;
  case ParsedAttr::AT_HLSLSV_GroupIndex:
    handleSimpleAttribute<HLSLSV_GroupIndexAttr>(S, D, AL);
    break;
  case ParsedAttr::AT_HLSLSV_DispatchThreadID:
    handleHLSLSV_DispatchThreadIDAttr(S, D, AL);
    break;
  case ParsedAttr::AT_HLSLPackOffset:
    handleHLSLPackOffsetAttr(S, D, AL);
    break;
  case ParsedAttr::AT_HLSLShader:
    handleHLSLShaderAttr(S, D, AL);
    break;
  case ParsedAttr::AT_HLSLResourceBinding:
    handleHLSLResourceBindingAttr(S, D, AL);
    break;
  case ParsedAttr::AT_HLSLParamModifier:
    handleHLSLParamModifierAttr(S, D, AL);
    break;

  case ParsedAttr::AT_AbiTag:
    handleAbiTagAttr(S, D, AL);
    break;
  case ParsedAttr::AT_CFGuard:
    handleCFGuardAttr(S, D, AL);
    break;

  // Thread safety attributes:
  case ParsedAttr::AT_AssertExclusiveLock:
    handleAssertExclusiveLockAttr(S, D, AL);
    break;
  case ParsedAttr::AT_AssertSharedLock:
    handleAssertSharedLockAttr(S, D, AL);
    break;
  case ParsedAttr::AT_PtGuardedVar:
    handlePtGuardedVarAttr(S, D, AL);
    break;
  case ParsedAttr::AT_NoSanitize:
    handleNoSanitizeAttr(S, D, AL);
    break;
  case ParsedAttr::AT_NoSanitizeSpecific:
    handleNoSanitizeSpecificAttr(S, D, AL);
    break;
  case ParsedAttr::AT_GuardedBy:
    handleGuardedByAttr(S, D, AL);
    break;
  case ParsedAttr::AT_PtGuardedBy:
    handlePtGuardedByAttr(S, D, AL);
    break;
  case ParsedAttr::AT_ExclusiveTrylockFunction:
    handleExclusiveTrylockFunctionAttr(S, D, AL);
    break;
  case ParsedAttr::AT_LockReturned:
    handleLockReturnedAttr(S, D, AL);
    break;
  case ParsedAttr::AT_LocksExcluded:
    handleLocksExcludedAttr(S, D, AL);
    break;
  case ParsedAttr::AT_SharedTrylockFunction:
    handleSharedTrylockFunctionAttr(S, D, AL);
    break;
  case ParsedAttr::AT_AcquiredBefore:
    handleAcquiredBeforeAttr(S, D, AL);
    break;
  case ParsedAttr::AT_AcquiredAfter:
    handleAcquiredAfterAttr(S, D, AL);
    break;

  // Capability analysis attributes.
  case ParsedAttr::AT_Capability:
  case ParsedAttr::AT_Lockable:
    handleCapabilityAttr(S, D, AL);
    break;
  case ParsedAttr::AT_RequiresCapability:
    handleRequiresCapabilityAttr(S, D, AL);
    break;

  case ParsedAttr::AT_AssertCapability:
    handleAssertCapabilityAttr(S, D, AL);
    break;
  case ParsedAttr::AT_AcquireCapability:
    handleAcquireCapabilityAttr(S, D, AL);
    break;
  case ParsedAttr::AT_ReleaseCapability:
    handleReleaseCapabilityAttr(S, D, AL);
    break;
  case ParsedAttr::AT_TryAcquireCapability:
    handleTryAcquireCapabilityAttr(S, D, AL);
    break;

  // Consumed analysis attributes.
  case ParsedAttr::AT_Consumable:
    handleConsumableAttr(S, D, AL);
    break;
  case ParsedAttr::AT_CallableWhen:
    handleCallableWhenAttr(S, D, AL);
    break;
  case ParsedAttr::AT_ParamTypestate:
    handleParamTypestateAttr(S, D, AL);
    break;
  case ParsedAttr::AT_ReturnTypestate:
    handleReturnTypestateAttr(S, D, AL);
    break;
  case ParsedAttr::AT_SetTypestate:
    handleSetTypestateAttr(S, D, AL);
    break;
  case ParsedAttr::AT_TestTypestate:
    handleTestTypestateAttr(S, D, AL);
    break;

  // Type safety attributes.
  case ParsedAttr::AT_ArgumentWithTypeTag:
    handleArgumentWithTypeTagAttr(S, D, AL);
    break;
  case ParsedAttr::AT_TypeTagForDatatype:
    handleTypeTagForDatatypeAttr(S, D, AL);
    break;

  // Swift attributes.
  case ParsedAttr::AT_SwiftAsyncName:
    handleSwiftAsyncName(S, D, AL);
    break;
  case ParsedAttr::AT_SwiftAttr:
    handleSwiftAttrAttr(S, D, AL);
    break;
  case ParsedAttr::AT_SwiftBridge:
    handleSwiftBridge(S, D, AL);
    break;
  case ParsedAttr::AT_SwiftError:
    handleSwiftError(S, D, AL);
    break;
  case ParsedAttr::AT_SwiftName:
    handleSwiftName(S, D, AL);
    break;
  case ParsedAttr::AT_SwiftNewType:
    handleSwiftNewType(S, D, AL);
    break;
  case ParsedAttr::AT_SwiftAsync:
    handleSwiftAsyncAttr(S, D, AL);
    break;
  case ParsedAttr::AT_SwiftAsyncError:
    handleSwiftAsyncError(S, D, AL);
    break;

  // XRay attributes.
  case ParsedAttr::AT_XRayLogArgs:
    handleXRayLogArgsAttr(S, D, AL);
    break;

  case ParsedAttr::AT_PatchableFunctionEntry:
    handlePatchableFunctionEntryAttr(S, D, AL);
    break;

  case ParsedAttr::AT_AlwaysDestroy:
  case ParsedAttr::AT_NoDestroy:
    handleDestroyAttr(S, D, AL);
    break;

  case ParsedAttr::AT_Uninitialized:
    handleUninitializedAttr(S, D, AL);
    break;

  case ParsedAttr::AT_ObjCExternallyRetained:
    handleObjCExternallyRetainedAttr(S, D, AL);
    break;

  case ParsedAttr::AT_MIGServerRoutine:
    handleMIGServerRoutineAttr(S, D, AL);
    break;

  case ParsedAttr::AT_MSAllocator:
    handleMSAllocatorAttr(S, D, AL);
    break;

  case ParsedAttr::AT_ArmBuiltinAlias:
    handleArmBuiltinAliasAttr(S, D, AL);
    break;

  case ParsedAttr::AT_ArmLocallyStreaming:
    handleSimpleAttribute<ArmLocallyStreamingAttr>(S, D, AL);
    break;

  case ParsedAttr::AT_ArmNew:
    handleArmNewAttr(S, D, AL);
    break;

  case ParsedAttr::AT_AcquireHandle:
    handleAcquireHandleAttr(S, D, AL);
    break;

  case ParsedAttr::AT_ReleaseHandle:
    handleHandleAttr<ReleaseHandleAttr>(S, D, AL);
    break;

  case ParsedAttr::AT_UnsafeBufferUsage:
    handleUnsafeBufferUsage<UnsafeBufferUsageAttr>(S, D, AL);
    break;

  case ParsedAttr::AT_UseHandle:
    handleHandleAttr<UseHandleAttr>(S, D, AL);
    break;

  case ParsedAttr::AT_EnforceTCB:
    handleEnforceTCBAttr<EnforceTCBAttr, EnforceTCBLeafAttr>(S, D, AL);
    break;

  case ParsedAttr::AT_EnforceTCBLeaf:
    handleEnforceTCBAttr<EnforceTCBLeafAttr, EnforceTCBAttr>(S, D, AL);
    break;

  case ParsedAttr::AT_BuiltinAlias:
    handleBuiltinAliasAttr(S, D, AL);
    break;

  case ParsedAttr::AT_PreferredType:
    handlePreferredTypeAttr(S, D, AL);
    break;

  case ParsedAttr::AT_UsingIfExists:
    handleSimpleAttribute<UsingIfExistsAttr>(S, D, AL);
    break;

  case ParsedAttr::AT_Reentrant:
    handleReentrantAttr(S, D, AL);
    break;

  case ParsedAttr::AT_NonReentrant:
    handleNonReentrantAttr(S, D, AL);
    break;

  case ParsedAttr::AT_TypeNullable:
    handleNullableTypeAttr(S, D, AL);
    break;
  }
}

/// ProcessDeclAttributeList - Apply all the decl attributes in the specified
/// attribute list to the specified decl, ignoring any type attributes.
void Sema::ProcessDeclAttributeList(
    Scope *S, Decl *D, const ParsedAttributesView &AttrList,
    const ProcessDeclAttributeOptions &Options) {
  if (AttrList.empty())
    return;

  for (const ParsedAttr &AL : AttrList)
    ProcessDeclAttribute(*this, S, D, AL, Options);

  // FIXME: We should be able to handle these cases in TableGen.
  // GCC accepts
  // static int a9 __attribute__((weakref));
  // but that looks really pointless. We reject it.
  if (D->hasAttr<WeakRefAttr>() && !D->hasAttr<AliasAttr>()) {
    Diag(AttrList.begin()->getLoc(), diag::err_attribute_weakref_without_alias)
        << cast<NamedDecl>(D);
    D->dropAttr<WeakRefAttr>();
    return;
  }

  // FIXME: We should be able to handle this in TableGen as well. It would be
  // good to have a way to specify "these attributes must appear as a group",
  // for these. Additionally, it would be good to have a way to specify "these
  // attribute must never appear as a group" for attributes like cold and hot.
  if (!D->hasAttr<OpenCLKernelAttr>()) {
    // These attributes cannot be applied to a non-kernel function.
    if (const auto *A = D->getAttr<ReqdWorkGroupSizeAttr>()) {
      // FIXME: This emits a different error message than
      // diag::err_attribute_wrong_decl_type + ExpectedKernelFunction.
      Diag(D->getLocation(), diag::err_opencl_kernel_attr) << A;
      D->setInvalidDecl();
    } else if (const auto *A = D->getAttr<WorkGroupSizeHintAttr>()) {
      Diag(D->getLocation(), diag::err_opencl_kernel_attr) << A;
      D->setInvalidDecl();
    } else if (const auto *A = D->getAttr<VecTypeHintAttr>()) {
      Diag(D->getLocation(), diag::err_opencl_kernel_attr) << A;
      D->setInvalidDecl();
    } else if (const auto *A = D->getAttr<OpenCLIntelReqdSubGroupSizeAttr>()) {
      Diag(D->getLocation(), diag::err_opencl_kernel_attr) << A;
      D->setInvalidDecl();
    } else if (!D->hasAttr<CUDAGlobalAttr>()) {
      if (const auto *A = D->getAttr<AMDGPUFlatWorkGroupSizeAttr>()) {
        Diag(D->getLocation(), diag::err_attribute_wrong_decl_type)
            << A << A->isRegularKeywordAttribute() << ExpectedKernelFunction;
        D->setInvalidDecl();
      } else if (const auto *A = D->getAttr<AMDGPUWavesPerEUAttr>()) {
        Diag(D->getLocation(), diag::err_attribute_wrong_decl_type)
            << A << A->isRegularKeywordAttribute() << ExpectedKernelFunction;
        D->setInvalidDecl();
      } else if (const auto *A = D->getAttr<AMDGPUNumSGPRAttr>()) {
        Diag(D->getLocation(), diag::err_attribute_wrong_decl_type)
            << A << A->isRegularKeywordAttribute() << ExpectedKernelFunction;
        D->setInvalidDecl();
      } else if (const auto *A = D->getAttr<AMDGPUNumVGPRAttr>()) {
        Diag(D->getLocation(), diag::err_attribute_wrong_decl_type)
            << A << A->isRegularKeywordAttribute() << ExpectedKernelFunction;
        D->setInvalidDecl();
      }
    }
  }

  // Do this check after processing D's attributes because the attribute
  // objc_method_family can change whether the given method is in the init
  // family, and it can be applied after objc_designated_initializer. This is a
  // bit of a hack, but we need it to be compatible with versions of clang that
  // processed the attribute list in the wrong order.
  if (D->hasAttr<ObjCDesignatedInitializerAttr>() &&
      cast<ObjCMethodDecl>(D)->getMethodFamily() != OMF_init) {
    Diag(D->getLocation(), diag::err_designated_init_attr_non_init);
    D->dropAttr<ObjCDesignatedInitializerAttr>();
  }
}

// Helper for delayed processing TransparentUnion or BPFPreserveAccessIndexAttr
// attribute.
void Sema::ProcessDeclAttributeDelayed(Decl *D,
                                       const ParsedAttributesView &AttrList) {
  for (const ParsedAttr &AL : AttrList)
    if (AL.getKind() == ParsedAttr::AT_TransparentUnion) {
      handleTransparentUnionAttr(*this, D, AL);
      break;
    }

  // For BPFPreserveAccessIndexAttr, we want to populate the attributes
  // to fields and inner records as well.
  if (D && D->hasAttr<BPFPreserveAccessIndexAttr>())
    handleBPFPreserveAIRecord(*this, cast<RecordDecl>(D));
}

// Annotation attributes are the only attributes allowed after an access
// specifier.
bool Sema::ProcessAccessDeclAttributeList(
    AccessSpecDecl *ASDecl, const ParsedAttributesView &AttrList) {
  for (const ParsedAttr &AL : AttrList) {
    if (AL.getKind() == ParsedAttr::AT_Annotate) {
      ProcessDeclAttribute(*this, nullptr, ASDecl, AL,
                           ProcessDeclAttributeOptions());
    } else {
      Diag(AL.getLoc(), diag::err_only_annotate_after_access_spec);
      return true;
    }
  }
  return false;
}

/// checkUnusedDeclAttributes - Check a list of attributes to see if it
/// contains any decl attributes that we should warn about.
static void checkUnusedDeclAttributes(Sema &S, const ParsedAttributesView &A) {
  for (const ParsedAttr &AL : A) {
    // Only warn if the attribute is an unignored, non-type attribute.
    if (AL.isUsedAsTypeAttr() || AL.isInvalid())
      continue;
    if (AL.getKind() == ParsedAttr::IgnoredAttribute)
      continue;

    if (AL.getKind() == ParsedAttr::UnknownAttribute) {
      S.Diag(AL.getLoc(), diag::warn_unknown_attribute_ignored)
          << AL << AL.getRange();
    } else {
      S.Diag(AL.getLoc(), diag::warn_attribute_not_on_decl) << AL
                                                            << AL.getRange();
    }
  }
}

/// checkUnusedDeclAttributes - Given a declarator which is not being
/// used to build a declaration, complain about any decl attributes
/// which might be lying around on it.
void Sema::checkUnusedDeclAttributes(Declarator &D) {
  ::checkUnusedDeclAttributes(*this, D.getDeclarationAttributes());
  ::checkUnusedDeclAttributes(*this, D.getDeclSpec().getAttributes());
  ::checkUnusedDeclAttributes(*this, D.getAttributes());
  for (unsigned i = 0, e = D.getNumTypeObjects(); i != e; ++i)
    ::checkUnusedDeclAttributes(*this, D.getTypeObject(i).getAttrs());
}

/// DeclClonePragmaWeak - clone existing decl (maybe definition),
/// \#pragma weak needs a non-definition decl and source may not have one.
NamedDecl *Sema::DeclClonePragmaWeak(NamedDecl *ND, const IdentifierInfo *II,
                                     SourceLocation Loc) {
  assert(isa<FunctionDecl>(ND) || isa<VarDecl>(ND));
  NamedDecl *NewD = nullptr;
  if (auto *FD = dyn_cast<FunctionDecl>(ND)) {
    FunctionDecl *NewFD;
    // FIXME: Missing call to CheckFunctionDeclaration().
    // FIXME: Mangling?
    // FIXME: Is the qualifier info correct?
    // FIXME: Is the DeclContext correct?
    NewFD = FunctionDecl::Create(
        FD->getASTContext(), FD->getDeclContext(), Loc, Loc,
        DeclarationName(II), FD->getType(), FD->getTypeSourceInfo(), SC_None,
        getCurFPFeatures().isFPConstrained(), false /*isInlineSpecified*/,
        FD->hasPrototype(), ConstexprSpecKind::Unspecified,
        FD->getTrailingRequiresClause());
    NewD = NewFD;

    if (FD->getQualifier())
      NewFD->setQualifierInfo(FD->getQualifierLoc());

    // Fake up parameter variables; they are declared as if this were
    // a typedef.
    QualType FDTy = FD->getType();
    if (const auto *FT = FDTy->getAs<FunctionProtoType>()) {
      SmallVector<ParmVarDecl*, 16> Params;
      for (const auto &AI : FT->param_types()) {
        ParmVarDecl *Param = BuildParmVarDeclForTypedef(NewFD, Loc, AI);
        Param->setScopeInfo(0, Params.size());
        Params.push_back(Param);
      }
      NewFD->setParams(Params);
    }
  } else if (auto *VD = dyn_cast<VarDecl>(ND)) {
    NewD = VarDecl::Create(VD->getASTContext(), VD->getDeclContext(),
                           VD->getInnerLocStart(), VD->getLocation(), II,
                           VD->getType(), VD->getTypeSourceInfo(),
                           VD->getStorageClass());
    if (VD->getQualifier())
      cast<VarDecl>(NewD)->setQualifierInfo(VD->getQualifierLoc());
  }
  return NewD;
}

/// DeclApplyPragmaWeak - A declaration (maybe definition) needs \#pragma weak
/// applied to it, possibly with an alias.
void Sema::DeclApplyPragmaWeak(Scope *S, NamedDecl *ND, const WeakInfo &W) {
  if (W.getAlias()) { // clone decl, impersonate __attribute(weak,alias(...))
    IdentifierInfo *NDId = ND->getIdentifier();
    NamedDecl *NewD = DeclClonePragmaWeak(ND, W.getAlias(), W.getLocation());
    NewD->addAttr(
        AliasAttr::CreateImplicit(Context, NDId->getName(), W.getLocation()));
    NewD->addAttr(WeakAttr::CreateImplicit(Context, W.getLocation()));
    WeakTopLevelDecl.push_back(NewD);
    // FIXME: "hideous" code from Sema::LazilyCreateBuiltin
    // to insert Decl at TU scope, sorry.
    DeclContext *SavedContext = CurContext;
    CurContext = Context.getTranslationUnitDecl();
    NewD->setDeclContext(CurContext);
    NewD->setLexicalDeclContext(CurContext);
    PushOnScopeChains(NewD, S);
    CurContext = SavedContext;
  } else { // just add weak to existing
    ND->addAttr(WeakAttr::CreateImplicit(Context, W.getLocation()));
  }
}

void Sema::ProcessPragmaWeak(Scope *S, Decl *D) {
  // It's valid to "forward-declare" #pragma weak, in which case we
  // have to do this.
  LoadExternalWeakUndeclaredIdentifiers();
  if (WeakUndeclaredIdentifiers.empty())
    return;
  NamedDecl *ND = nullptr;
  if (auto *VD = dyn_cast<VarDecl>(D))
    if (VD->isExternC())
      ND = VD;
  if (auto *FD = dyn_cast<FunctionDecl>(D))
    if (FD->isExternC())
      ND = FD;
  if (!ND)
    return;
  if (IdentifierInfo *Id = ND->getIdentifier()) {
    auto I = WeakUndeclaredIdentifiers.find(Id);
    if (I != WeakUndeclaredIdentifiers.end()) {
      auto &WeakInfos = I->second;
      for (const auto &W : WeakInfos)
        DeclApplyPragmaWeak(S, ND, W);
      std::remove_reference_t<decltype(WeakInfos)> EmptyWeakInfos;
      WeakInfos.swap(EmptyWeakInfos);
    }
  }
}

/// ProcessDeclAttributes - Given a declarator (PD) with attributes indicated in
/// it, apply them to D.  This is a bit tricky because PD can have attributes
/// specified in many different places, and we need to find and apply them all.
void Sema::ProcessDeclAttributes(Scope *S, Decl *D, const Declarator &PD) {
  // Ordering of attributes can be important, so we take care to process
  // attributes in the order in which they appeared in the source code.

  // First, process attributes that appeared on the declaration itself (but
  // only if they don't have the legacy behavior of "sliding" to the DeclSepc).
  ParsedAttributesView NonSlidingAttrs;
  for (ParsedAttr &AL : PD.getDeclarationAttributes()) {
    if (AL.slidesFromDeclToDeclSpecLegacyBehavior()) {
      // Skip processing the attribute, but do check if it appertains to the
      // declaration. This is needed for the `MatrixType` attribute, which,
      // despite being a type attribute, defines a `SubjectList` that only
      // allows it to be used on typedef declarations.
      AL.diagnoseAppertainsTo(*this, D);
    } else {
      NonSlidingAttrs.addAtEnd(&AL);
    }
  }
  ProcessDeclAttributeList(S, D, NonSlidingAttrs);

  // Apply decl attributes from the DeclSpec if present.
  if (!PD.getDeclSpec().getAttributes().empty()) {
    ProcessDeclAttributeList(S, D, PD.getDeclSpec().getAttributes(),
                             ProcessDeclAttributeOptions()
                                 .WithIncludeCXX11Attributes(false)
                                 .WithIgnoreTypeAttributes(true));
  }

  // Walk the declarator structure, applying decl attributes that were in a type
  // position to the decl itself.  This handles cases like:
  //   int *__attr__(x)** D;
  // when X is a decl attribute.
  for (unsigned i = 0, e = PD.getNumTypeObjects(); i != e; ++i) {
    ProcessDeclAttributeList(S, D, PD.getTypeObject(i).getAttrs(),
                             ProcessDeclAttributeOptions()
                                 .WithIncludeCXX11Attributes(false)
                                 .WithIgnoreTypeAttributes(true));
  }

  // Finally, apply any attributes on the decl itself.
  ProcessDeclAttributeList(S, D, PD.getAttributes());

  // Apply additional attributes specified by '#pragma clang attribute'.
  AddPragmaAttributes(S, D);

  // Look for API notes that map to attributes.
  ProcessAPINotes(D);
}

/// Is the given declaration allowed to use a forbidden type?
/// If so, it'll still be annotated with an attribute that makes it
/// illegal to actually use.
static bool isForbiddenTypeAllowed(Sema &S, Decl *D,
                                   const DelayedDiagnostic &diag,
                                   UnavailableAttr::ImplicitReason &reason) {
  // Private ivars are always okay.  Unfortunately, people don't
  // always properly make their ivars private, even in system headers.
  // Plus we need to make fields okay, too.
  if (!isa<FieldDecl>(D) && !isa<ObjCPropertyDecl>(D) &&
      !isa<FunctionDecl>(D))
    return false;

  // Silently accept unsupported uses of __weak in both user and system
  // declarations when it's been disabled, for ease of integration with
  // -fno-objc-arc files.  We do have to take some care against attempts
  // to define such things;  for now, we've only done that for ivars
  // and properties.
  if ((isa<ObjCIvarDecl>(D) || isa<ObjCPropertyDecl>(D))) {
    if (diag.getForbiddenTypeDiagnostic() == diag::err_arc_weak_disabled ||
        diag.getForbiddenTypeDiagnostic() == diag::err_arc_weak_no_runtime) {
      reason = UnavailableAttr::IR_ForbiddenWeak;
      return true;
    }
  }

  // Allow all sorts of things in system headers.
  if (S.Context.getSourceManager().isInSystemHeader(D->getLocation())) {
    // Currently, all the failures dealt with this way are due to ARC
    // restrictions.
    reason = UnavailableAttr::IR_ARCForbiddenType;
    return true;
  }

  return false;
}

/// Handle a delayed forbidden-type diagnostic.
static void handleDelayedForbiddenType(Sema &S, DelayedDiagnostic &DD,
                                       Decl *D) {
  auto Reason = UnavailableAttr::IR_None;
  if (D && isForbiddenTypeAllowed(S, D, DD, Reason)) {
    assert(Reason && "didn't set reason?");
    D->addAttr(UnavailableAttr::CreateImplicit(S.Context, "", Reason, DD.Loc));
    return;
  }
  if (S.getLangOpts().ObjCAutoRefCount)
    if (const auto *FD = dyn_cast<FunctionDecl>(D)) {
      // FIXME: we may want to suppress diagnostics for all
      // kind of forbidden type messages on unavailable functions.
      if (FD->hasAttr<UnavailableAttr>() &&
          DD.getForbiddenTypeDiagnostic() ==
              diag::err_arc_array_param_no_ownership) {
        DD.Triggered = true;
        return;
      }
    }

  S.Diag(DD.Loc, DD.getForbiddenTypeDiagnostic())
      << DD.getForbiddenTypeOperand() << DD.getForbiddenTypeArgument();
  DD.Triggered = true;
}


void Sema::PopParsingDeclaration(ParsingDeclState state, Decl *decl) {
  assert(DelayedDiagnostics.getCurrentPool());
  DelayedDiagnosticPool &poppedPool = *DelayedDiagnostics.getCurrentPool();
  DelayedDiagnostics.popWithoutEmitting(state);

  // When delaying diagnostics to run in the context of a parsed
  // declaration, we only want to actually emit anything if parsing
  // succeeds.
  if (!decl) return;

  // We emit all the active diagnostics in this pool or any of its
  // parents.  In general, we'll get one pool for the decl spec
  // and a child pool for each declarator; in a decl group like:
  //   deprecated_typedef foo, *bar, baz();
  // only the declarator pops will be passed decls.  This is correct;
  // we really do need to consider delayed diagnostics from the decl spec
  // for each of the different declarations.
  const DelayedDiagnosticPool *pool = &poppedPool;
  do {
    bool AnyAccessFailures = false;
    for (DelayedDiagnosticPool::pool_iterator
           i = pool->pool_begin(), e = pool->pool_end(); i != e; ++i) {
      // This const_cast is a bit lame.  Really, Triggered should be mutable.
      DelayedDiagnostic &diag = const_cast<DelayedDiagnostic&>(*i);
      if (diag.Triggered)
        continue;

      switch (diag.Kind) {
      case DelayedDiagnostic::Availability:
        // Don't bother giving deprecation/unavailable diagnostics if
        // the decl is invalid.
        if (!decl->isInvalidDecl())
          handleDelayedAvailabilityCheck(diag, decl);
        break;

      case DelayedDiagnostic::Access:
        // Only produce one access control diagnostic for a structured binding
        // declaration: we don't need to tell the user that all the fields are
        // inaccessible one at a time.
        if (AnyAccessFailures && isa<DecompositionDecl>(decl))
          continue;
        HandleDelayedAccessCheck(diag, decl);
        if (diag.Triggered)
          AnyAccessFailures = true;
        break;

      case DelayedDiagnostic::ForbiddenType:
        handleDelayedForbiddenType(*this, diag, decl);
        break;
      }
    }
  } while ((pool = pool->getParent()));
}

/// Given a set of delayed diagnostics, re-emit them as if they had
/// been delayed in the current context instead of in the given pool.
/// Essentially, this just moves them to the current pool.
void Sema::redelayDiagnostics(DelayedDiagnosticPool &pool) {
  DelayedDiagnosticPool *curPool = DelayedDiagnostics.getCurrentPool();
  assert(curPool && "re-emitting in undelayed context not supported");
  curPool->steal(pool);
}<|MERGE_RESOLUTION|>--- conflicted
+++ resolved
@@ -7723,7 +7723,7 @@
 }
 
 static void handleMOSInterruptAttr(Sema &S, Decl *D, const ParsedAttr &AL) {
-  if (!isFunctionOrMethod(D)) {
+  if (!isFuncOrMethodForAttrSubject(D)) {
     S.Diag(D->getLocation(), diag::warn_attribute_wrong_decl_type)
         << "'interrupt'" << ExpectedFunction;
     return;
@@ -7870,9 +7870,8 @@
   return ::new (Context) BTFDeclTagAttr(Context, AL, AL.getBTFDeclTag());
 }
 
-<<<<<<< HEAD
 static void handleMOSInterruptNorecurseAttr(Sema &S, Decl *D, const ParsedAttr &AL) {
-  if (!isFunctionOrMethod(D)) {
+  if (!isFuncOrMethodForAttrSubject(D)) {
     S.Diag(D->getLocation(), diag::warn_attribute_wrong_decl_type)
         << "'interrupt_norecurse'" << ExpectedFunction;
     return;
@@ -7885,7 +7884,7 @@
 }
 
 static void handleMOSInterruptNoISRAttr(Sema &S, Decl *D, const ParsedAttr &AL) {
-  if (!isFunctionOrMethod(D)) {
+  if (!isFuncOrMethodForAttrSubject(D)) {
     S.Diag(D->getLocation(), diag::warn_attribute_wrong_decl_type)
         << "'no_isr'" << ExpectedFunction;
     return;
@@ -7897,104 +7896,6 @@
   handleSimpleAttribute<MOSNoISRAttr>(S, D, AL);
 }
 
-static void handleWebAssemblyExportNameAttr(Sema &S, Decl *D,
-                                            const ParsedAttr &AL) {
-  if (!isFunctionOrMethod(D)) {
-    S.Diag(D->getLocation(), diag::warn_attribute_wrong_decl_type)
-        << AL << AL.isRegularKeywordAttribute() << ExpectedFunction;
-    return;
-  }
-
-  auto *FD = cast<FunctionDecl>(D);
-  if (FD->isThisDeclarationADefinition()) {
-    S.Diag(D->getLocation(), diag::err_alias_is_definition) << FD << 0;
-    return;
-  }
-
-  StringRef Str;
-  SourceLocation ArgLoc;
-  if (!S.checkStringLiteralArgumentAttr(AL, 0, Str, &ArgLoc))
-    return;
-
-  D->addAttr(::new (S.Context) WebAssemblyExportNameAttr(S.Context, AL, Str));
-  D->addAttr(UsedAttr::CreateImplicit(S.Context));
-}
-
-WebAssemblyImportModuleAttr *
-Sema::mergeImportModuleAttr(Decl *D, const WebAssemblyImportModuleAttr &AL) {
-  auto *FD = cast<FunctionDecl>(D);
-
-  if (const auto *ExistingAttr = FD->getAttr<WebAssemblyImportModuleAttr>()) {
-    if (ExistingAttr->getImportModule() == AL.getImportModule())
-      return nullptr;
-    Diag(ExistingAttr->getLocation(), diag::warn_mismatched_import) << 0
-      << ExistingAttr->getImportModule() << AL.getImportModule();
-    Diag(AL.getLoc(), diag::note_previous_attribute);
-    return nullptr;
-  }
-  if (FD->hasBody()) {
-    Diag(AL.getLoc(), diag::warn_import_on_definition) << 0;
-    return nullptr;
-  }
-  return ::new (Context) WebAssemblyImportModuleAttr(Context, AL,
-                                                     AL.getImportModule());
-}
-
-WebAssemblyImportNameAttr *
-Sema::mergeImportNameAttr(Decl *D, const WebAssemblyImportNameAttr &AL) {
-  auto *FD = cast<FunctionDecl>(D);
-
-  if (const auto *ExistingAttr = FD->getAttr<WebAssemblyImportNameAttr>()) {
-    if (ExistingAttr->getImportName() == AL.getImportName())
-      return nullptr;
-    Diag(ExistingAttr->getLocation(), diag::warn_mismatched_import) << 1
-      << ExistingAttr->getImportName() << AL.getImportName();
-    Diag(AL.getLoc(), diag::note_previous_attribute);
-    return nullptr;
-  }
-  if (FD->hasBody()) {
-    Diag(AL.getLoc(), diag::warn_import_on_definition) << 1;
-    return nullptr;
-  }
-  return ::new (Context) WebAssemblyImportNameAttr(Context, AL,
-                                                   AL.getImportName());
-}
-
-static void
-handleWebAssemblyImportModuleAttr(Sema &S, Decl *D, const ParsedAttr &AL) {
-  auto *FD = cast<FunctionDecl>(D);
-
-  StringRef Str;
-  SourceLocation ArgLoc;
-  if (!S.checkStringLiteralArgumentAttr(AL, 0, Str, &ArgLoc))
-    return;
-  if (FD->hasBody()) {
-    S.Diag(AL.getLoc(), diag::warn_import_on_definition) << 0;
-    return;
-  }
-
-  FD->addAttr(::new (S.Context)
-                  WebAssemblyImportModuleAttr(S.Context, AL, Str));
-}
-
-static void
-handleWebAssemblyImportNameAttr(Sema &S, Decl *D, const ParsedAttr &AL) {
-  auto *FD = cast<FunctionDecl>(D);
-
-  StringRef Str;
-  SourceLocation ArgLoc;
-  if (!S.checkStringLiteralArgumentAttr(AL, 0, Str, &ArgLoc))
-    return;
-  if (FD->hasBody()) {
-    S.Diag(AL.getLoc(), diag::warn_import_on_definition) << 1;
-    return;
-  }
-
-  FD->addAttr(::new (S.Context) WebAssemblyImportNameAttr(S.Context, AL, Str));
-}
-
-=======
->>>>>>> 74f4034f
 static void handleRISCVInterruptAttr(Sema &S, Decl *D,
                                      const ParsedAttr &AL) {
   // Warn about repeated attributes.
