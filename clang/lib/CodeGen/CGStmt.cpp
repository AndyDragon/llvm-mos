--- conflicted
+++ resolved
@@ -795,15 +795,12 @@
         Builder.CreateAssumption(AssumptionVal);
       }
     } break;
-<<<<<<< HEAD
     case attr::Leaf:
       leaf = true;
       break;
-=======
     case attr::HLSLControlFlowHint: {
       flattenOrBranch = cast<HLSLControlFlowHintAttr>(A)->getSemanticSpelling();
     } break;
->>>>>>> 2f7ade4b
     }
   }
   SaveAndRestore save_nomerge(InNoMergeAttributedStmt, nomerge);
@@ -811,11 +808,8 @@
   SaveAndRestore save_alwaysinline(InAlwaysInlineAttributedStmt, alwaysinline);
   SaveAndRestore save_noconvergent(InNoConvergentAttributedStmt, noconvergent);
   SaveAndRestore save_musttail(MustTailCall, musttail);
-<<<<<<< HEAD
   SaveAndRestore save_leaf(InLeafAttributedStmt, leaf);
-=======
   SaveAndRestore save_flattenOrBranch(HLSLControlFlowAttr, flattenOrBranch);
->>>>>>> 2f7ade4b
   EmitStmt(S.getSubStmt(), S.getAttrs());
 }
 
