//===- CompilerInvocation.cpp ---------------------------------------------===//
//
// Part of the LLVM Project, under the Apache License v2.0 with LLVM Exceptions.
// See https://llvm.org/LICENSE.txt for license information.
// SPDX-License-Identifier: Apache-2.0 WITH LLVM-exception
//
//===----------------------------------------------------------------------===//

#include "clang/Frontend/CompilerInvocation.h"
#include "TestModuleFileExtension.h"
#include "clang/Basic/Builtins.h"
#include "clang/Basic/CharInfo.h"
#include "clang/Basic/CodeGenOptions.h"
#include "clang/Basic/CommentOptions.h"
#include "clang/Basic/Diagnostic.h"
#include "clang/Basic/DiagnosticDriver.h"
#include "clang/Basic/DiagnosticOptions.h"
#include "clang/Basic/FileSystemOptions.h"
#include "clang/Basic/LLVM.h"
#include "clang/Basic/LangOptions.h"
#include "clang/Basic/LangStandard.h"
#include "clang/Basic/ObjCRuntime.h"
#include "clang/Basic/Sanitizers.h"
#include "clang/Basic/SourceLocation.h"
#include "clang/Basic/TargetOptions.h"
#include "clang/Basic/Version.h"
#include "clang/Basic/Visibility.h"
#include "clang/Basic/XRayInstr.h"
#include "clang/Config/config.h"
#include "clang/Driver/Driver.h"
#include "clang/Driver/DriverDiagnostic.h"
#include "clang/Driver/Options.h"
#include "clang/Frontend/CommandLineSourceLoc.h"
#include "clang/Frontend/DependencyOutputOptions.h"
#include "clang/Frontend/FrontendDiagnostic.h"
#include "clang/Frontend/FrontendOptions.h"
#include "clang/Frontend/FrontendPluginRegistry.h"
#include "clang/Frontend/MigratorOptions.h"
#include "clang/Frontend/PreprocessorOutputOptions.h"
#include "clang/Frontend/TextDiagnosticBuffer.h"
#include "clang/Frontend/Utils.h"
#include "clang/Lex/HeaderSearchOptions.h"
#include "clang/Lex/PreprocessorOptions.h"
#include "clang/Sema/CodeCompleteOptions.h"
#include "clang/Serialization/ASTBitCodes.h"
#include "clang/Serialization/ModuleFileExtension.h"
#include "clang/StaticAnalyzer/Core/AnalyzerOptions.h"
#include "llvm/ADT/APInt.h"
#include "llvm/ADT/ArrayRef.h"
#include "llvm/ADT/CachedHashString.h"
#include "llvm/ADT/DenseSet.h"
#include "llvm/ADT/FloatingPointMode.h"
#include "llvm/ADT/Hashing.h"
#include "llvm/ADT/STLExtras.h"
#include "llvm/ADT/SmallString.h"
#include "llvm/ADT/SmallVector.h"
#include "llvm/ADT/StringRef.h"
#include "llvm/ADT/StringSwitch.h"
#include "llvm/ADT/Twine.h"
#include "llvm/Config/llvm-config.h"
#include "llvm/Frontend/Debug/Options.h"
#include "llvm/IR/DebugInfoMetadata.h"
#include "llvm/Linker/Linker.h"
#include "llvm/MC/MCTargetOptions.h"
#include "llvm/Option/Arg.h"
#include "llvm/Option/ArgList.h"
#include "llvm/Option/OptSpecifier.h"
#include "llvm/Option/OptTable.h"
#include "llvm/Option/Option.h"
#include "llvm/ProfileData/InstrProfReader.h"
#include "llvm/Remarks/HotnessThresholdParser.h"
#include "llvm/Support/CodeGen.h"
#include "llvm/Support/Compiler.h"
#include "llvm/Support/Error.h"
#include "llvm/Support/ErrorHandling.h"
#include "llvm/Support/ErrorOr.h"
#include "llvm/Support/FileSystem.h"
#include "llvm/Support/HashBuilder.h"
#include "llvm/Support/MathExtras.h"
#include "llvm/Support/MemoryBuffer.h"
#include "llvm/Support/Path.h"
#include "llvm/Support/Process.h"
#include "llvm/Support/Regex.h"
#include "llvm/Support/VersionTuple.h"
#include "llvm/Support/VirtualFileSystem.h"
#include "llvm/Support/raw_ostream.h"
#include "llvm/Target/TargetOptions.h"
#include "llvm/TargetParser/Host.h"
#include "llvm/TargetParser/Triple.h"
#include <algorithm>
#include <atomic>
#include <cassert>
#include <cstddef>
#include <cstring>
#include <ctime>
#include <fstream>
#include <limits>
#include <memory>
#include <optional>
#include <string>
#include <tuple>
#include <type_traits>
#include <utility>
#include <vector>

using namespace clang;
using namespace driver;
using namespace options;
using namespace llvm::opt;

//===----------------------------------------------------------------------===//
// Helpers.
//===----------------------------------------------------------------------===//

// Parse misexpect tolerance argument value.
// Valid option values are integers in the range [0, 100)
static Expected<std::optional<uint32_t>> parseToleranceOption(StringRef Arg) {
  uint32_t Val;
  if (Arg.getAsInteger(10, Val))
    return llvm::createStringError(llvm::inconvertibleErrorCode(),
                                   "Not an integer: %s", Arg.data());
  return Val;
}

//===----------------------------------------------------------------------===//
// Initialization.
//===----------------------------------------------------------------------===//

CompilerInvocationRefBase::CompilerInvocationRefBase()
    : LangOpts(new LangOptions()), TargetOpts(new TargetOptions()),
      DiagnosticOpts(new DiagnosticOptions()),
      HeaderSearchOpts(new HeaderSearchOptions()),
      PreprocessorOpts(new PreprocessorOptions()),
      AnalyzerOpts(new AnalyzerOptions()) {}

CompilerInvocationRefBase::CompilerInvocationRefBase(
    const CompilerInvocationRefBase &X)
    : LangOpts(new LangOptions(*X.getLangOpts())),
      TargetOpts(new TargetOptions(X.getTargetOpts())),
      DiagnosticOpts(new DiagnosticOptions(X.getDiagnosticOpts())),
      HeaderSearchOpts(new HeaderSearchOptions(X.getHeaderSearchOpts())),
      PreprocessorOpts(new PreprocessorOptions(X.getPreprocessorOpts())),
      AnalyzerOpts(new AnalyzerOptions(*X.getAnalyzerOpts())) {}

CompilerInvocationRefBase::CompilerInvocationRefBase(
    CompilerInvocationRefBase &&X) = default;

CompilerInvocationRefBase &
CompilerInvocationRefBase::operator=(CompilerInvocationRefBase X) {
  LangOpts.swap(X.LangOpts);
  TargetOpts.swap(X.TargetOpts);
  DiagnosticOpts.swap(X.DiagnosticOpts);
  HeaderSearchOpts.swap(X.HeaderSearchOpts);
  PreprocessorOpts.swap(X.PreprocessorOpts);
  AnalyzerOpts.swap(X.AnalyzerOpts);
  return *this;
}

CompilerInvocationRefBase &
CompilerInvocationRefBase::operator=(CompilerInvocationRefBase &&X) = default;

CompilerInvocationRefBase::~CompilerInvocationRefBase() = default;

//===----------------------------------------------------------------------===//
// Normalizers
//===----------------------------------------------------------------------===//

using ArgumentConsumer = CompilerInvocation::ArgumentConsumer;

#define SIMPLE_ENUM_VALUE_TABLE
#include "clang/Driver/Options.inc"
#undef SIMPLE_ENUM_VALUE_TABLE

static std::optional<bool> normalizeSimpleFlag(OptSpecifier Opt,
                                               unsigned TableIndex,
                                               const ArgList &Args,
                                               DiagnosticsEngine &Diags) {
  if (Args.hasArg(Opt))
    return true;
  return std::nullopt;
}

static std::optional<bool> normalizeSimpleNegativeFlag(OptSpecifier Opt,
                                                       unsigned,
                                                       const ArgList &Args,
                                                       DiagnosticsEngine &) {
  if (Args.hasArg(Opt))
    return false;
  return std::nullopt;
}

/// The tblgen-erated code passes in a fifth parameter of an arbitrary type, but
/// denormalizeSimpleFlags never looks at it. Avoid bloating compile-time with
/// unnecessary template instantiations and just ignore it with a variadic
/// argument.
static void denormalizeSimpleFlag(ArgumentConsumer Consumer,
                                  const Twine &Spelling, Option::OptionClass,
                                  unsigned, /*T*/...) {
  Consumer(Spelling);
}

template <typename T> static constexpr bool is_uint64_t_convertible() {
  return !std::is_same_v<T, uint64_t> && llvm::is_integral_or_enum<T>::value;
}

template <typename T,
          std::enable_if_t<!is_uint64_t_convertible<T>(), bool> = false>
static auto makeFlagToValueNormalizer(T Value) {
  return [Value](OptSpecifier Opt, unsigned, const ArgList &Args,
                 DiagnosticsEngine &) -> std::optional<T> {
    if (Args.hasArg(Opt))
      return Value;
    return std::nullopt;
  };
}

template <typename T,
          std::enable_if_t<is_uint64_t_convertible<T>(), bool> = false>
static auto makeFlagToValueNormalizer(T Value) {
  return makeFlagToValueNormalizer(uint64_t(Value));
}

static auto makeBooleanOptionNormalizer(bool Value, bool OtherValue,
                                        OptSpecifier OtherOpt) {
  return [Value, OtherValue,
          OtherOpt](OptSpecifier Opt, unsigned, const ArgList &Args,
                    DiagnosticsEngine &) -> std::optional<bool> {
    if (const Arg *A = Args.getLastArg(Opt, OtherOpt)) {
      return A->getOption().matches(Opt) ? Value : OtherValue;
    }
    return std::nullopt;
  };
}

static auto makeBooleanOptionDenormalizer(bool Value) {
  return [Value](ArgumentConsumer Consumer, const Twine &Spelling,
                 Option::OptionClass, unsigned, bool KeyPath) {
    if (KeyPath == Value)
      Consumer(Spelling);
  };
}

static void denormalizeStringImpl(ArgumentConsumer Consumer,
                                  const Twine &Spelling,
                                  Option::OptionClass OptClass, unsigned,
                                  const Twine &Value) {
  switch (OptClass) {
  case Option::SeparateClass:
  case Option::JoinedOrSeparateClass:
  case Option::JoinedAndSeparateClass:
    Consumer(Spelling);
    Consumer(Value);
    break;
  case Option::JoinedClass:
  case Option::CommaJoinedClass:
    Consumer(Spelling + Value);
    break;
  default:
    llvm_unreachable("Cannot denormalize an option with option class "
                     "incompatible with string denormalization.");
  }
}

template <typename T>
static void denormalizeString(ArgumentConsumer Consumer, const Twine &Spelling,
                              Option::OptionClass OptClass, unsigned TableIndex,
                              T Value) {
  denormalizeStringImpl(Consumer, Spelling, OptClass, TableIndex, Twine(Value));
}

static std::optional<SimpleEnumValue>
findValueTableByName(const SimpleEnumValueTable &Table, StringRef Name) {
  for (int I = 0, E = Table.Size; I != E; ++I)
    if (Name == Table.Table[I].Name)
      return Table.Table[I];

  return std::nullopt;
}

static std::optional<SimpleEnumValue>
findValueTableByValue(const SimpleEnumValueTable &Table, unsigned Value) {
  for (int I = 0, E = Table.Size; I != E; ++I)
    if (Value == Table.Table[I].Value)
      return Table.Table[I];

  return std::nullopt;
}

static std::optional<unsigned> normalizeSimpleEnum(OptSpecifier Opt,
                                                   unsigned TableIndex,
                                                   const ArgList &Args,
                                                   DiagnosticsEngine &Diags) {
  assert(TableIndex < SimpleEnumValueTablesSize);
  const SimpleEnumValueTable &Table = SimpleEnumValueTables[TableIndex];

  auto *Arg = Args.getLastArg(Opt);
  if (!Arg)
    return std::nullopt;

  StringRef ArgValue = Arg->getValue();
  if (auto MaybeEnumVal = findValueTableByName(Table, ArgValue))
    return MaybeEnumVal->Value;

  Diags.Report(diag::err_drv_invalid_value)
      << Arg->getAsString(Args) << ArgValue;
  return std::nullopt;
}

static void denormalizeSimpleEnumImpl(ArgumentConsumer Consumer,
                                      const Twine &Spelling,
                                      Option::OptionClass OptClass,
                                      unsigned TableIndex, unsigned Value) {
  assert(TableIndex < SimpleEnumValueTablesSize);
  const SimpleEnumValueTable &Table = SimpleEnumValueTables[TableIndex];
  if (auto MaybeEnumVal = findValueTableByValue(Table, Value)) {
    denormalizeString(Consumer, Spelling, OptClass, TableIndex,
                      MaybeEnumVal->Name);
  } else {
    llvm_unreachable("The simple enum value was not correctly defined in "
                     "the tablegen option description");
  }
}

template <typename T>
static void denormalizeSimpleEnum(ArgumentConsumer Consumer,
                                  const Twine &Spelling,
                                  Option::OptionClass OptClass,
                                  unsigned TableIndex, T Value) {
  return denormalizeSimpleEnumImpl(Consumer, Spelling, OptClass, TableIndex,
                                   static_cast<unsigned>(Value));
}

static std::optional<std::string> normalizeString(OptSpecifier Opt,
                                                  int TableIndex,
                                                  const ArgList &Args,
                                                  DiagnosticsEngine &Diags) {
  auto *Arg = Args.getLastArg(Opt);
  if (!Arg)
    return std::nullopt;
  return std::string(Arg->getValue());
}

template <typename IntTy>
static std::optional<IntTy> normalizeStringIntegral(OptSpecifier Opt, int,
                                                    const ArgList &Args,
                                                    DiagnosticsEngine &Diags) {
  auto *Arg = Args.getLastArg(Opt);
  if (!Arg)
    return std::nullopt;
  IntTy Res;
  if (StringRef(Arg->getValue()).getAsInteger(0, Res)) {
    Diags.Report(diag::err_drv_invalid_int_value)
        << Arg->getAsString(Args) << Arg->getValue();
    return std::nullopt;
  }
  return Res;
}

static std::optional<std::vector<std::string>>
normalizeStringVector(OptSpecifier Opt, int, const ArgList &Args,
                      DiagnosticsEngine &) {
  return Args.getAllArgValues(Opt);
}

static void denormalizeStringVector(ArgumentConsumer Consumer,
                                    const Twine &Spelling,
                                    Option::OptionClass OptClass,
                                    unsigned TableIndex,
                                    const std::vector<std::string> &Values) {
  switch (OptClass) {
  case Option::CommaJoinedClass: {
    std::string CommaJoinedValue;
    if (!Values.empty()) {
      CommaJoinedValue.append(Values.front());
      for (const std::string &Value : llvm::drop_begin(Values, 1)) {
        CommaJoinedValue.append(",");
        CommaJoinedValue.append(Value);
      }
    }
    denormalizeString(Consumer, Spelling, Option::OptionClass::JoinedClass,
                      TableIndex, CommaJoinedValue);
    break;
  }
  case Option::JoinedClass:
  case Option::SeparateClass:
  case Option::JoinedOrSeparateClass:
    for (const std::string &Value : Values)
      denormalizeString(Consumer, Spelling, OptClass, TableIndex, Value);
    break;
  default:
    llvm_unreachable("Cannot denormalize an option with option class "
                     "incompatible with string vector denormalization.");
  }
}

static std::optional<std::string> normalizeTriple(OptSpecifier Opt,
                                                  int TableIndex,
                                                  const ArgList &Args,
                                                  DiagnosticsEngine &Diags) {
  auto *Arg = Args.getLastArg(Opt);
  if (!Arg)
    return std::nullopt;
  return llvm::Triple::normalize(Arg->getValue());
}

template <typename T, typename U>
static T mergeForwardValue(T KeyPath, U Value) {
  return static_cast<T>(Value);
}

template <typename T, typename U> static T mergeMaskValue(T KeyPath, U Value) {
  return KeyPath | Value;
}

template <typename T> static T extractForwardValue(T KeyPath) {
  return KeyPath;
}

template <typename T, typename U, U Value>
static T extractMaskValue(T KeyPath) {
  return ((KeyPath & Value) == Value) ? static_cast<T>(Value) : T();
}

#define PARSE_OPTION_WITH_MARSHALLING(                                         \
    ARGS, DIAGS, PREFIX_TYPE, SPELLING, ID, KIND, GROUP, ALIAS, ALIASARGS,     \
    FLAGS, VISIBILITY, PARAM, HELPTEXT, METAVAR, VALUES, SHOULD_PARSE,         \
    ALWAYS_EMIT, KEYPATH, DEFAULT_VALUE, IMPLIED_CHECK, IMPLIED_VALUE,         \
    NORMALIZER, DENORMALIZER, MERGER, EXTRACTOR, TABLE_INDEX)                  \
  if ((VISIBILITY)&options::CC1Option) {                                       \
    KEYPATH = MERGER(KEYPATH, DEFAULT_VALUE);                                  \
    if (IMPLIED_CHECK)                                                         \
      KEYPATH = MERGER(KEYPATH, IMPLIED_VALUE);                                \
    if (SHOULD_PARSE)                                                          \
      if (auto MaybeValue = NORMALIZER(OPT_##ID, TABLE_INDEX, ARGS, DIAGS))    \
        KEYPATH =                                                              \
            MERGER(KEYPATH, static_cast<decltype(KEYPATH)>(*MaybeValue));      \
  }

// Capture the extracted value as a lambda argument to avoid potential issues
// with lifetime extension of the reference.
#define GENERATE_OPTION_WITH_MARSHALLING(                                      \
    CONSUMER, PREFIX_TYPE, SPELLING, ID, KIND, GROUP, ALIAS, ALIASARGS, FLAGS, \
    VISIBILITY, PARAM, HELPTEXT, METAVAR, VALUES, SHOULD_PARSE, ALWAYS_EMIT,   \
    KEYPATH, DEFAULT_VALUE, IMPLIED_CHECK, IMPLIED_VALUE, NORMALIZER,          \
    DENORMALIZER, MERGER, EXTRACTOR, TABLE_INDEX)                              \
  if ((VISIBILITY)&options::CC1Option) {                                       \
    [&](const auto &Extracted) {                                               \
      if (ALWAYS_EMIT ||                                                       \
          (Extracted !=                                                        \
           static_cast<decltype(KEYPATH)>((IMPLIED_CHECK) ? (IMPLIED_VALUE)    \
                                                          : (DEFAULT_VALUE)))) \
        DENORMALIZER(CONSUMER, SPELLING, Option::KIND##Class, TABLE_INDEX,     \
                     Extracted);                                               \
    }(EXTRACTOR(KEYPATH));                                                     \
  }

static StringRef GetInputKindName(InputKind IK);

static bool FixupInvocation(CompilerInvocation &Invocation,
                            DiagnosticsEngine &Diags, const ArgList &Args,
                            InputKind IK) {
  unsigned NumErrorsBefore = Diags.getNumErrors();

  LangOptions &LangOpts = *Invocation.getLangOpts();
  CodeGenOptions &CodeGenOpts = Invocation.getCodeGenOpts();
  TargetOptions &TargetOpts = Invocation.getTargetOpts();
  FrontendOptions &FrontendOpts = Invocation.getFrontendOpts();
  CodeGenOpts.XRayInstrumentFunctions = LangOpts.XRayInstrument;
  CodeGenOpts.XRayAlwaysEmitCustomEvents = LangOpts.XRayAlwaysEmitCustomEvents;
  CodeGenOpts.XRayAlwaysEmitTypedEvents = LangOpts.XRayAlwaysEmitTypedEvents;
  CodeGenOpts.DisableFree = FrontendOpts.DisableFree;
  FrontendOpts.GenerateGlobalModuleIndex = FrontendOpts.UseGlobalModuleIndex;
  if (FrontendOpts.ShowStats)
    CodeGenOpts.ClearASTBeforeBackend = false;
  LangOpts.SanitizeCoverage = CodeGenOpts.hasSanitizeCoverage();
  LangOpts.ForceEmitVTables = CodeGenOpts.ForceEmitVTables;
  LangOpts.SpeculativeLoadHardening = CodeGenOpts.SpeculativeLoadHardening;
  LangOpts.CurrentModule = LangOpts.ModuleName;

  llvm::Triple T(TargetOpts.Triple);
  llvm::Triple::ArchType Arch = T.getArch();

  CodeGenOpts.CodeModel = TargetOpts.CodeModel;

  if (LangOpts.getExceptionHandling() !=
          LangOptions::ExceptionHandlingKind::None &&
      T.isWindowsMSVCEnvironment())
    Diags.Report(diag::err_fe_invalid_exception_model)
        << static_cast<unsigned>(LangOpts.getExceptionHandling()) << T.str();

  if (LangOpts.AppleKext && !LangOpts.CPlusPlus)
    Diags.Report(diag::warn_c_kext);

  if (LangOpts.NewAlignOverride &&
      !llvm::isPowerOf2_32(LangOpts.NewAlignOverride)) {
    Arg *A = Args.getLastArg(OPT_fnew_alignment_EQ);
    Diags.Report(diag::err_fe_invalid_alignment)
        << A->getAsString(Args) << A->getValue();
    LangOpts.NewAlignOverride = 0;
  }

  // Prevent the user from specifying both -fsycl-is-device and -fsycl-is-host.
  if (LangOpts.SYCLIsDevice && LangOpts.SYCLIsHost)
    Diags.Report(diag::err_drv_argument_not_allowed_with) << "-fsycl-is-device"
                                                          << "-fsycl-is-host";

  if (Args.hasArg(OPT_fgnu89_inline) && LangOpts.CPlusPlus)
    Diags.Report(diag::err_drv_argument_not_allowed_with)
        << "-fgnu89-inline" << GetInputKindName(IK);

  if (Args.hasArg(OPT_hlsl_entrypoint) && !LangOpts.HLSL)
    Diags.Report(diag::err_drv_argument_not_allowed_with)
        << "-hlsl-entry" << GetInputKindName(IK);

  if (Args.hasArg(OPT_fgpu_allow_device_init) && !LangOpts.HIP)
    Diags.Report(diag::warn_ignored_hip_only_option)
        << Args.getLastArg(OPT_fgpu_allow_device_init)->getAsString(Args);

  if (Args.hasArg(OPT_gpu_max_threads_per_block_EQ) && !LangOpts.HIP)
    Diags.Report(diag::warn_ignored_hip_only_option)
        << Args.getLastArg(OPT_gpu_max_threads_per_block_EQ)->getAsString(Args);

  // When these options are used, the compiler is allowed to apply
  // optimizations that may affect the final result. For example
  // (x+y)+z is transformed to x+(y+z) but may not give the same
  // final result; it's not value safe.
  // Another example can be to simplify x/x to 1.0 but x could be 0.0, INF
  // or NaN. Final result may then differ. An error is issued when the eval
  // method is set with one of these options.
  if (Args.hasArg(OPT_ffp_eval_method_EQ)) {
    if (LangOpts.ApproxFunc)
      Diags.Report(diag::err_incompatible_fp_eval_method_options) << 0;
    if (LangOpts.AllowFPReassoc)
      Diags.Report(diag::err_incompatible_fp_eval_method_options) << 1;
    if (LangOpts.AllowRecip)
      Diags.Report(diag::err_incompatible_fp_eval_method_options) << 2;
  }

  // -cl-strict-aliasing needs to emit diagnostic in the case where CL > 1.0.
  // This option should be deprecated for CL > 1.0 because
  // this option was added for compatibility with OpenCL 1.0.
  if (Args.getLastArg(OPT_cl_strict_aliasing) &&
      (LangOpts.getOpenCLCompatibleVersion() > 100))
    Diags.Report(diag::warn_option_invalid_ocl_version)
        << LangOpts.getOpenCLVersionString()
        << Args.getLastArg(OPT_cl_strict_aliasing)->getAsString(Args);

  if (Arg *A = Args.getLastArg(OPT_fdefault_calling_conv_EQ)) {
    auto DefaultCC = LangOpts.getDefaultCallingConv();

    bool emitError = (DefaultCC == LangOptions::DCC_FastCall ||
                      DefaultCC == LangOptions::DCC_StdCall) &&
                     Arch != llvm::Triple::x86;
    emitError |= (DefaultCC == LangOptions::DCC_VectorCall ||
                  DefaultCC == LangOptions::DCC_RegCall) &&
                 !T.isX86();
    if (emitError)
      Diags.Report(diag::err_drv_argument_not_allowed_with)
          << A->getSpelling() << T.getTriple();
  }

  return Diags.getNumErrors() == NumErrorsBefore;
}

//===----------------------------------------------------------------------===//
// Deserialization (from args)
//===----------------------------------------------------------------------===//

static unsigned getOptimizationLevel(ArgList &Args, InputKind IK,
                                     DiagnosticsEngine &Diags) {
  unsigned DefaultOpt = llvm::CodeGenOpt::None;
  if ((IK.getLanguage() == Language::OpenCL ||
       IK.getLanguage() == Language::OpenCLCXX) &&
      !Args.hasArg(OPT_cl_opt_disable))
    DefaultOpt = llvm::CodeGenOpt::Default;

  if (Arg *A = Args.getLastArg(options::OPT_O_Group)) {
    if (A->getOption().matches(options::OPT_O0))
      return llvm::CodeGenOpt::None;

    if (A->getOption().matches(options::OPT_Ofast))
      return llvm::CodeGenOpt::Aggressive;

    assert(A->getOption().matches(options::OPT_O));

    StringRef S(A->getValue());
    if (S == "s" || S == "z")
      return llvm::CodeGenOpt::Default;

    if (S == "g")
      return llvm::CodeGenOpt::Less;

    return getLastArgIntValue(Args, OPT_O, DefaultOpt, Diags);
  }

  return DefaultOpt;
}

static unsigned getOptimizationLevelSize(ArgList &Args) {
  if (Arg *A = Args.getLastArg(options::OPT_O_Group)) {
    if (A->getOption().matches(options::OPT_O)) {
      switch (A->getValue()[0]) {
      default:
        return 0;
      case 's':
        return 1;
      case 'z':
        return 2;
      }
    }
  }
  return 0;
}

static void GenerateArg(ArgumentConsumer Consumer,
                        llvm::opt::OptSpecifier OptSpecifier) {
  Option Opt = getDriverOptTable().getOption(OptSpecifier);
  denormalizeSimpleFlag(Consumer, Opt.getPrefixedName(),
                        Option::OptionClass::FlagClass, 0);
}

static void GenerateArg(ArgumentConsumer Consumer,
                        llvm::opt::OptSpecifier OptSpecifier,
                        const Twine &Value) {
  Option Opt = getDriverOptTable().getOption(OptSpecifier);
  denormalizeString(Consumer, Opt.getPrefixedName(), Opt.getKind(), 0, Value);
}

// Parse command line arguments into CompilerInvocation.
using ParseFn =
    llvm::function_ref<bool(CompilerInvocation &, ArrayRef<const char *>,
                            DiagnosticsEngine &, const char *)>;

// Generate command line arguments from CompilerInvocation.
using GenerateFn = llvm::function_ref<void(
    CompilerInvocation &, SmallVectorImpl<const char *> &,
    CompilerInvocation::StringAllocator)>;

/// May perform round-trip of command line arguments. By default, the round-trip
/// is enabled in assert builds. This can be overwritten at run-time via the
/// "-round-trip-args" and "-no-round-trip-args" command line flags, or via the
/// ForceRoundTrip parameter.
///
/// During round-trip, the command line arguments are parsed into a dummy
/// CompilerInvocation, which is used to generate the command line arguments
/// again. The real CompilerInvocation is then created by parsing the generated
/// arguments, not the original ones. This (in combination with tests covering
/// argument behavior) ensures the generated command line is complete (doesn't
/// drop/mangle any arguments).
///
/// Finally, we check the command line that was used to create the real
/// CompilerInvocation instance. By default, we compare it to the command line
/// the real CompilerInvocation generates. This checks whether the generator is
/// deterministic. If \p CheckAgainstOriginalInvocation is enabled, we instead
/// compare it to the original command line to verify the original command-line
/// was canonical and can round-trip exactly.
static bool RoundTrip(ParseFn Parse, GenerateFn Generate,
                      CompilerInvocation &RealInvocation,
                      CompilerInvocation &DummyInvocation,
                      ArrayRef<const char *> CommandLineArgs,
                      DiagnosticsEngine &Diags, const char *Argv0,
                      bool CheckAgainstOriginalInvocation = false,
                      bool ForceRoundTrip = false) {
#ifndef NDEBUG
  bool DoRoundTripDefault = true;
#else
  bool DoRoundTripDefault = false;
#endif

  bool DoRoundTrip = DoRoundTripDefault;
  if (ForceRoundTrip) {
    DoRoundTrip = true;
  } else {
    for (const auto *Arg : CommandLineArgs) {
      if (Arg == StringRef("-round-trip-args"))
        DoRoundTrip = true;
      if (Arg == StringRef("-no-round-trip-args"))
        DoRoundTrip = false;
    }
  }

  // If round-trip was not requested, simply run the parser with the real
  // invocation diagnostics.
  if (!DoRoundTrip)
    return Parse(RealInvocation, CommandLineArgs, Diags, Argv0);

  // Serializes quoted (and potentially escaped) arguments.
  auto SerializeArgs = [](ArrayRef<const char *> Args) {
    std::string Buffer;
    llvm::raw_string_ostream OS(Buffer);
    for (const char *Arg : Args) {
      llvm::sys::printArg(OS, Arg, /*Quote=*/true);
      OS << ' ';
    }
    OS.flush();
    return Buffer;
  };

  // Setup a dummy DiagnosticsEngine.
  DiagnosticsEngine DummyDiags(new DiagnosticIDs(), new DiagnosticOptions());
  DummyDiags.setClient(new TextDiagnosticBuffer());

  // Run the first parse on the original arguments with the dummy invocation and
  // diagnostics.
  if (!Parse(DummyInvocation, CommandLineArgs, DummyDiags, Argv0) ||
      DummyDiags.getNumWarnings() != 0) {
    // If the first parse did not succeed, it must be user mistake (invalid
    // command line arguments). We won't be able to generate arguments that
    // would reproduce the same result. Let's fail again with the real
    // invocation and diagnostics, so all side-effects of parsing are visible.
    unsigned NumWarningsBefore = Diags.getNumWarnings();
    auto Success = Parse(RealInvocation, CommandLineArgs, Diags, Argv0);
    if (!Success || Diags.getNumWarnings() != NumWarningsBefore)
      return Success;

    // Parse with original options and diagnostics succeeded even though it
    // shouldn't have. Something is off.
    Diags.Report(diag::err_cc1_round_trip_fail_then_ok);
    Diags.Report(diag::note_cc1_round_trip_original)
        << SerializeArgs(CommandLineArgs);
    return false;
  }

  // Setup string allocator.
  llvm::BumpPtrAllocator Alloc;
  llvm::StringSaver StringPool(Alloc);
  auto SA = [&StringPool](const Twine &Arg) {
    return StringPool.save(Arg).data();
  };

  // Generate arguments from the dummy invocation. If Generate is the
  // inverse of Parse, the newly generated arguments must have the same
  // semantics as the original.
  SmallVector<const char *> GeneratedArgs;
  Generate(DummyInvocation, GeneratedArgs, SA);

  // Run the second parse, now on the generated arguments, and with the real
  // invocation and diagnostics. The result is what we will end up using for the
  // rest of compilation, so if Generate is not inverse of Parse, something down
  // the line will break.
  bool Success2 = Parse(RealInvocation, GeneratedArgs, Diags, Argv0);

  // The first parse on original arguments succeeded, but second parse of
  // generated arguments failed. Something must be wrong with the generator.
  if (!Success2) {
    Diags.Report(diag::err_cc1_round_trip_ok_then_fail);
    Diags.Report(diag::note_cc1_round_trip_generated)
        << 1 << SerializeArgs(GeneratedArgs);
    return false;
  }

  SmallVector<const char *> ComparisonArgs;
  if (CheckAgainstOriginalInvocation)
    // Compare against original arguments.
    ComparisonArgs.assign(CommandLineArgs.begin(), CommandLineArgs.end());
  else
    // Generate arguments again, this time from the options we will end up using
    // for the rest of the compilation.
    Generate(RealInvocation, ComparisonArgs, SA);

  // Compares two lists of arguments.
  auto Equal = [](const ArrayRef<const char *> A,
                  const ArrayRef<const char *> B) {
    return std::equal(A.begin(), A.end(), B.begin(), B.end(),
                      [](const char *AElem, const char *BElem) {
                        return StringRef(AElem) == StringRef(BElem);
                      });
  };

  // If we generated different arguments from what we assume are two
  // semantically equivalent CompilerInvocations, the Generate function may
  // be non-deterministic.
  if (!Equal(GeneratedArgs, ComparisonArgs)) {
    Diags.Report(diag::err_cc1_round_trip_mismatch);
    Diags.Report(diag::note_cc1_round_trip_generated)
        << 1 << SerializeArgs(GeneratedArgs);
    Diags.Report(diag::note_cc1_round_trip_generated)
        << 2 << SerializeArgs(ComparisonArgs);
    return false;
  }

  Diags.Report(diag::remark_cc1_round_trip_generated)
      << 1 << SerializeArgs(GeneratedArgs);
  Diags.Report(diag::remark_cc1_round_trip_generated)
      << 2 << SerializeArgs(ComparisonArgs);

  return Success2;
}

bool CompilerInvocation::checkCC1RoundTrip(ArrayRef<const char *> Args,
                                           DiagnosticsEngine &Diags,
                                           const char *Argv0) {
  CompilerInvocation DummyInvocation1, DummyInvocation2;
  return RoundTrip(
      [](CompilerInvocation &Invocation, ArrayRef<const char *> CommandLineArgs,
         DiagnosticsEngine &Diags, const char *Argv0) {
        return CreateFromArgsImpl(Invocation, CommandLineArgs, Diags, Argv0);
      },
      [](CompilerInvocation &Invocation, SmallVectorImpl<const char *> &Args,
         StringAllocator SA) {
        Args.push_back("-cc1");
        Invocation.generateCC1CommandLine(Args, SA);
      },
      DummyInvocation1, DummyInvocation2, Args, Diags, Argv0,
      /*CheckAgainstOriginalInvocation=*/true, /*ForceRoundTrip=*/true);
}

static void addDiagnosticArgs(ArgList &Args, OptSpecifier Group,
                              OptSpecifier GroupWithValue,
                              std::vector<std::string> &Diagnostics) {
  for (auto *A : Args.filtered(Group)) {
    if (A->getOption().getKind() == Option::FlagClass) {
      // The argument is a pure flag (such as OPT_Wall or OPT_Wdeprecated). Add
      // its name (minus the "W" or "R" at the beginning) to the diagnostics.
      Diagnostics.push_back(
          std::string(A->getOption().getName().drop_front(1)));
    } else if (A->getOption().matches(GroupWithValue)) {
      // This is -Wfoo= or -Rfoo=, where foo is the name of the diagnostic
      // group. Add only the group name to the diagnostics.
      Diagnostics.push_back(
          std::string(A->getOption().getName().drop_front(1).rtrim("=-")));
    } else {
      // Otherwise, add its value (for OPT_W_Joined and similar).
      Diagnostics.push_back(A->getValue());
    }
  }
}

// Parse the Static Analyzer configuration. If \p Diags is set to nullptr,
// it won't verify the input.
static void parseAnalyzerConfigs(AnalyzerOptions &AnOpts,
                                 DiagnosticsEngine *Diags);

static void getAllNoBuiltinFuncValues(ArgList &Args,
                                      std::vector<std::string> &Funcs) {
  std::vector<std::string> Values = Args.getAllArgValues(OPT_fno_builtin_);
  auto BuiltinEnd = llvm::partition(Values, Builtin::Context::isBuiltinFunc);
  Funcs.insert(Funcs.end(), Values.begin(), BuiltinEnd);
}

static void GenerateAnalyzerArgs(AnalyzerOptions &Opts,
                                 ArgumentConsumer Consumer) {
  const AnalyzerOptions *AnalyzerOpts = &Opts;

#define ANALYZER_OPTION_WITH_MARSHALLING(...)                                  \
  GENERATE_OPTION_WITH_MARSHALLING(Consumer, __VA_ARGS__)
#include "clang/Driver/Options.inc"
#undef ANALYZER_OPTION_WITH_MARSHALLING

  if (Opts.AnalysisConstraintsOpt != RangeConstraintsModel) {
    switch (Opts.AnalysisConstraintsOpt) {
#define ANALYSIS_CONSTRAINTS(NAME, CMDFLAG, DESC, CREATFN)                     \
  case NAME##Model:                                                            \
    GenerateArg(Consumer, OPT_analyzer_constraints, CMDFLAG);                  \
    break;
#include "clang/StaticAnalyzer/Core/Analyses.def"
    default:
      llvm_unreachable("Tried to generate unknown analysis constraint.");
    }
  }

  if (Opts.AnalysisDiagOpt != PD_HTML) {
    switch (Opts.AnalysisDiagOpt) {
#define ANALYSIS_DIAGNOSTICS(NAME, CMDFLAG, DESC, CREATFN)                     \
  case PD_##NAME:                                                              \
    GenerateArg(Consumer, OPT_analyzer_output, CMDFLAG);                       \
    break;
#include "clang/StaticAnalyzer/Core/Analyses.def"
    default:
      llvm_unreachable("Tried to generate unknown analysis diagnostic client.");
    }
  }

  if (Opts.AnalysisPurgeOpt != PurgeStmt) {
    switch (Opts.AnalysisPurgeOpt) {
#define ANALYSIS_PURGE(NAME, CMDFLAG, DESC)                                    \
  case NAME:                                                                   \
    GenerateArg(Consumer, OPT_analyzer_purge, CMDFLAG);                        \
    break;
#include "clang/StaticAnalyzer/Core/Analyses.def"
    default:
      llvm_unreachable("Tried to generate unknown analysis purge mode.");
    }
  }

  if (Opts.InliningMode != NoRedundancy) {
    switch (Opts.InliningMode) {
#define ANALYSIS_INLINING_MODE(NAME, CMDFLAG, DESC)                            \
  case NAME:                                                                   \
    GenerateArg(Consumer, OPT_analyzer_inlining_mode, CMDFLAG);                \
    break;
#include "clang/StaticAnalyzer/Core/Analyses.def"
    default:
      llvm_unreachable("Tried to generate unknown analysis inlining mode.");
    }
  }

  for (const auto &CP : Opts.CheckersAndPackages) {
    OptSpecifier Opt =
        CP.second ? OPT_analyzer_checker : OPT_analyzer_disable_checker;
    GenerateArg(Consumer, Opt, CP.first);
  }

  AnalyzerOptions ConfigOpts;
  parseAnalyzerConfigs(ConfigOpts, nullptr);

  // Sort options by key to avoid relying on StringMap iteration order.
  SmallVector<std::pair<StringRef, StringRef>, 4> SortedConfigOpts;
  for (const auto &C : Opts.Config)
    SortedConfigOpts.emplace_back(C.getKey(), C.getValue());
  llvm::sort(SortedConfigOpts, llvm::less_first());

  for (const auto &[Key, Value] : SortedConfigOpts) {
    // Don't generate anything that came from parseAnalyzerConfigs. It would be
    // redundant and may not be valid on the command line.
    auto Entry = ConfigOpts.Config.find(Key);
    if (Entry != ConfigOpts.Config.end() && Entry->getValue() == Value)
      continue;

    GenerateArg(Consumer, OPT_analyzer_config, Key + "=" + Value);
  }

  // Nothing to generate for FullCompilerInvocation.
}

static bool ParseAnalyzerArgs(AnalyzerOptions &Opts, ArgList &Args,
                              DiagnosticsEngine &Diags) {
  unsigned NumErrorsBefore = Diags.getNumErrors();

  AnalyzerOptions *AnalyzerOpts = &Opts;

#define ANALYZER_OPTION_WITH_MARSHALLING(...)                                  \
  PARSE_OPTION_WITH_MARSHALLING(Args, Diags, __VA_ARGS__)
#include "clang/Driver/Options.inc"
#undef ANALYZER_OPTION_WITH_MARSHALLING

  if (Arg *A = Args.getLastArg(OPT_analyzer_constraints)) {
    StringRef Name = A->getValue();
    AnalysisConstraints Value = llvm::StringSwitch<AnalysisConstraints>(Name)
#define ANALYSIS_CONSTRAINTS(NAME, CMDFLAG, DESC, CREATFN) \
      .Case(CMDFLAG, NAME##Model)
#include "clang/StaticAnalyzer/Core/Analyses.def"
      .Default(NumConstraints);
    if (Value == NumConstraints) {
      Diags.Report(diag::err_drv_invalid_value)
        << A->getAsString(Args) << Name;
    } else {
#ifndef LLVM_WITH_Z3
      if (Value == AnalysisConstraints::Z3ConstraintsModel) {
        Diags.Report(diag::err_analyzer_not_built_with_z3);
      }
#endif // LLVM_WITH_Z3
      Opts.AnalysisConstraintsOpt = Value;
    }
  }

  if (Arg *A = Args.getLastArg(OPT_analyzer_output)) {
    StringRef Name = A->getValue();
    AnalysisDiagClients Value = llvm::StringSwitch<AnalysisDiagClients>(Name)
#define ANALYSIS_DIAGNOSTICS(NAME, CMDFLAG, DESC, CREATFN) \
      .Case(CMDFLAG, PD_##NAME)
#include "clang/StaticAnalyzer/Core/Analyses.def"
      .Default(NUM_ANALYSIS_DIAG_CLIENTS);
    if (Value == NUM_ANALYSIS_DIAG_CLIENTS) {
      Diags.Report(diag::err_drv_invalid_value)
        << A->getAsString(Args) << Name;
    } else {
      Opts.AnalysisDiagOpt = Value;
    }
  }

  if (Arg *A = Args.getLastArg(OPT_analyzer_purge)) {
    StringRef Name = A->getValue();
    AnalysisPurgeMode Value = llvm::StringSwitch<AnalysisPurgeMode>(Name)
#define ANALYSIS_PURGE(NAME, CMDFLAG, DESC) \
      .Case(CMDFLAG, NAME)
#include "clang/StaticAnalyzer/Core/Analyses.def"
      .Default(NumPurgeModes);
    if (Value == NumPurgeModes) {
      Diags.Report(diag::err_drv_invalid_value)
        << A->getAsString(Args) << Name;
    } else {
      Opts.AnalysisPurgeOpt = Value;
    }
  }

  if (Arg *A = Args.getLastArg(OPT_analyzer_inlining_mode)) {
    StringRef Name = A->getValue();
    AnalysisInliningMode Value = llvm::StringSwitch<AnalysisInliningMode>(Name)
#define ANALYSIS_INLINING_MODE(NAME, CMDFLAG, DESC) \
      .Case(CMDFLAG, NAME)
#include "clang/StaticAnalyzer/Core/Analyses.def"
      .Default(NumInliningModes);
    if (Value == NumInliningModes) {
      Diags.Report(diag::err_drv_invalid_value)
        << A->getAsString(Args) << Name;
    } else {
      Opts.InliningMode = Value;
    }
  }

  Opts.CheckersAndPackages.clear();
  for (const Arg *A :
       Args.filtered(OPT_analyzer_checker, OPT_analyzer_disable_checker)) {
    A->claim();
    bool IsEnabled = A->getOption().getID() == OPT_analyzer_checker;
    // We can have a list of comma separated checker names, e.g:
    // '-analyzer-checker=cocoa,unix'
    StringRef CheckerAndPackageList = A->getValue();
    SmallVector<StringRef, 16> CheckersAndPackages;
    CheckerAndPackageList.split(CheckersAndPackages, ",");
    for (const StringRef &CheckerOrPackage : CheckersAndPackages)
      Opts.CheckersAndPackages.emplace_back(std::string(CheckerOrPackage),
                                            IsEnabled);
  }

  // Go through the analyzer configuration options.
  for (const auto *A : Args.filtered(OPT_analyzer_config)) {

    // We can have a list of comma separated config names, e.g:
    // '-analyzer-config key1=val1,key2=val2'
    StringRef configList = A->getValue();
    SmallVector<StringRef, 4> configVals;
    configList.split(configVals, ",");
    for (const auto &configVal : configVals) {
      StringRef key, val;
      std::tie(key, val) = configVal.split("=");
      if (val.empty()) {
        Diags.Report(SourceLocation(),
                     diag::err_analyzer_config_no_value) << configVal;
        break;
      }
      if (val.contains('=')) {
        Diags.Report(SourceLocation(),
                     diag::err_analyzer_config_multiple_values)
          << configVal;
        break;
      }

      // TODO: Check checker options too, possibly in CheckerRegistry.
      // Leave unknown non-checker configs unclaimed.
      if (!key.contains(":") && Opts.isUnknownAnalyzerConfig(key)) {
        if (Opts.ShouldEmitErrorsOnInvalidConfigValue)
          Diags.Report(diag::err_analyzer_config_unknown) << key;
        continue;
      }

      A->claim();
      Opts.Config[key] = std::string(val);
    }
  }

  if (Opts.ShouldEmitErrorsOnInvalidConfigValue)
    parseAnalyzerConfigs(Opts, &Diags);
  else
    parseAnalyzerConfigs(Opts, nullptr);

  llvm::raw_string_ostream os(Opts.FullCompilerInvocation);
  for (unsigned i = 0; i < Args.getNumInputArgStrings(); ++i) {
    if (i != 0)
      os << " ";
    os << Args.getArgString(i);
  }
  os.flush();

  return Diags.getNumErrors() == NumErrorsBefore;
}

static StringRef getStringOption(AnalyzerOptions::ConfigTable &Config,
                                 StringRef OptionName, StringRef DefaultVal) {
  return Config.insert({OptionName, std::string(DefaultVal)}).first->second;
}

static void initOption(AnalyzerOptions::ConfigTable &Config,
                       DiagnosticsEngine *Diags,
                       StringRef &OptionField, StringRef Name,
                       StringRef DefaultVal) {
  // String options may be known to invalid (e.g. if the expected string is a
  // file name, but the file does not exist), those will have to be checked in
  // parseConfigs.
  OptionField = getStringOption(Config, Name, DefaultVal);
}

static void initOption(AnalyzerOptions::ConfigTable &Config,
                       DiagnosticsEngine *Diags,
                       bool &OptionField, StringRef Name, bool DefaultVal) {
  auto PossiblyInvalidVal =
      llvm::StringSwitch<std::optional<bool>>(
          getStringOption(Config, Name, (DefaultVal ? "true" : "false")))
          .Case("true", true)
          .Case("false", false)
          .Default(std::nullopt);

  if (!PossiblyInvalidVal) {
    if (Diags)
      Diags->Report(diag::err_analyzer_config_invalid_input)
        << Name << "a boolean";
    else
      OptionField = DefaultVal;
  } else
    OptionField = *PossiblyInvalidVal;
}

static void initOption(AnalyzerOptions::ConfigTable &Config,
                       DiagnosticsEngine *Diags,
                       unsigned &OptionField, StringRef Name,
                       unsigned DefaultVal) {

  OptionField = DefaultVal;
  bool HasFailed = getStringOption(Config, Name, std::to_string(DefaultVal))
                     .getAsInteger(0, OptionField);
  if (Diags && HasFailed)
    Diags->Report(diag::err_analyzer_config_invalid_input)
      << Name << "an unsigned";
}

static void parseAnalyzerConfigs(AnalyzerOptions &AnOpts,
                                 DiagnosticsEngine *Diags) {
  // TODO: There's no need to store the entire configtable, it'd be plenty
  // enough to store checker options.

#define ANALYZER_OPTION(TYPE, NAME, CMDFLAG, DESC, DEFAULT_VAL)                \
  initOption(AnOpts.Config, Diags, AnOpts.NAME, CMDFLAG, DEFAULT_VAL);
#define ANALYZER_OPTION_DEPENDS_ON_USER_MODE(...)
#include "clang/StaticAnalyzer/Core/AnalyzerOptions.def"

  assert(AnOpts.UserMode == "shallow" || AnOpts.UserMode == "deep");
  const bool InShallowMode = AnOpts.UserMode == "shallow";

#define ANALYZER_OPTION(...)
#define ANALYZER_OPTION_DEPENDS_ON_USER_MODE(TYPE, NAME, CMDFLAG, DESC,        \
                                             SHALLOW_VAL, DEEP_VAL)            \
  initOption(AnOpts.Config, Diags, AnOpts.NAME, CMDFLAG,                       \
             InShallowMode ? SHALLOW_VAL : DEEP_VAL);
#include "clang/StaticAnalyzer/Core/AnalyzerOptions.def"

  // At this point, AnalyzerOptions is configured. Let's validate some options.

  // FIXME: Here we try to validate the silenced checkers or packages are valid.
  // The current approach only validates the registered checkers which does not
  // contain the runtime enabled checkers and optimally we would validate both.
  if (!AnOpts.RawSilencedCheckersAndPackages.empty()) {
    std::vector<StringRef> Checkers =
        AnOpts.getRegisteredCheckers(/*IncludeExperimental=*/true);
    std::vector<StringRef> Packages =
        AnOpts.getRegisteredPackages(/*IncludeExperimental=*/true);

    SmallVector<StringRef, 16> CheckersAndPackages;
    AnOpts.RawSilencedCheckersAndPackages.split(CheckersAndPackages, ";");

    for (const StringRef &CheckerOrPackage : CheckersAndPackages) {
      if (Diags) {
        bool IsChecker = CheckerOrPackage.contains('.');
        bool IsValidName = IsChecker
                               ? llvm::is_contained(Checkers, CheckerOrPackage)
                               : llvm::is_contained(Packages, CheckerOrPackage);

        if (!IsValidName)
          Diags->Report(diag::err_unknown_analyzer_checker_or_package)
              << CheckerOrPackage;
      }

      AnOpts.SilencedCheckersAndPackages.emplace_back(CheckerOrPackage);
    }
  }

  if (!Diags)
    return;

  if (AnOpts.ShouldTrackConditionsDebug && !AnOpts.ShouldTrackConditions)
    Diags->Report(diag::err_analyzer_config_invalid_input)
        << "track-conditions-debug" << "'track-conditions' to also be enabled";

  if (!AnOpts.CTUDir.empty() && !llvm::sys::fs::is_directory(AnOpts.CTUDir))
    Diags->Report(diag::err_analyzer_config_invalid_input) << "ctu-dir"
                                                           << "a filename";

  if (!AnOpts.ModelPath.empty() &&
      !llvm::sys::fs::is_directory(AnOpts.ModelPath))
    Diags->Report(diag::err_analyzer_config_invalid_input) << "model-path"
                                                           << "a filename";
}

/// Generate a remark argument. This is an inverse of `ParseOptimizationRemark`.
static void
GenerateOptimizationRemark(ArgumentConsumer Consumer, OptSpecifier OptEQ,
                           StringRef Name,
                           const CodeGenOptions::OptRemark &Remark) {
  if (Remark.hasValidPattern()) {
    GenerateArg(Consumer, OptEQ, Remark.Pattern);
  } else if (Remark.Kind == CodeGenOptions::RK_Enabled) {
    GenerateArg(Consumer, OPT_R_Joined, Name);
  } else if (Remark.Kind == CodeGenOptions::RK_Disabled) {
    GenerateArg(Consumer, OPT_R_Joined, StringRef("no-") + Name);
  }
}

/// Parse a remark command line argument. It may be missing, disabled/enabled by
/// '-R[no-]group' or specified with a regular expression by '-Rgroup=regexp'.
/// On top of that, it can be disabled/enabled globally by '-R[no-]everything'.
static CodeGenOptions::OptRemark
ParseOptimizationRemark(DiagnosticsEngine &Diags, ArgList &Args,
                        OptSpecifier OptEQ, StringRef Name) {
  CodeGenOptions::OptRemark Result;

  auto InitializeResultPattern = [&Diags, &Args, &Result](const Arg *A,
                                                          StringRef Pattern) {
    Result.Pattern = Pattern.str();

    std::string RegexError;
    Result.Regex = std::make_shared<llvm::Regex>(Result.Pattern);
    if (!Result.Regex->isValid(RegexError)) {
      Diags.Report(diag::err_drv_optimization_remark_pattern)
          << RegexError << A->getAsString(Args);
      return false;
    }

    return true;
  };

  for (Arg *A : Args) {
    if (A->getOption().matches(OPT_R_Joined)) {
      StringRef Value = A->getValue();

      if (Value == Name)
        Result.Kind = CodeGenOptions::RK_Enabled;
      else if (Value == "everything")
        Result.Kind = CodeGenOptions::RK_EnabledEverything;
      else if (Value.split('-') == std::make_pair(StringRef("no"), Name))
        Result.Kind = CodeGenOptions::RK_Disabled;
      else if (Value == "no-everything")
        Result.Kind = CodeGenOptions::RK_DisabledEverything;
      else
        continue;

      if (Result.Kind == CodeGenOptions::RK_Disabled ||
          Result.Kind == CodeGenOptions::RK_DisabledEverything) {
        Result.Pattern = "";
        Result.Regex = nullptr;
      } else {
        InitializeResultPattern(A, ".*");
      }
    } else if (A->getOption().matches(OptEQ)) {
      Result.Kind = CodeGenOptions::RK_WithPattern;
      if (!InitializeResultPattern(A, A->getValue()))
        return CodeGenOptions::OptRemark();
    }
  }

  return Result;
}

static bool parseDiagnosticLevelMask(StringRef FlagName,
                                     const std::vector<std::string> &Levels,
                                     DiagnosticsEngine &Diags,
                                     DiagnosticLevelMask &M) {
  bool Success = true;
  for (const auto &Level : Levels) {
    DiagnosticLevelMask const PM =
      llvm::StringSwitch<DiagnosticLevelMask>(Level)
        .Case("note",    DiagnosticLevelMask::Note)
        .Case("remark",  DiagnosticLevelMask::Remark)
        .Case("warning", DiagnosticLevelMask::Warning)
        .Case("error",   DiagnosticLevelMask::Error)
        .Default(DiagnosticLevelMask::None);
    if (PM == DiagnosticLevelMask::None) {
      Success = false;
      Diags.Report(diag::err_drv_invalid_value) << FlagName << Level;
    }
    M = M | PM;
  }
  return Success;
}

static void parseSanitizerKinds(StringRef FlagName,
                                const std::vector<std::string> &Sanitizers,
                                DiagnosticsEngine &Diags, SanitizerSet &S) {
  for (const auto &Sanitizer : Sanitizers) {
    SanitizerMask K = parseSanitizerValue(Sanitizer, /*AllowGroups=*/false);
    if (K == SanitizerMask())
      Diags.Report(diag::err_drv_invalid_value) << FlagName << Sanitizer;
    else
      S.set(K, true);
  }
}

static SmallVector<StringRef, 4> serializeSanitizerKinds(SanitizerSet S) {
  SmallVector<StringRef, 4> Values;
  serializeSanitizerSet(S, Values);
  return Values;
}

static void parseXRayInstrumentationBundle(StringRef FlagName, StringRef Bundle,
                                           ArgList &Args, DiagnosticsEngine &D,
                                           XRayInstrSet &S) {
  llvm::SmallVector<StringRef, 2> BundleParts;
  llvm::SplitString(Bundle, BundleParts, ",");
  for (const auto &B : BundleParts) {
    auto Mask = parseXRayInstrValue(B);
    if (Mask == XRayInstrKind::None)
      if (B != "none")
        D.Report(diag::err_drv_invalid_value) << FlagName << Bundle;
      else
        S.Mask = Mask;
    else if (Mask == XRayInstrKind::All)
      S.Mask = Mask;
    else
      S.set(Mask, true);
  }
}

static std::string serializeXRayInstrumentationBundle(const XRayInstrSet &S) {
  llvm::SmallVector<StringRef, 2> BundleParts;
  serializeXRayInstrValue(S, BundleParts);
  std::string Buffer;
  llvm::raw_string_ostream OS(Buffer);
  llvm::interleave(BundleParts, OS, [&OS](StringRef Part) { OS << Part; }, ",");
  return Buffer;
}

// Set the profile kind using fprofile-instrument-use-path.
static void setPGOUseInstrumentor(CodeGenOptions &Opts,
                                  const Twine &ProfileName,
                                  llvm::vfs::FileSystem &FS,
                                  DiagnosticsEngine &Diags) {
  auto ReaderOrErr = llvm::IndexedInstrProfReader::create(ProfileName, FS);
  if (auto E = ReaderOrErr.takeError()) {
    unsigned DiagID = Diags.getCustomDiagID(DiagnosticsEngine::Error,
                                            "Error in reading profile %0: %1");
    llvm::handleAllErrors(std::move(E), [&](const llvm::ErrorInfoBase &EI) {
      Diags.Report(DiagID) << ProfileName.str() << EI.message();
    });
    return;
  }
  std::unique_ptr<llvm::IndexedInstrProfReader> PGOReader =
    std::move(ReaderOrErr.get());
  // Currently memprof profiles are only added at the IR level. Mark the profile
  // type as IR in that case as well and the subsequent matching needs to detect
  // which is available (might be one or both).
  if (PGOReader->isIRLevelProfile() || PGOReader->hasMemoryProfile()) {
    if (PGOReader->hasCSIRLevelProfile())
      Opts.setProfileUse(CodeGenOptions::ProfileCSIRInstr);
    else
      Opts.setProfileUse(CodeGenOptions::ProfileIRInstr);
  } else
    Opts.setProfileUse(CodeGenOptions::ProfileClangInstr);
}

void CompilerInvocation::GenerateCodeGenArgs(const CodeGenOptions &Opts,
                                             ArgumentConsumer Consumer,
                                             const llvm::Triple &T,
                                             const std::string &OutputFile,
                                             const LangOptions *LangOpts) {
  const CodeGenOptions &CodeGenOpts = Opts;

  if (Opts.OptimizationLevel == 0)
    GenerateArg(Consumer, OPT_O0);
  else
    GenerateArg(Consumer, OPT_O, Twine(Opts.OptimizationLevel));

#define CODEGEN_OPTION_WITH_MARSHALLING(...)                                   \
  GENERATE_OPTION_WITH_MARSHALLING(Consumer, __VA_ARGS__)
#include "clang/Driver/Options.inc"
#undef CODEGEN_OPTION_WITH_MARSHALLING

  if (Opts.OptimizationLevel > 0) {
    if (Opts.Inlining == CodeGenOptions::NormalInlining)
      GenerateArg(Consumer, OPT_finline_functions);
    else if (Opts.Inlining == CodeGenOptions::OnlyHintInlining)
      GenerateArg(Consumer, OPT_finline_hint_functions);
    else if (Opts.Inlining == CodeGenOptions::OnlyAlwaysInlining)
      GenerateArg(Consumer, OPT_fno_inline);
  }

  if (Opts.DirectAccessExternalData && LangOpts->PICLevel != 0)
    GenerateArg(Consumer, OPT_fdirect_access_external_data);
  else if (!Opts.DirectAccessExternalData && LangOpts->PICLevel == 0)
    GenerateArg(Consumer, OPT_fno_direct_access_external_data);

  std::optional<StringRef> DebugInfoVal;
  switch (Opts.DebugInfo) {
  case llvm::codegenoptions::DebugLineTablesOnly:
    DebugInfoVal = "line-tables-only";
    break;
  case llvm::codegenoptions::DebugDirectivesOnly:
    DebugInfoVal = "line-directives-only";
    break;
  case llvm::codegenoptions::DebugInfoConstructor:
    DebugInfoVal = "constructor";
    break;
  case llvm::codegenoptions::LimitedDebugInfo:
    DebugInfoVal = "limited";
    break;
  case llvm::codegenoptions::FullDebugInfo:
    DebugInfoVal = "standalone";
    break;
  case llvm::codegenoptions::UnusedTypeInfo:
    DebugInfoVal = "unused-types";
    break;
  case llvm::codegenoptions::NoDebugInfo: // default value
    DebugInfoVal = std::nullopt;
    break;
  case llvm::codegenoptions::LocTrackingOnly: // implied value
    DebugInfoVal = std::nullopt;
    break;
  }
  if (DebugInfoVal)
    GenerateArg(Consumer, OPT_debug_info_kind_EQ, *DebugInfoVal);

  for (const auto &Prefix : Opts.DebugPrefixMap)
    GenerateArg(Consumer, OPT_fdebug_prefix_map_EQ,
                Prefix.first + "=" + Prefix.second);

  for (const auto &Prefix : Opts.CoveragePrefixMap)
    GenerateArg(Consumer, OPT_fcoverage_prefix_map_EQ,
                Prefix.first + "=" + Prefix.second);

  if (Opts.NewStructPathTBAA)
    GenerateArg(Consumer, OPT_new_struct_path_tbaa);

  if (Opts.OptimizeSize == 1)
    GenerateArg(Consumer, OPT_O, "s");
  else if (Opts.OptimizeSize == 2)
    GenerateArg(Consumer, OPT_O, "z");

  // SimplifyLibCalls is set only in the absence of -fno-builtin and
  // -ffreestanding. We'll consider that when generating them.

  // NoBuiltinFuncs are generated by LangOptions.

  if (Opts.UnrollLoops && Opts.OptimizationLevel <= 1)
    GenerateArg(Consumer, OPT_funroll_loops);
  else if (!Opts.UnrollLoops && Opts.OptimizationLevel > 1)
    GenerateArg(Consumer, OPT_fno_unroll_loops);

  if (!Opts.BinutilsVersion.empty())
    GenerateArg(Consumer, OPT_fbinutils_version_EQ, Opts.BinutilsVersion);

  if (Opts.DebugNameTable ==
      static_cast<unsigned>(llvm::DICompileUnit::DebugNameTableKind::GNU))
    GenerateArg(Consumer, OPT_ggnu_pubnames);
  else if (Opts.DebugNameTable ==
           static_cast<unsigned>(
               llvm::DICompileUnit::DebugNameTableKind::Default))
    GenerateArg(Consumer, OPT_gpubnames);

  auto TNK = Opts.getDebugSimpleTemplateNames();
  if (TNK != llvm::codegenoptions::DebugTemplateNamesKind::Full) {
    if (TNK == llvm::codegenoptions::DebugTemplateNamesKind::Simple)
      GenerateArg(Consumer, OPT_gsimple_template_names_EQ, "simple");
    else if (TNK == llvm::codegenoptions::DebugTemplateNamesKind::Mangled)
      GenerateArg(Consumer, OPT_gsimple_template_names_EQ, "mangled");
  }
  // ProfileInstrumentUsePath is marshalled automatically, no need to generate
  // it or PGOUseInstrumentor.

  if (Opts.TimePasses) {
    if (Opts.TimePassesPerRun)
      GenerateArg(Consumer, OPT_ftime_report_EQ, "per-pass-run");
    else
      GenerateArg(Consumer, OPT_ftime_report);
  }

  if (Opts.PrepareForLTO && !Opts.PrepareForThinLTO)
    GenerateArg(Consumer, OPT_flto_EQ, "full");

  if (Opts.PrepareForThinLTO)
    GenerateArg(Consumer, OPT_flto_EQ, "thin");

  if (!Opts.ThinLTOIndexFile.empty())
    GenerateArg(Consumer, OPT_fthinlto_index_EQ, Opts.ThinLTOIndexFile);

  if (Opts.SaveTempsFilePrefix == OutputFile)
    GenerateArg(Consumer, OPT_save_temps_EQ, "obj");

  StringRef MemProfileBasename("memprof.profraw");
  if (!Opts.MemoryProfileOutput.empty()) {
    if (Opts.MemoryProfileOutput == MemProfileBasename) {
      GenerateArg(Consumer, OPT_fmemory_profile);
    } else {
      size_t ArgLength =
          Opts.MemoryProfileOutput.size() - MemProfileBasename.size();
      GenerateArg(Consumer, OPT_fmemory_profile_EQ,
                  Opts.MemoryProfileOutput.substr(0, ArgLength));
    }
  }

  if (memcmp(Opts.CoverageVersion, "408*", 4) != 0)
    GenerateArg(Consumer, OPT_coverage_version_EQ,
                StringRef(Opts.CoverageVersion, 4));

  // TODO: Check if we need to generate arguments stored in CmdArgs. (Namely
  //  '-fembed_bitcode', which does not map to any CompilerInvocation field and
  //  won't be generated.)

  if (Opts.XRayInstrumentationBundle.Mask != XRayInstrKind::All) {
    std::string InstrBundle =
        serializeXRayInstrumentationBundle(Opts.XRayInstrumentationBundle);
    if (!InstrBundle.empty())
      GenerateArg(Consumer, OPT_fxray_instrumentation_bundle, InstrBundle);
  }

  if (Opts.CFProtectionReturn && Opts.CFProtectionBranch)
    GenerateArg(Consumer, OPT_fcf_protection_EQ, "full");
  else if (Opts.CFProtectionReturn)
    GenerateArg(Consumer, OPT_fcf_protection_EQ, "return");
  else if (Opts.CFProtectionBranch)
    GenerateArg(Consumer, OPT_fcf_protection_EQ, "branch");

  if (Opts.FunctionReturnThunks)
    GenerateArg(Consumer, OPT_mfunction_return_EQ, "thunk-extern");

  for (const auto &F : Opts.LinkBitcodeFiles) {
    bool Builtint = F.LinkFlags == llvm::Linker::Flags::LinkOnlyNeeded &&
                    F.PropagateAttrs && F.Internalize;
    GenerateArg(Consumer,
                Builtint ? OPT_mlink_builtin_bitcode : OPT_mlink_bitcode_file,
                F.Filename);
  }

  if (Opts.EmulatedTLS)
    GenerateArg(Consumer, OPT_femulated_tls);

  if (Opts.FPDenormalMode != llvm::DenormalMode::getIEEE())
    GenerateArg(Consumer, OPT_fdenormal_fp_math_EQ, Opts.FPDenormalMode.str());

  if ((Opts.FPDenormalMode != Opts.FP32DenormalMode) ||
      (Opts.FP32DenormalMode != llvm::DenormalMode::getIEEE()))
    GenerateArg(Consumer, OPT_fdenormal_fp_math_f32_EQ,
                Opts.FP32DenormalMode.str());

  if (Opts.StructReturnConvention == CodeGenOptions::SRCK_OnStack) {
    OptSpecifier Opt =
        T.isPPC32() ? OPT_maix_struct_return : OPT_fpcc_struct_return;
    GenerateArg(Consumer, Opt);
  } else if (Opts.StructReturnConvention == CodeGenOptions::SRCK_InRegs) {
    OptSpecifier Opt =
        T.isPPC32() ? OPT_msvr4_struct_return : OPT_freg_struct_return;
    GenerateArg(Consumer, Opt);
  }

  if (Opts.EnableAIXExtendedAltivecABI)
    GenerateArg(Consumer, OPT_mabi_EQ_vec_extabi);

  if (Opts.XCOFFReadOnlyPointers)
    GenerateArg(Consumer, OPT_mxcoff_roptr);

  if (!Opts.OptRecordPasses.empty())
    GenerateArg(Consumer, OPT_opt_record_passes, Opts.OptRecordPasses);

  if (!Opts.OptRecordFormat.empty())
    GenerateArg(Consumer, OPT_opt_record_format, Opts.OptRecordFormat);

  GenerateOptimizationRemark(Consumer, OPT_Rpass_EQ, "pass",
                             Opts.OptimizationRemark);

  GenerateOptimizationRemark(Consumer, OPT_Rpass_missed_EQ, "pass-missed",
                             Opts.OptimizationRemarkMissed);

  GenerateOptimizationRemark(Consumer, OPT_Rpass_analysis_EQ, "pass-analysis",
                             Opts.OptimizationRemarkAnalysis);

  GenerateArg(Consumer, OPT_fdiagnostics_hotness_threshold_EQ,
              Opts.DiagnosticsHotnessThreshold
                  ? Twine(*Opts.DiagnosticsHotnessThreshold)
                  : "auto");

  GenerateArg(Consumer, OPT_fdiagnostics_misexpect_tolerance_EQ,
              Twine(*Opts.DiagnosticsMisExpectTolerance));

  for (StringRef Sanitizer : serializeSanitizerKinds(Opts.SanitizeRecover))
    GenerateArg(Consumer, OPT_fsanitize_recover_EQ, Sanitizer);

  for (StringRef Sanitizer : serializeSanitizerKinds(Opts.SanitizeTrap))
    GenerateArg(Consumer, OPT_fsanitize_trap_EQ, Sanitizer);

  if (!Opts.EmitVersionIdentMetadata)
    GenerateArg(Consumer, OPT_Qn);

  switch (Opts.FiniteLoops) {
  case CodeGenOptions::FiniteLoopsKind::Language:
    break;
  case CodeGenOptions::FiniteLoopsKind::Always:
    GenerateArg(Consumer, OPT_ffinite_loops);
    break;
  case CodeGenOptions::FiniteLoopsKind::Never:
    GenerateArg(Consumer, OPT_fno_finite_loops);
    break;
  }

  if (Opts.AssumeNonReentrant)
    GenerateArg(Args, OPT_fnonreentrant, SA);
}

bool CompilerInvocation::ParseCodeGenArgs(CodeGenOptions &Opts, ArgList &Args,
                                          InputKind IK,
                                          DiagnosticsEngine &Diags,
                                          const llvm::Triple &T,
                                          const std::string &OutputFile,
                                          const LangOptions &LangOptsRef) {
  unsigned NumErrorsBefore = Diags.getNumErrors();

  unsigned OptimizationLevel = getOptimizationLevel(Args, IK, Diags);
  // TODO: This could be done in Driver
  unsigned MaxOptLevel = 3;
  if (OptimizationLevel > MaxOptLevel) {
    // If the optimization level is not supported, fall back on the default
    // optimization
    Diags.Report(diag::warn_drv_optimization_value)
        << Args.getLastArg(OPT_O)->getAsString(Args) << "-O" << MaxOptLevel;
    OptimizationLevel = MaxOptLevel;
  }
  Opts.OptimizationLevel = OptimizationLevel;

  // The key paths of codegen options defined in Options.td start with
  // "CodeGenOpts.". Let's provide the expected variable name and type.
  CodeGenOptions &CodeGenOpts = Opts;
  // Some codegen options depend on language options. Let's provide the expected
  // variable name and type.
  const LangOptions *LangOpts = &LangOptsRef;

#define CODEGEN_OPTION_WITH_MARSHALLING(...)                                   \
  PARSE_OPTION_WITH_MARSHALLING(Args, Diags, __VA_ARGS__)
#include "clang/Driver/Options.inc"
#undef CODEGEN_OPTION_WITH_MARSHALLING

  // At O0 we want to fully disable inlining outside of cases marked with
  // 'alwaysinline' that are required for correctness.
  if (Opts.OptimizationLevel == 0) {
    Opts.setInlining(CodeGenOptions::OnlyAlwaysInlining);
  } else if (const Arg *A = Args.getLastArg(options::OPT_finline_functions,
                                            options::OPT_finline_hint_functions,
                                            options::OPT_fno_inline_functions,
                                            options::OPT_fno_inline)) {
    // Explicit inlining flags can disable some or all inlining even at
    // optimization levels above zero.
    if (A->getOption().matches(options::OPT_finline_functions))
      Opts.setInlining(CodeGenOptions::NormalInlining);
    else if (A->getOption().matches(options::OPT_finline_hint_functions))
      Opts.setInlining(CodeGenOptions::OnlyHintInlining);
    else
      Opts.setInlining(CodeGenOptions::OnlyAlwaysInlining);
  } else {
    Opts.setInlining(CodeGenOptions::NormalInlining);
  }

  // PIC defaults to -fno-direct-access-external-data while non-PIC defaults to
  // -fdirect-access-external-data.
  Opts.DirectAccessExternalData =
      Args.hasArg(OPT_fdirect_access_external_data) ||
      (!Args.hasArg(OPT_fno_direct_access_external_data) &&
       LangOpts->PICLevel == 0);

  if (Arg *A = Args.getLastArg(OPT_debug_info_kind_EQ)) {
    unsigned Val =
        llvm::StringSwitch<unsigned>(A->getValue())
            .Case("line-tables-only", llvm::codegenoptions::DebugLineTablesOnly)
            .Case("line-directives-only",
                  llvm::codegenoptions::DebugDirectivesOnly)
            .Case("constructor", llvm::codegenoptions::DebugInfoConstructor)
            .Case("limited", llvm::codegenoptions::LimitedDebugInfo)
            .Case("standalone", llvm::codegenoptions::FullDebugInfo)
            .Case("unused-types", llvm::codegenoptions::UnusedTypeInfo)
            .Default(~0U);
    if (Val == ~0U)
      Diags.Report(diag::err_drv_invalid_value) << A->getAsString(Args)
                                                << A->getValue();
    else
      Opts.setDebugInfo(static_cast<llvm::codegenoptions::DebugInfoKind>(Val));
  }

  // If -fuse-ctor-homing is set and limited debug info is already on, then use
  // constructor homing, and vice versa for -fno-use-ctor-homing.
  if (const Arg *A =
          Args.getLastArg(OPT_fuse_ctor_homing, OPT_fno_use_ctor_homing)) {
    if (A->getOption().matches(OPT_fuse_ctor_homing) &&
        Opts.getDebugInfo() == llvm::codegenoptions::LimitedDebugInfo)
      Opts.setDebugInfo(llvm::codegenoptions::DebugInfoConstructor);
    if (A->getOption().matches(OPT_fno_use_ctor_homing) &&
        Opts.getDebugInfo() == llvm::codegenoptions::DebugInfoConstructor)
      Opts.setDebugInfo(llvm::codegenoptions::LimitedDebugInfo);
  }

  for (const auto &Arg : Args.getAllArgValues(OPT_fdebug_prefix_map_EQ)) {
    auto Split = StringRef(Arg).split('=');
    Opts.DebugPrefixMap.emplace_back(Split.first, Split.second);
  }

  for (const auto &Arg : Args.getAllArgValues(OPT_fcoverage_prefix_map_EQ)) {
    auto Split = StringRef(Arg).split('=');
    Opts.CoveragePrefixMap.emplace_back(Split.first, Split.second);
  }

  const llvm::Triple::ArchType DebugEntryValueArchs[] = {
      llvm::Triple::x86, llvm::Triple::x86_64, llvm::Triple::aarch64,
      llvm::Triple::arm, llvm::Triple::armeb, llvm::Triple::mips,
      llvm::Triple::mipsel, llvm::Triple::mips64, llvm::Triple::mips64el};

  if (Opts.OptimizationLevel > 0 && Opts.hasReducedDebugInfo() &&
      llvm::is_contained(DebugEntryValueArchs, T.getArch()))
    Opts.EmitCallSiteInfo = true;

  if (!Opts.EnableDIPreservationVerify && Opts.DIBugsReportFilePath.size()) {
    Diags.Report(diag::warn_ignoring_verify_debuginfo_preserve_export)
        << Opts.DIBugsReportFilePath;
    Opts.DIBugsReportFilePath = "";
  }

  Opts.NewStructPathTBAA = !Args.hasArg(OPT_no_struct_path_tbaa) &&
                           Args.hasArg(OPT_new_struct_path_tbaa);
  Opts.OptimizeSize = getOptimizationLevelSize(Args);
  Opts.SimplifyLibCalls = !LangOpts->NoBuiltin;
  if (Opts.SimplifyLibCalls)
    Opts.NoBuiltinFuncs = LangOpts->NoBuiltinFuncs;
  Opts.UnrollLoops =
      Args.hasFlag(OPT_funroll_loops, OPT_fno_unroll_loops,
                   (Opts.OptimizationLevel > 1));
  Opts.BinutilsVersion =
      std::string(Args.getLastArgValue(OPT_fbinutils_version_EQ));

  Opts.DebugNameTable = static_cast<unsigned>(
      Args.hasArg(OPT_ggnu_pubnames)
          ? llvm::DICompileUnit::DebugNameTableKind::GNU
          : Args.hasArg(OPT_gpubnames)
                ? llvm::DICompileUnit::DebugNameTableKind::Default
                : llvm::DICompileUnit::DebugNameTableKind::None);
  if (const Arg *A = Args.getLastArg(OPT_gsimple_template_names_EQ)) {
    StringRef Value = A->getValue();
    if (Value != "simple" && Value != "mangled")
      Diags.Report(diag::err_drv_unsupported_option_argument)
          << A->getSpelling() << A->getValue();
    Opts.setDebugSimpleTemplateNames(
        StringRef(A->getValue()) == "simple"
            ? llvm::codegenoptions::DebugTemplateNamesKind::Simple
            : llvm::codegenoptions::DebugTemplateNamesKind::Mangled);
  }

  if (const Arg *A = Args.getLastArg(OPT_ftime_report, OPT_ftime_report_EQ)) {
    Opts.TimePasses = true;

    // -ftime-report= is only for new pass manager.
    if (A->getOption().getID() == OPT_ftime_report_EQ) {
      StringRef Val = A->getValue();
      if (Val == "per-pass")
        Opts.TimePassesPerRun = false;
      else if (Val == "per-pass-run")
        Opts.TimePassesPerRun = true;
      else
        Diags.Report(diag::err_drv_invalid_value)
            << A->getAsString(Args) << A->getValue();
    }
  }

  Opts.PrepareForLTO = false;
  Opts.PrepareForThinLTO = false;
  if (Arg *A = Args.getLastArg(OPT_flto_EQ)) {
    Opts.PrepareForLTO = true;
    StringRef S = A->getValue();
    if (S == "thin")
      Opts.PrepareForThinLTO = true;
    else if (S != "full")
      Diags.Report(diag::err_drv_invalid_value) << A->getAsString(Args) << S;
    if (Args.hasArg(OPT_funified_lto))
      Opts.PrepareForThinLTO = true;
  }
  if (Arg *A = Args.getLastArg(OPT_fthinlto_index_EQ)) {
    if (IK.getLanguage() != Language::LLVM_IR)
      Diags.Report(diag::err_drv_argument_only_allowed_with)
          << A->getAsString(Args) << "-x ir";
    Opts.ThinLTOIndexFile =
        std::string(Args.getLastArgValue(OPT_fthinlto_index_EQ));
  }
  if (Arg *A = Args.getLastArg(OPT_save_temps_EQ))
    Opts.SaveTempsFilePrefix =
        llvm::StringSwitch<std::string>(A->getValue())
            .Case("obj", OutputFile)
            .Default(llvm::sys::path::filename(OutputFile).str());

  // The memory profile runtime appends the pid to make this name more unique.
  const char *MemProfileBasename = "memprof.profraw";
  if (Args.hasArg(OPT_fmemory_profile_EQ)) {
    SmallString<128> Path(
        std::string(Args.getLastArgValue(OPT_fmemory_profile_EQ)));
    llvm::sys::path::append(Path, MemProfileBasename);
    Opts.MemoryProfileOutput = std::string(Path);
  } else if (Args.hasArg(OPT_fmemory_profile))
    Opts.MemoryProfileOutput = MemProfileBasename;

  memcpy(Opts.CoverageVersion, "408*", 4);
  if (Opts.CoverageNotesFile.size() || Opts.CoverageDataFile.size()) {
    if (Args.hasArg(OPT_coverage_version_EQ)) {
      StringRef CoverageVersion = Args.getLastArgValue(OPT_coverage_version_EQ);
      if (CoverageVersion.size() != 4) {
        Diags.Report(diag::err_drv_invalid_value)
            << Args.getLastArg(OPT_coverage_version_EQ)->getAsString(Args)
            << CoverageVersion;
      } else {
        memcpy(Opts.CoverageVersion, CoverageVersion.data(), 4);
      }
    }
  }
  // FIXME: For backend options that are not yet recorded as function
  // attributes in the IR, keep track of them so we can embed them in a
  // separate data section and use them when building the bitcode.
  for (const auto &A : Args) {
    // Do not encode output and input.
    if (A->getOption().getID() == options::OPT_o ||
        A->getOption().getID() == options::OPT_INPUT ||
        A->getOption().getID() == options::OPT_x ||
        A->getOption().getID() == options::OPT_fembed_bitcode ||
        A->getOption().matches(options::OPT_W_Group))
      continue;
    ArgStringList ASL;
    A->render(Args, ASL);
    for (const auto &arg : ASL) {
      StringRef ArgStr(arg);
      Opts.CmdArgs.insert(Opts.CmdArgs.end(), ArgStr.begin(), ArgStr.end());
      // using \00 to separate each commandline options.
      Opts.CmdArgs.push_back('\0');
    }
  }

  auto XRayInstrBundles =
      Args.getAllArgValues(OPT_fxray_instrumentation_bundle);
  if (XRayInstrBundles.empty())
    Opts.XRayInstrumentationBundle.Mask = XRayInstrKind::All;
  else
    for (const auto &A : XRayInstrBundles)
      parseXRayInstrumentationBundle("-fxray-instrumentation-bundle=", A, Args,
                                     Diags, Opts.XRayInstrumentationBundle);

  if (const Arg *A = Args.getLastArg(OPT_fcf_protection_EQ)) {
    StringRef Name = A->getValue();
    if (Name == "full") {
      Opts.CFProtectionReturn = 1;
      Opts.CFProtectionBranch = 1;
    } else if (Name == "return")
      Opts.CFProtectionReturn = 1;
    else if (Name == "branch")
      Opts.CFProtectionBranch = 1;
    else if (Name != "none")
      Diags.Report(diag::err_drv_invalid_value) << A->getAsString(Args) << Name;
  }

  if (const Arg *A = Args.getLastArg(OPT_mfunction_return_EQ)) {
    auto Val = llvm::StringSwitch<llvm::FunctionReturnThunksKind>(A->getValue())
                   .Case("keep", llvm::FunctionReturnThunksKind::Keep)
                   .Case("thunk-extern", llvm::FunctionReturnThunksKind::Extern)
                   .Default(llvm::FunctionReturnThunksKind::Invalid);
    // SystemZ might want to add support for "expolines."
    if (!T.isX86())
      Diags.Report(diag::err_drv_argument_not_allowed_with)
          << A->getSpelling() << T.getTriple();
    else if (Val == llvm::FunctionReturnThunksKind::Invalid)
      Diags.Report(diag::err_drv_invalid_value)
          << A->getAsString(Args) << A->getValue();
    else if (Val == llvm::FunctionReturnThunksKind::Extern &&
             Args.getLastArgValue(OPT_mcmodel_EQ).equals("large"))
      Diags.Report(diag::err_drv_argument_not_allowed_with)
          << A->getAsString(Args)
          << Args.getLastArg(OPT_mcmodel_EQ)->getAsString(Args);
    else
      Opts.FunctionReturnThunks = static_cast<unsigned>(Val);
  }

  for (auto *A :
       Args.filtered(OPT_mlink_bitcode_file, OPT_mlink_builtin_bitcode)) {
    CodeGenOptions::BitcodeFileToLink F;
    F.Filename = A->getValue();
    if (A->getOption().matches(OPT_mlink_builtin_bitcode)) {
      F.LinkFlags = llvm::Linker::Flags::LinkOnlyNeeded;
      // When linking CUDA bitcode, propagate function attributes so that
      // e.g. libdevice gets fast-math attrs if we're building with fast-math.
      F.PropagateAttrs = true;
      F.Internalize = true;
    }
    Opts.LinkBitcodeFiles.push_back(F);
  }

  if (Arg *A = Args.getLastArg(OPT_ftlsmodel_EQ)) {
    if (T.isOSAIX()) {
      StringRef Name = A->getValue();
      if (Name != "global-dynamic" && Name != "local-exec")
        Diags.Report(diag::err_aix_unsupported_tls_model) << Name;
    }
  }

  if (Arg *A = Args.getLastArg(OPT_fdenormal_fp_math_EQ)) {
    StringRef Val = A->getValue();
    Opts.FPDenormalMode = llvm::parseDenormalFPAttribute(Val);
    Opts.FP32DenormalMode = Opts.FPDenormalMode;
    if (!Opts.FPDenormalMode.isValid())
      Diags.Report(diag::err_drv_invalid_value) << A->getAsString(Args) << Val;
  }

  if (Arg *A = Args.getLastArg(OPT_fdenormal_fp_math_f32_EQ)) {
    StringRef Val = A->getValue();
    Opts.FP32DenormalMode = llvm::parseDenormalFPAttribute(Val);
    if (!Opts.FP32DenormalMode.isValid())
      Diags.Report(diag::err_drv_invalid_value) << A->getAsString(Args) << Val;
  }

  // X86_32 has -fppc-struct-return and -freg-struct-return.
  // PPC32 has -maix-struct-return and -msvr4-struct-return.
  if (Arg *A =
          Args.getLastArg(OPT_fpcc_struct_return, OPT_freg_struct_return,
                          OPT_maix_struct_return, OPT_msvr4_struct_return)) {
    // TODO: We might want to consider enabling these options on AIX in the
    // future.
    if (T.isOSAIX())
      Diags.Report(diag::err_drv_unsupported_opt_for_target)
          << A->getSpelling() << T.str();

    const Option &O = A->getOption();
    if (O.matches(OPT_fpcc_struct_return) ||
        O.matches(OPT_maix_struct_return)) {
      Opts.setStructReturnConvention(CodeGenOptions::SRCK_OnStack);
    } else {
      assert(O.matches(OPT_freg_struct_return) ||
             O.matches(OPT_msvr4_struct_return));
      Opts.setStructReturnConvention(CodeGenOptions::SRCK_InRegs);
    }
  }

  if (Arg *A = Args.getLastArg(OPT_mxcoff_roptr)) {
    if (!T.isOSAIX())
      Diags.Report(diag::err_drv_unsupported_opt_for_target)
          << A->getSpelling() << T.str();

    // Since the storage mapping class is specified per csect,
    // without using data sections, it is less effective to use read-only
    // pointers. Using read-only pointers may cause other RO variables in the
    // same csect to become RW when the linker acts upon `-bforceimprw`;
    // therefore, we require that separate data sections
    // are used when `-mxcoff-roptr` is in effect. We respect the setting of
    // data-sections since we have not found reasons to do otherwise that
    // overcome the user surprise of not respecting the setting.
    if (!Args.hasFlag(OPT_fdata_sections, OPT_fno_data_sections, false))
      Diags.Report(diag::err_roptr_requires_data_sections);

    Opts.XCOFFReadOnlyPointers = true;
  }

  if (Arg *A = Args.getLastArg(OPT_mabi_EQ_quadword_atomics)) {
    if (!T.isOSAIX() || T.isPPC32())
      Diags.Report(diag::err_drv_unsupported_opt_for_target)
        << A->getSpelling() << T.str();
  }

  bool NeedLocTracking = false;

  if (!Opts.OptRecordFile.empty())
    NeedLocTracking = true;

  if (Arg *A = Args.getLastArg(OPT_opt_record_passes)) {
    Opts.OptRecordPasses = A->getValue();
    NeedLocTracking = true;
  }

  if (Arg *A = Args.getLastArg(OPT_opt_record_format)) {
    Opts.OptRecordFormat = A->getValue();
    NeedLocTracking = true;
  }

  Opts.OptimizationRemark =
      ParseOptimizationRemark(Diags, Args, OPT_Rpass_EQ, "pass");

  Opts.OptimizationRemarkMissed =
      ParseOptimizationRemark(Diags, Args, OPT_Rpass_missed_EQ, "pass-missed");

  Opts.OptimizationRemarkAnalysis = ParseOptimizationRemark(
      Diags, Args, OPT_Rpass_analysis_EQ, "pass-analysis");

  NeedLocTracking |= Opts.OptimizationRemark.hasValidPattern() ||
                     Opts.OptimizationRemarkMissed.hasValidPattern() ||
                     Opts.OptimizationRemarkAnalysis.hasValidPattern();

  bool UsingSampleProfile = !Opts.SampleProfileFile.empty();
  bool UsingProfile =
      UsingSampleProfile || !Opts.ProfileInstrumentUsePath.empty();

  if (Opts.DiagnosticsWithHotness && !UsingProfile &&
      // An IR file will contain PGO as metadata
      IK.getLanguage() != Language::LLVM_IR)
    Diags.Report(diag::warn_drv_diagnostics_hotness_requires_pgo)
        << "-fdiagnostics-show-hotness";

  // Parse remarks hotness threshold. Valid value is either integer or 'auto'.
  if (auto *arg =
          Args.getLastArg(options::OPT_fdiagnostics_hotness_threshold_EQ)) {
    auto ResultOrErr =
        llvm::remarks::parseHotnessThresholdOption(arg->getValue());

    if (!ResultOrErr) {
      Diags.Report(diag::err_drv_invalid_diagnotics_hotness_threshold)
          << "-fdiagnostics-hotness-threshold=";
    } else {
      Opts.DiagnosticsHotnessThreshold = *ResultOrErr;
      if ((!Opts.DiagnosticsHotnessThreshold ||
           *Opts.DiagnosticsHotnessThreshold > 0) &&
          !UsingProfile)
        Diags.Report(diag::warn_drv_diagnostics_hotness_requires_pgo)
            << "-fdiagnostics-hotness-threshold=";
    }
  }

  if (auto *arg =
          Args.getLastArg(options::OPT_fdiagnostics_misexpect_tolerance_EQ)) {
    auto ResultOrErr = parseToleranceOption(arg->getValue());

    if (!ResultOrErr) {
      Diags.Report(diag::err_drv_invalid_diagnotics_misexpect_tolerance)
          << "-fdiagnostics-misexpect-tolerance=";
    } else {
      Opts.DiagnosticsMisExpectTolerance = *ResultOrErr;
      if ((!Opts.DiagnosticsMisExpectTolerance ||
           *Opts.DiagnosticsMisExpectTolerance > 0) &&
          !UsingProfile)
        Diags.Report(diag::warn_drv_diagnostics_misexpect_requires_pgo)
            << "-fdiagnostics-misexpect-tolerance=";
    }
  }

  // If the user requested to use a sample profile for PGO, then the
  // backend will need to track source location information so the profile
  // can be incorporated into the IR.
  if (UsingSampleProfile)
    NeedLocTracking = true;

  if (!Opts.StackUsageOutput.empty())
    NeedLocTracking = true;

  // If the user requested a flag that requires source locations available in
  // the backend, make sure that the backend tracks source location information.
  if (NeedLocTracking &&
      Opts.getDebugInfo() == llvm::codegenoptions::NoDebugInfo)
    Opts.setDebugInfo(llvm::codegenoptions::LocTrackingOnly);

  // Parse -fsanitize-recover= arguments.
  // FIXME: Report unrecoverable sanitizers incorrectly specified here.
  parseSanitizerKinds("-fsanitize-recover=",
                      Args.getAllArgValues(OPT_fsanitize_recover_EQ), Diags,
                      Opts.SanitizeRecover);
  parseSanitizerKinds("-fsanitize-trap=",
                      Args.getAllArgValues(OPT_fsanitize_trap_EQ), Diags,
                      Opts.SanitizeTrap);

  Opts.EmitVersionIdentMetadata = Args.hasFlag(OPT_Qy, OPT_Qn, true);

  if (Args.hasArg(options::OPT_ffinite_loops))
    Opts.FiniteLoops = CodeGenOptions::FiniteLoopsKind::Always;
  else if (Args.hasArg(options::OPT_fno_finite_loops))
    Opts.FiniteLoops = CodeGenOptions::FiniteLoopsKind::Never;

  Opts.EmitIEEENaNCompliantInsts = Args.hasFlag(
      options::OPT_mamdgpu_ieee, options::OPT_mno_amdgpu_ieee, true);
  if (!Opts.EmitIEEENaNCompliantInsts && !LangOptsRef.NoHonorNaNs)
    Diags.Report(diag::err_drv_amdgpu_ieee_without_no_honor_nans);

  if (Args.hasArg(OPT_fnonreentrant))
    Opts.AssumeNonReentrant = true;

  return Diags.getNumErrors() == NumErrorsBefore;
}

static void GenerateDependencyOutputArgs(const DependencyOutputOptions &Opts,
                                         ArgumentConsumer Consumer) {
  const DependencyOutputOptions &DependencyOutputOpts = Opts;
#define DEPENDENCY_OUTPUT_OPTION_WITH_MARSHALLING(...)                         \
  GENERATE_OPTION_WITH_MARSHALLING(Consumer, __VA_ARGS__)
#include "clang/Driver/Options.inc"
#undef DEPENDENCY_OUTPUT_OPTION_WITH_MARSHALLING

  if (Opts.ShowIncludesDest != ShowIncludesDestination::None)
    GenerateArg(Consumer, OPT_show_includes);

  for (const auto &Dep : Opts.ExtraDeps) {
    switch (Dep.second) {
    case EDK_SanitizeIgnorelist:
      // Sanitizer ignorelist arguments are generated from LanguageOptions.
      continue;
    case EDK_ModuleFile:
      // Module file arguments are generated from FrontendOptions and
      // HeaderSearchOptions.
      continue;
    case EDK_ProfileList:
      // Profile list arguments are generated from LanguageOptions via the
      // marshalling infrastructure.
      continue;
    case EDK_DepFileEntry:
      GenerateArg(Consumer, OPT_fdepfile_entry, Dep.first);
      break;
    }
  }
}

static bool ParseDependencyOutputArgs(DependencyOutputOptions &Opts,
                                      ArgList &Args, DiagnosticsEngine &Diags,
                                      frontend::ActionKind Action,
                                      bool ShowLineMarkers) {
  unsigned NumErrorsBefore = Diags.getNumErrors();

  DependencyOutputOptions &DependencyOutputOpts = Opts;
#define DEPENDENCY_OUTPUT_OPTION_WITH_MARSHALLING(...)                         \
  PARSE_OPTION_WITH_MARSHALLING(Args, Diags, __VA_ARGS__)
#include "clang/Driver/Options.inc"
#undef DEPENDENCY_OUTPUT_OPTION_WITH_MARSHALLING

  if (Args.hasArg(OPT_show_includes)) {
    // Writing both /showIncludes and preprocessor output to stdout
    // would produce interleaved output, so use stderr for /showIncludes.
    // This behaves the same as cl.exe, when /E, /EP or /P are passed.
    if (Action == frontend::PrintPreprocessedInput || !ShowLineMarkers)
      Opts.ShowIncludesDest = ShowIncludesDestination::Stderr;
    else
      Opts.ShowIncludesDest = ShowIncludesDestination::Stdout;
  } else {
    Opts.ShowIncludesDest = ShowIncludesDestination::None;
  }

  // Add sanitizer ignorelists as extra dependencies.
  // They won't be discovered by the regular preprocessor, so
  // we let make / ninja to know about this implicit dependency.
  if (!Args.hasArg(OPT_fno_sanitize_ignorelist)) {
    for (const auto *A : Args.filtered(OPT_fsanitize_ignorelist_EQ)) {
      StringRef Val = A->getValue();
      if (!Val.contains('='))
        Opts.ExtraDeps.emplace_back(std::string(Val), EDK_SanitizeIgnorelist);
    }
    if (Opts.IncludeSystemHeaders) {
      for (const auto *A : Args.filtered(OPT_fsanitize_system_ignorelist_EQ)) {
        StringRef Val = A->getValue();
        if (!Val.contains('='))
          Opts.ExtraDeps.emplace_back(std::string(Val), EDK_SanitizeIgnorelist);
      }
    }
  }

  // -fprofile-list= dependencies.
  for (const auto &Filename : Args.getAllArgValues(OPT_fprofile_list_EQ))
    Opts.ExtraDeps.emplace_back(Filename, EDK_ProfileList);

  // Propagate the extra dependencies.
  for (const auto *A : Args.filtered(OPT_fdepfile_entry))
    Opts.ExtraDeps.emplace_back(A->getValue(), EDK_DepFileEntry);

  // Only the -fmodule-file=<file> form.
  for (const auto *A : Args.filtered(OPT_fmodule_file)) {
    StringRef Val = A->getValue();
    if (!Val.contains('='))
      Opts.ExtraDeps.emplace_back(std::string(Val), EDK_ModuleFile);
  }

  // Check for invalid combinations of header-include-format
  // and header-include-filtering.
  if ((Opts.HeaderIncludeFormat == HIFMT_Textual &&
       Opts.HeaderIncludeFiltering != HIFIL_None) ||
      (Opts.HeaderIncludeFormat == HIFMT_JSON &&
       Opts.HeaderIncludeFiltering != HIFIL_Only_Direct_System))
    Diags.Report(diag::err_drv_print_header_env_var_combination_cc1)
        << Args.getLastArg(OPT_header_include_format_EQ)->getValue()
        << Args.getLastArg(OPT_header_include_filtering_EQ)->getValue();

  return Diags.getNumErrors() == NumErrorsBefore;
}

static bool parseShowColorsArgs(const ArgList &Args, bool DefaultColor) {
  // Color diagnostics default to auto ("on" if terminal supports) in the driver
  // but default to off in cc1, needing an explicit OPT_fdiagnostics_color.
  // Support both clang's -f[no-]color-diagnostics and gcc's
  // -f[no-]diagnostics-colors[=never|always|auto].
  enum {
    Colors_On,
    Colors_Off,
    Colors_Auto
  } ShowColors = DefaultColor ? Colors_Auto : Colors_Off;
  for (auto *A : Args) {
    const Option &O = A->getOption();
    if (O.matches(options::OPT_fcolor_diagnostics)) {
      ShowColors = Colors_On;
    } else if (O.matches(options::OPT_fno_color_diagnostics)) {
      ShowColors = Colors_Off;
    } else if (O.matches(options::OPT_fdiagnostics_color_EQ)) {
      StringRef Value(A->getValue());
      if (Value == "always")
        ShowColors = Colors_On;
      else if (Value == "never")
        ShowColors = Colors_Off;
      else if (Value == "auto")
        ShowColors = Colors_Auto;
    }
  }
  return ShowColors == Colors_On ||
         (ShowColors == Colors_Auto &&
          llvm::sys::Process::StandardErrHasColors());
}

static bool checkVerifyPrefixes(const std::vector<std::string> &VerifyPrefixes,
                                DiagnosticsEngine &Diags) {
  bool Success = true;
  for (const auto &Prefix : VerifyPrefixes) {
    // Every prefix must start with a letter and contain only alphanumeric
    // characters, hyphens, and underscores.
    auto BadChar = llvm::find_if(Prefix, [](char C) {
      return !isAlphanumeric(C) && C != '-' && C != '_';
    });
    if (BadChar != Prefix.end() || !isLetter(Prefix[0])) {
      Success = false;
      Diags.Report(diag::err_drv_invalid_value) << "-verify=" << Prefix;
      Diags.Report(diag::note_drv_verify_prefix_spelling);
    }
  }
  return Success;
}

static void GenerateFileSystemArgs(const FileSystemOptions &Opts,
                                   ArgumentConsumer Consumer) {
  const FileSystemOptions &FileSystemOpts = Opts;

#define FILE_SYSTEM_OPTION_WITH_MARSHALLING(...)                               \
  GENERATE_OPTION_WITH_MARSHALLING(Consumer, __VA_ARGS__)
#include "clang/Driver/Options.inc"
#undef FILE_SYSTEM_OPTION_WITH_MARSHALLING
}

static bool ParseFileSystemArgs(FileSystemOptions &Opts, const ArgList &Args,
                                DiagnosticsEngine &Diags) {
  unsigned NumErrorsBefore = Diags.getNumErrors();

  FileSystemOptions &FileSystemOpts = Opts;

#define FILE_SYSTEM_OPTION_WITH_MARSHALLING(...)                               \
  PARSE_OPTION_WITH_MARSHALLING(Args, Diags, __VA_ARGS__)
#include "clang/Driver/Options.inc"
#undef FILE_SYSTEM_OPTION_WITH_MARSHALLING

  return Diags.getNumErrors() == NumErrorsBefore;
}

static void GenerateMigratorArgs(const MigratorOptions &Opts,
                                 ArgumentConsumer Consumer) {
  const MigratorOptions &MigratorOpts = Opts;
#define MIGRATOR_OPTION_WITH_MARSHALLING(...)                                  \
  GENERATE_OPTION_WITH_MARSHALLING(Consumer, __VA_ARGS__)
#include "clang/Driver/Options.inc"
#undef MIGRATOR_OPTION_WITH_MARSHALLING
}

static bool ParseMigratorArgs(MigratorOptions &Opts, const ArgList &Args,
                              DiagnosticsEngine &Diags) {
  unsigned NumErrorsBefore = Diags.getNumErrors();

  MigratorOptions &MigratorOpts = Opts;

#define MIGRATOR_OPTION_WITH_MARSHALLING(...)                                  \
  PARSE_OPTION_WITH_MARSHALLING(Args, Diags, __VA_ARGS__)
#include "clang/Driver/Options.inc"
#undef MIGRATOR_OPTION_WITH_MARSHALLING

  return Diags.getNumErrors() == NumErrorsBefore;
}

void CompilerInvocation::GenerateDiagnosticArgs(const DiagnosticOptions &Opts,
                                                ArgumentConsumer Consumer,
                                                bool DefaultDiagColor) {
  const DiagnosticOptions *DiagnosticOpts = &Opts;
#define DIAG_OPTION_WITH_MARSHALLING(...)                                      \
  GENERATE_OPTION_WITH_MARSHALLING(Consumer, __VA_ARGS__)
#include "clang/Driver/Options.inc"
#undef DIAG_OPTION_WITH_MARSHALLING

  if (!Opts.DiagnosticSerializationFile.empty())
    GenerateArg(Consumer, OPT_diagnostic_serialized_file,
                Opts.DiagnosticSerializationFile);

  if (Opts.ShowColors)
    GenerateArg(Consumer, OPT_fcolor_diagnostics);

  if (Opts.VerifyDiagnostics &&
      llvm::is_contained(Opts.VerifyPrefixes, "expected"))
    GenerateArg(Consumer, OPT_verify);

  for (const auto &Prefix : Opts.VerifyPrefixes)
    if (Prefix != "expected")
      GenerateArg(Consumer, OPT_verify_EQ, Prefix);

  DiagnosticLevelMask VIU = Opts.getVerifyIgnoreUnexpected();
  if (VIU == DiagnosticLevelMask::None) {
    // This is the default, don't generate anything.
  } else if (VIU == DiagnosticLevelMask::All) {
    GenerateArg(Consumer, OPT_verify_ignore_unexpected);
  } else {
    if (static_cast<unsigned>(VIU & DiagnosticLevelMask::Note) != 0)
      GenerateArg(Consumer, OPT_verify_ignore_unexpected_EQ, "note");
    if (static_cast<unsigned>(VIU & DiagnosticLevelMask::Remark) != 0)
      GenerateArg(Consumer, OPT_verify_ignore_unexpected_EQ, "remark");
    if (static_cast<unsigned>(VIU & DiagnosticLevelMask::Warning) != 0)
      GenerateArg(Consumer, OPT_verify_ignore_unexpected_EQ, "warning");
    if (static_cast<unsigned>(VIU & DiagnosticLevelMask::Error) != 0)
      GenerateArg(Consumer, OPT_verify_ignore_unexpected_EQ, "error");
  }

  for (const auto &Warning : Opts.Warnings) {
    // This option is automatically generated from UndefPrefixes.
    if (Warning == "undef-prefix")
      continue;
    Consumer(StringRef("-W") + Warning);
  }

  for (const auto &Remark : Opts.Remarks) {
    // These arguments are generated from OptimizationRemark fields of
    // CodeGenOptions.
    StringRef IgnoredRemarks[] = {"pass",          "no-pass",
                                  "pass-analysis", "no-pass-analysis",
                                  "pass-missed",   "no-pass-missed"};
    if (llvm::is_contained(IgnoredRemarks, Remark))
      continue;

    Consumer(StringRef("-R") + Remark);
  }
}

std::unique_ptr<DiagnosticOptions>
clang::CreateAndPopulateDiagOpts(ArrayRef<const char *> Argv) {
  auto DiagOpts = std::make_unique<DiagnosticOptions>();
  unsigned MissingArgIndex, MissingArgCount;
  InputArgList Args = getDriverOptTable().ParseArgs(
      Argv.slice(1), MissingArgIndex, MissingArgCount);

  bool ShowColors = true;
  if (std::optional<std::string> NoColor =
          llvm::sys::Process::GetEnv("NO_COLOR");
      NoColor && !NoColor->empty()) {
    // If the user set the NO_COLOR environment variable, we'll honor that
    // unless the command line overrides it.
    ShowColors = false;
  }

  // We ignore MissingArgCount and the return value of ParseDiagnosticArgs.
  // Any errors that would be diagnosed here will also be diagnosed later,
  // when the DiagnosticsEngine actually exists.
  (void)ParseDiagnosticArgs(*DiagOpts, Args, /*Diags=*/nullptr, ShowColors);
  return DiagOpts;
}

bool clang::ParseDiagnosticArgs(DiagnosticOptions &Opts, ArgList &Args,
                                DiagnosticsEngine *Diags,
                                bool DefaultDiagColor) {
  std::optional<DiagnosticsEngine> IgnoringDiags;
  if (!Diags) {
    IgnoringDiags.emplace(new DiagnosticIDs(), new DiagnosticOptions(),
                          new IgnoringDiagConsumer());
    Diags = &*IgnoringDiags;
  }

  unsigned NumErrorsBefore = Diags->getNumErrors();

  // The key paths of diagnostic options defined in Options.td start with
  // "DiagnosticOpts->". Let's provide the expected variable name and type.
  DiagnosticOptions *DiagnosticOpts = &Opts;

#define DIAG_OPTION_WITH_MARSHALLING(...)                                      \
  PARSE_OPTION_WITH_MARSHALLING(Args, *Diags, __VA_ARGS__)
#include "clang/Driver/Options.inc"
#undef DIAG_OPTION_WITH_MARSHALLING

  llvm::sys::Process::UseANSIEscapeCodes(Opts.UseANSIEscapeCodes);

  if (Arg *A =
          Args.getLastArg(OPT_diagnostic_serialized_file, OPT__serialize_diags))
    Opts.DiagnosticSerializationFile = A->getValue();
  Opts.ShowColors = parseShowColorsArgs(Args, DefaultDiagColor);

  Opts.VerifyDiagnostics = Args.hasArg(OPT_verify) || Args.hasArg(OPT_verify_EQ);
  Opts.VerifyPrefixes = Args.getAllArgValues(OPT_verify_EQ);
  if (Args.hasArg(OPT_verify))
    Opts.VerifyPrefixes.push_back("expected");
  // Keep VerifyPrefixes in its original order for the sake of diagnostics, and
  // then sort it to prepare for fast lookup using std::binary_search.
  if (!checkVerifyPrefixes(Opts.VerifyPrefixes, *Diags))
    Opts.VerifyDiagnostics = false;
  else
    llvm::sort(Opts.VerifyPrefixes);
  DiagnosticLevelMask DiagMask = DiagnosticLevelMask::None;
  parseDiagnosticLevelMask(
      "-verify-ignore-unexpected=",
      Args.getAllArgValues(OPT_verify_ignore_unexpected_EQ), *Diags, DiagMask);
  if (Args.hasArg(OPT_verify_ignore_unexpected))
    DiagMask = DiagnosticLevelMask::All;
  Opts.setVerifyIgnoreUnexpected(DiagMask);
  if (Opts.TabStop == 0 || Opts.TabStop > DiagnosticOptions::MaxTabStop) {
    Diags->Report(diag::warn_ignoring_ftabstop_value)
        << Opts.TabStop << DiagnosticOptions::DefaultTabStop;
    Opts.TabStop = DiagnosticOptions::DefaultTabStop;
  }

  addDiagnosticArgs(Args, OPT_W_Group, OPT_W_value_Group, Opts.Warnings);
  addDiagnosticArgs(Args, OPT_R_Group, OPT_R_value_Group, Opts.Remarks);

  return Diags->getNumErrors() == NumErrorsBefore;
}

/// Parse the argument to the -ftest-module-file-extension
/// command-line argument.
///
/// \returns true on error, false on success.
static bool parseTestModuleFileExtensionArg(StringRef Arg,
                                            std::string &BlockName,
                                            unsigned &MajorVersion,
                                            unsigned &MinorVersion,
                                            bool &Hashed,
                                            std::string &UserInfo) {
  SmallVector<StringRef, 5> Args;
  Arg.split(Args, ':', 5);
  if (Args.size() < 5)
    return true;

  BlockName = std::string(Args[0]);
  if (Args[1].getAsInteger(10, MajorVersion)) return true;
  if (Args[2].getAsInteger(10, MinorVersion)) return true;
  if (Args[3].getAsInteger(2, Hashed)) return true;
  if (Args.size() > 4)
    UserInfo = std::string(Args[4]);
  return false;
}

/// Return a table that associates command line option specifiers with the
/// frontend action. Note: The pair {frontend::PluginAction, OPT_plugin} is
/// intentionally missing, as this case is handled separately from other
/// frontend options.
static const auto &getFrontendActionTable() {
  static const std::pair<frontend::ActionKind, unsigned> Table[] = {
      {frontend::ASTDeclList, OPT_ast_list},

      {frontend::ASTDump, OPT_ast_dump_all_EQ},
      {frontend::ASTDump, OPT_ast_dump_all},
      {frontend::ASTDump, OPT_ast_dump_EQ},
      {frontend::ASTDump, OPT_ast_dump},
      {frontend::ASTDump, OPT_ast_dump_lookups},
      {frontend::ASTDump, OPT_ast_dump_decl_types},

      {frontend::ASTPrint, OPT_ast_print},
      {frontend::ASTView, OPT_ast_view},
      {frontend::DumpCompilerOptions, OPT_compiler_options_dump},
      {frontend::DumpRawTokens, OPT_dump_raw_tokens},
      {frontend::DumpTokens, OPT_dump_tokens},
      {frontend::EmitAssembly, OPT_S},
      {frontend::EmitBC, OPT_emit_llvm_bc},
      {frontend::EmitHTML, OPT_emit_html},
      {frontend::EmitLLVM, OPT_emit_llvm},
      {frontend::EmitLLVMOnly, OPT_emit_llvm_only},
      {frontend::EmitCodeGenOnly, OPT_emit_codegen_only},
      {frontend::EmitObj, OPT_emit_obj},
      {frontend::ExtractAPI, OPT_extract_api},

      {frontend::FixIt, OPT_fixit_EQ},
      {frontend::FixIt, OPT_fixit},

      {frontend::GenerateModule, OPT_emit_module},
      {frontend::GenerateModuleInterface, OPT_emit_module_interface},
      {frontend::GenerateHeaderUnit, OPT_emit_header_unit},
      {frontend::GeneratePCH, OPT_emit_pch},
      {frontend::GenerateInterfaceStubs, OPT_emit_interface_stubs},
      {frontend::InitOnly, OPT_init_only},
      {frontend::ParseSyntaxOnly, OPT_fsyntax_only},
      {frontend::ModuleFileInfo, OPT_module_file_info},
      {frontend::VerifyPCH, OPT_verify_pch},
      {frontend::PrintPreamble, OPT_print_preamble},
      {frontend::PrintPreprocessedInput, OPT_E},
      {frontend::TemplightDump, OPT_templight_dump},
      {frontend::RewriteMacros, OPT_rewrite_macros},
      {frontend::RewriteObjC, OPT_rewrite_objc},
      {frontend::RewriteTest, OPT_rewrite_test},
      {frontend::RunAnalysis, OPT_analyze},
      {frontend::MigrateSource, OPT_migrate},
      {frontend::RunPreprocessorOnly, OPT_Eonly},
      {frontend::PrintDependencyDirectivesSourceMinimizerOutput,
       OPT_print_dependency_directives_minimized_source},
  };

  return Table;
}

/// Maps command line option to frontend action.
static std::optional<frontend::ActionKind>
getFrontendAction(OptSpecifier &Opt) {
  for (const auto &ActionOpt : getFrontendActionTable())
    if (ActionOpt.second == Opt.getID())
      return ActionOpt.first;

  return std::nullopt;
}

/// Maps frontend action to command line option.
static std::optional<OptSpecifier>
getProgramActionOpt(frontend::ActionKind ProgramAction) {
  for (const auto &ActionOpt : getFrontendActionTable())
    if (ActionOpt.first == ProgramAction)
      return OptSpecifier(ActionOpt.second);

  return std::nullopt;
}

static void GenerateFrontendArgs(const FrontendOptions &Opts,
                                 ArgumentConsumer Consumer, bool IsHeader) {
  const FrontendOptions &FrontendOpts = Opts;
#define FRONTEND_OPTION_WITH_MARSHALLING(...)                                  \
  GENERATE_OPTION_WITH_MARSHALLING(Consumer, __VA_ARGS__)
#include "clang/Driver/Options.inc"
#undef FRONTEND_OPTION_WITH_MARSHALLING

  std::optional<OptSpecifier> ProgramActionOpt =
      getProgramActionOpt(Opts.ProgramAction);

  // Generating a simple flag covers most frontend actions.
  std::function<void()> GenerateProgramAction = [&]() {
    GenerateArg(Consumer, *ProgramActionOpt);
  };

  if (!ProgramActionOpt) {
    // PluginAction is the only program action handled separately.
    assert(Opts.ProgramAction == frontend::PluginAction &&
           "Frontend action without option.");
    GenerateProgramAction = [&]() {
      GenerateArg(Consumer, OPT_plugin, Opts.ActionName);
    };
  }

  // FIXME: Simplify the complex 'AST dump' command line.
  if (Opts.ProgramAction == frontend::ASTDump) {
    GenerateProgramAction = [&]() {
      // ASTDumpLookups, ASTDumpDeclTypes and ASTDumpFilter are generated via
      // marshalling infrastructure.

      if (Opts.ASTDumpFormat != ADOF_Default) {
        StringRef Format;
        switch (Opts.ASTDumpFormat) {
        case ADOF_Default:
          llvm_unreachable("Default AST dump format.");
        case ADOF_JSON:
          Format = "json";
          break;
        }

        if (Opts.ASTDumpAll)
          GenerateArg(Consumer, OPT_ast_dump_all_EQ, Format);
        if (Opts.ASTDumpDecls)
          GenerateArg(Consumer, OPT_ast_dump_EQ, Format);
      } else {
        if (Opts.ASTDumpAll)
          GenerateArg(Consumer, OPT_ast_dump_all);
        if (Opts.ASTDumpDecls)
          GenerateArg(Consumer, OPT_ast_dump);
      }
    };
  }

  if (Opts.ProgramAction == frontend::FixIt && !Opts.FixItSuffix.empty()) {
    GenerateProgramAction = [&]() {
      GenerateArg(Consumer, OPT_fixit_EQ, Opts.FixItSuffix);
    };
  }

  GenerateProgramAction();

  for (const auto &PluginArgs : Opts.PluginArgs) {
    Option Opt = getDriverOptTable().getOption(OPT_plugin_arg);
    for (const auto &PluginArg : PluginArgs.second)
      denormalizeString(Consumer,
                        Opt.getPrefix() + Opt.getName() + PluginArgs.first,
                        Opt.getKind(), 0, PluginArg);
  }

  for (const auto &Ext : Opts.ModuleFileExtensions)
    if (auto *TestExt = dyn_cast_or_null<TestModuleFileExtension>(Ext.get()))
      GenerateArg(Consumer, OPT_ftest_module_file_extension_EQ, TestExt->str());

  if (!Opts.CodeCompletionAt.FileName.empty())
    GenerateArg(Consumer, OPT_code_completion_at,
                Opts.CodeCompletionAt.ToString());

  for (const auto &Plugin : Opts.Plugins)
    GenerateArg(Consumer, OPT_load, Plugin);

  // ASTDumpDecls and ASTDumpAll already handled with ProgramAction.

  for (const auto &ModuleFile : Opts.ModuleFiles)
    GenerateArg(Consumer, OPT_fmodule_file, ModuleFile);

  if (Opts.AuxTargetCPU)
    GenerateArg(Consumer, OPT_aux_target_cpu, *Opts.AuxTargetCPU);

  if (Opts.AuxTargetFeatures)
    for (const auto &Feature : *Opts.AuxTargetFeatures)
      GenerateArg(Consumer, OPT_aux_target_feature, Feature);

  {
    StringRef Preprocessed = Opts.DashX.isPreprocessed() ? "-cpp-output" : "";
    StringRef ModuleMap =
        Opts.DashX.getFormat() == InputKind::ModuleMap ? "-module-map" : "";
    StringRef HeaderUnit = "";
    switch (Opts.DashX.getHeaderUnitKind()) {
    case InputKind::HeaderUnit_None:
      break;
    case InputKind::HeaderUnit_User:
      HeaderUnit = "-user";
      break;
    case InputKind::HeaderUnit_System:
      HeaderUnit = "-system";
      break;
    case InputKind::HeaderUnit_Abs:
      HeaderUnit = "-header-unit";
      break;
    }
    StringRef Header = IsHeader ? "-header" : "";

    StringRef Lang;
    switch (Opts.DashX.getLanguage()) {
    case Language::C:
      Lang = "c";
      break;
    case Language::OpenCL:
      Lang = "cl";
      break;
    case Language::OpenCLCXX:
      Lang = "clcpp";
      break;
    case Language::CUDA:
      Lang = "cuda";
      break;
    case Language::HIP:
      Lang = "hip";
      break;
    case Language::CXX:
      Lang = "c++";
      break;
    case Language::ObjC:
      Lang = "objective-c";
      break;
    case Language::ObjCXX:
      Lang = "objective-c++";
      break;
    case Language::RenderScript:
      Lang = "renderscript";
      break;
    case Language::Asm:
      Lang = "assembler-with-cpp";
      break;
    case Language::Unknown:
      assert(Opts.DashX.getFormat() == InputKind::Precompiled &&
             "Generating -x argument for unknown language (not precompiled).");
      Lang = "ast";
      break;
    case Language::LLVM_IR:
      Lang = "ir";
      break;
    case Language::HLSL:
      Lang = "hlsl";
      break;
    }

    GenerateArg(Consumer, OPT_x,
                Lang + HeaderUnit + Header + ModuleMap + Preprocessed);
  }

  // OPT_INPUT has a unique class, generate it directly.
  for (const auto &Input : Opts.Inputs)
    Consumer(Input.getFile());
}

static bool ParseFrontendArgs(FrontendOptions &Opts, ArgList &Args,
                              DiagnosticsEngine &Diags, bool &IsHeaderFile) {
  unsigned NumErrorsBefore = Diags.getNumErrors();

  FrontendOptions &FrontendOpts = Opts;

#define FRONTEND_OPTION_WITH_MARSHALLING(...)                                  \
  PARSE_OPTION_WITH_MARSHALLING(Args, Diags, __VA_ARGS__)
#include "clang/Driver/Options.inc"
#undef FRONTEND_OPTION_WITH_MARSHALLING

  Opts.ProgramAction = frontend::ParseSyntaxOnly;
  if (const Arg *A = Args.getLastArg(OPT_Action_Group)) {
    OptSpecifier Opt = OptSpecifier(A->getOption().getID());
    std::optional<frontend::ActionKind> ProgramAction = getFrontendAction(Opt);
    assert(ProgramAction && "Option specifier not in Action_Group.");

    if (ProgramAction == frontend::ASTDump &&
        (Opt == OPT_ast_dump_all_EQ || Opt == OPT_ast_dump_EQ)) {
      unsigned Val = llvm::StringSwitch<unsigned>(A->getValue())
                         .CaseLower("default", ADOF_Default)
                         .CaseLower("json", ADOF_JSON)
                         .Default(std::numeric_limits<unsigned>::max());

      if (Val != std::numeric_limits<unsigned>::max())
        Opts.ASTDumpFormat = static_cast<ASTDumpOutputFormat>(Val);
      else {
        Diags.Report(diag::err_drv_invalid_value)
            << A->getAsString(Args) << A->getValue();
        Opts.ASTDumpFormat = ADOF_Default;
      }
    }

    if (ProgramAction == frontend::FixIt && Opt == OPT_fixit_EQ)
      Opts.FixItSuffix = A->getValue();

    if (ProgramAction == frontend::GenerateInterfaceStubs) {
      StringRef ArgStr =
          Args.hasArg(OPT_interface_stub_version_EQ)
              ? Args.getLastArgValue(OPT_interface_stub_version_EQ)
              : "ifs-v1";
      if (ArgStr == "experimental-yaml-elf-v1" ||
          ArgStr == "experimental-ifs-v1" || ArgStr == "experimental-ifs-v2" ||
          ArgStr == "experimental-tapi-elf-v1") {
        std::string ErrorMessage =
            "Invalid interface stub format: " + ArgStr.str() +
            " is deprecated.";
        Diags.Report(diag::err_drv_invalid_value)
            << "Must specify a valid interface stub format type, ie: "
               "-interface-stub-version=ifs-v1"
            << ErrorMessage;
        ProgramAction = frontend::ParseSyntaxOnly;
      } else if (!ArgStr.startswith("ifs-")) {
        std::string ErrorMessage =
            "Invalid interface stub format: " + ArgStr.str() + ".";
        Diags.Report(diag::err_drv_invalid_value)
            << "Must specify a valid interface stub format type, ie: "
               "-interface-stub-version=ifs-v1"
            << ErrorMessage;
        ProgramAction = frontend::ParseSyntaxOnly;
      }
    }

    Opts.ProgramAction = *ProgramAction;
  }

  if (const Arg* A = Args.getLastArg(OPT_plugin)) {
    Opts.Plugins.emplace_back(A->getValue(0));
    Opts.ProgramAction = frontend::PluginAction;
    Opts.ActionName = A->getValue();
  }
  for (const auto *AA : Args.filtered(OPT_plugin_arg))
    Opts.PluginArgs[AA->getValue(0)].emplace_back(AA->getValue(1));

  for (const std::string &Arg :
         Args.getAllArgValues(OPT_ftest_module_file_extension_EQ)) {
    std::string BlockName;
    unsigned MajorVersion;
    unsigned MinorVersion;
    bool Hashed;
    std::string UserInfo;
    if (parseTestModuleFileExtensionArg(Arg, BlockName, MajorVersion,
                                        MinorVersion, Hashed, UserInfo)) {
      Diags.Report(diag::err_test_module_file_extension_format) << Arg;

      continue;
    }

    // Add the testing module file extension.
    Opts.ModuleFileExtensions.push_back(
        std::make_shared<TestModuleFileExtension>(
            BlockName, MajorVersion, MinorVersion, Hashed, UserInfo));
  }

  if (const Arg *A = Args.getLastArg(OPT_code_completion_at)) {
    Opts.CodeCompletionAt =
      ParsedSourceLocation::FromString(A->getValue());
    if (Opts.CodeCompletionAt.FileName.empty())
      Diags.Report(diag::err_drv_invalid_value)
        << A->getAsString(Args) << A->getValue();
  }

  Opts.Plugins = Args.getAllArgValues(OPT_load);
  Opts.ASTDumpDecls = Args.hasArg(OPT_ast_dump, OPT_ast_dump_EQ);
  Opts.ASTDumpAll = Args.hasArg(OPT_ast_dump_all, OPT_ast_dump_all_EQ);
  // Only the -fmodule-file=<file> form.
  for (const auto *A : Args.filtered(OPT_fmodule_file)) {
    StringRef Val = A->getValue();
    if (!Val.contains('='))
      Opts.ModuleFiles.push_back(std::string(Val));
  }

  if (Opts.ProgramAction != frontend::GenerateModule && Opts.IsSystemModule)
    Diags.Report(diag::err_drv_argument_only_allowed_with) << "-fsystem-module"
                                                           << "-emit-module";

  if (Args.hasArg(OPT_aux_target_cpu))
    Opts.AuxTargetCPU = std::string(Args.getLastArgValue(OPT_aux_target_cpu));
  if (Args.hasArg(OPT_aux_target_feature))
    Opts.AuxTargetFeatures = Args.getAllArgValues(OPT_aux_target_feature);

  if (Opts.ARCMTAction != FrontendOptions::ARCMT_None &&
      Opts.ObjCMTAction != FrontendOptions::ObjCMT_None) {
    Diags.Report(diag::err_drv_argument_not_allowed_with)
      << "ARC migration" << "ObjC migration";
  }

  InputKind DashX(Language::Unknown);
  if (const Arg *A = Args.getLastArg(OPT_x)) {
    StringRef XValue = A->getValue();

    // Parse suffixes:
    // '<lang>(-[{header-unit,user,system}-]header|[-module-map][-cpp-output])'.
    // FIXME: Supporting '<lang>-header-cpp-output' would be useful.
    bool Preprocessed = XValue.consume_back("-cpp-output");
    bool ModuleMap = XValue.consume_back("-module-map");
    // Detect and consume the header indicator.
    bool IsHeader =
        XValue != "precompiled-header" && XValue.consume_back("-header");

    // If we have c++-{user,system}-header, that indicates a header unit input
    // likewise, if the user put -fmodule-header together with a header with an
    // absolute path (header-unit-header).
    InputKind::HeaderUnitKind HUK = InputKind::HeaderUnit_None;
    if (IsHeader || Preprocessed) {
      if (XValue.consume_back("-header-unit"))
        HUK = InputKind::HeaderUnit_Abs;
      else if (XValue.consume_back("-system"))
        HUK = InputKind::HeaderUnit_System;
      else if (XValue.consume_back("-user"))
        HUK = InputKind::HeaderUnit_User;
    }

    // The value set by this processing is an un-preprocessed source which is
    // not intended to be a module map or header unit.
    IsHeaderFile = IsHeader && !Preprocessed && !ModuleMap &&
                   HUK == InputKind::HeaderUnit_None;

    // Principal languages.
    DashX = llvm::StringSwitch<InputKind>(XValue)
                .Case("c", Language::C)
                .Case("cl", Language::OpenCL)
                .Case("clcpp", Language::OpenCLCXX)
                .Case("cuda", Language::CUDA)
                .Case("hip", Language::HIP)
                .Case("c++", Language::CXX)
                .Case("objective-c", Language::ObjC)
                .Case("objective-c++", Language::ObjCXX)
                .Case("renderscript", Language::RenderScript)
                .Case("hlsl", Language::HLSL)
                .Default(Language::Unknown);

    // "objc[++]-cpp-output" is an acceptable synonym for
    // "objective-c[++]-cpp-output".
    if (DashX.isUnknown() && Preprocessed && !IsHeaderFile && !ModuleMap &&
        HUK == InputKind::HeaderUnit_None)
      DashX = llvm::StringSwitch<InputKind>(XValue)
                  .Case("objc", Language::ObjC)
                  .Case("objc++", Language::ObjCXX)
                  .Default(Language::Unknown);

    // Some special cases cannot be combined with suffixes.
    if (DashX.isUnknown() && !Preprocessed && !IsHeaderFile && !ModuleMap &&
        HUK == InputKind::HeaderUnit_None)
      DashX = llvm::StringSwitch<InputKind>(XValue)
                  .Case("cpp-output", InputKind(Language::C).getPreprocessed())
                  .Case("assembler-with-cpp", Language::Asm)
                  .Cases("ast", "pcm", "precompiled-header",
                         InputKind(Language::Unknown, InputKind::Precompiled))
                  .Case("ir", Language::LLVM_IR)
                  .Default(Language::Unknown);

    if (DashX.isUnknown())
      Diags.Report(diag::err_drv_invalid_value)
        << A->getAsString(Args) << A->getValue();

    if (Preprocessed)
      DashX = DashX.getPreprocessed();
    // A regular header is considered mutually exclusive with a header unit.
    if (HUK != InputKind::HeaderUnit_None) {
      DashX = DashX.withHeaderUnit(HUK);
      IsHeaderFile = true;
    } else if (IsHeaderFile)
      DashX = DashX.getHeader();
    if (ModuleMap)
      DashX = DashX.withFormat(InputKind::ModuleMap);
  }

  // '-' is the default input if none is given.
  std::vector<std::string> Inputs = Args.getAllArgValues(OPT_INPUT);
  Opts.Inputs.clear();
  if (Inputs.empty())
    Inputs.push_back("-");

  if (DashX.getHeaderUnitKind() != InputKind::HeaderUnit_None &&
      Inputs.size() > 1)
    Diags.Report(diag::err_drv_header_unit_extra_inputs) << Inputs[1];

  for (unsigned i = 0, e = Inputs.size(); i != e; ++i) {
    InputKind IK = DashX;
    if (IK.isUnknown()) {
      IK = FrontendOptions::getInputKindForExtension(
        StringRef(Inputs[i]).rsplit('.').second);
      // FIXME: Warn on this?
      if (IK.isUnknown())
        IK = Language::C;
      // FIXME: Remove this hack.
      if (i == 0)
        DashX = IK;
    }

    bool IsSystem = false;

    // The -emit-module action implicitly takes a module map.
    if (Opts.ProgramAction == frontend::GenerateModule &&
        IK.getFormat() == InputKind::Source) {
      IK = IK.withFormat(InputKind::ModuleMap);
      IsSystem = Opts.IsSystemModule;
    }

    Opts.Inputs.emplace_back(std::move(Inputs[i]), IK, IsSystem);
  }

  Opts.DashX = DashX;

  return Diags.getNumErrors() == NumErrorsBefore;
}

std::string CompilerInvocation::GetResourcesPath(const char *Argv0,
                                                 void *MainAddr) {
  std::string ClangExecutable =
      llvm::sys::fs::getMainExecutable(Argv0, MainAddr);
  return Driver::GetResourcesPath(ClangExecutable, CLANG_RESOURCE_DIR);
}

static void GenerateHeaderSearchArgs(HeaderSearchOptions &Opts,
                                     ArgumentConsumer Consumer) {
  const HeaderSearchOptions *HeaderSearchOpts = &Opts;
#define HEADER_SEARCH_OPTION_WITH_MARSHALLING(...)                             \
  GENERATE_OPTION_WITH_MARSHALLING(Consumer, __VA_ARGS__)
#include "clang/Driver/Options.inc"
#undef HEADER_SEARCH_OPTION_WITH_MARSHALLING

  if (Opts.UseLibcxx)
    GenerateArg(Consumer, OPT_stdlib_EQ, "libc++");

  if (!Opts.ModuleCachePath.empty())
    GenerateArg(Consumer, OPT_fmodules_cache_path, Opts.ModuleCachePath);

  for (const auto &File : Opts.PrebuiltModuleFiles)
    GenerateArg(Consumer, OPT_fmodule_file, File.first + "=" + File.second);

  for (const auto &Path : Opts.PrebuiltModulePaths)
    GenerateArg(Consumer, OPT_fprebuilt_module_path, Path);

  for (const auto &Macro : Opts.ModulesIgnoreMacros)
    GenerateArg(Consumer, OPT_fmodules_ignore_macro, Macro.val());

  auto Matches = [](const HeaderSearchOptions::Entry &Entry,
                    llvm::ArrayRef<frontend::IncludeDirGroup> Groups,
                    std::optional<bool> IsFramework,
                    std::optional<bool> IgnoreSysRoot) {
    return llvm::is_contained(Groups, Entry.Group) &&
           (!IsFramework || (Entry.IsFramework == *IsFramework)) &&
           (!IgnoreSysRoot || (Entry.IgnoreSysRoot == *IgnoreSysRoot));
  };

  auto It = Opts.UserEntries.begin();
  auto End = Opts.UserEntries.end();

  // Add -I..., -F..., and -index-header-map options in order.
  for (; It < End && Matches(*It, {frontend::IndexHeaderMap, frontend::Angled},
                             std::nullopt, true);
       ++It) {
    OptSpecifier Opt = [It, Matches]() {
      if (Matches(*It, frontend::IndexHeaderMap, true, true))
        return OPT_F;
      if (Matches(*It, frontend::IndexHeaderMap, false, true))
        return OPT_I;
      if (Matches(*It, frontend::Angled, true, true))
        return OPT_F;
      if (Matches(*It, frontend::Angled, false, true))
        return OPT_I;
      llvm_unreachable("Unexpected HeaderSearchOptions::Entry.");
    }();

    if (It->Group == frontend::IndexHeaderMap)
      GenerateArg(Consumer, OPT_index_header_map);
    GenerateArg(Consumer, Opt, It->Path);
  };

  // Note: some paths that came from "[-iprefix=xx] -iwithprefixbefore=yy" may
  // have already been generated as "-I[xx]yy". If that's the case, their
  // position on command line was such that this has no semantic impact on
  // include paths.
  for (; It < End &&
         Matches(*It, {frontend::After, frontend::Angled}, false, true);
       ++It) {
    OptSpecifier Opt =
        It->Group == frontend::After ? OPT_iwithprefix : OPT_iwithprefixbefore;
    GenerateArg(Consumer, Opt, It->Path);
  }

  // Note: Some paths that came from "-idirafter=xxyy" may have already been
  // generated as "-iwithprefix=xxyy". If that's the case, their position on
  // command line was such that this has no semantic impact on include paths.
  for (; It < End && Matches(*It, {frontend::After}, false, true); ++It)
    GenerateArg(Consumer, OPT_idirafter, It->Path);
  for (; It < End && Matches(*It, {frontend::Quoted}, false, true); ++It)
    GenerateArg(Consumer, OPT_iquote, It->Path);
  for (; It < End && Matches(*It, {frontend::System}, false, std::nullopt);
       ++It)
    GenerateArg(Consumer, It->IgnoreSysRoot ? OPT_isystem : OPT_iwithsysroot,
                It->Path);
  for (; It < End && Matches(*It, {frontend::System}, true, true); ++It)
    GenerateArg(Consumer, OPT_iframework, It->Path);
  for (; It < End && Matches(*It, {frontend::System}, true, false); ++It)
    GenerateArg(Consumer, OPT_iframeworkwithsysroot, It->Path);

  // Add the paths for the various language specific isystem flags.
  for (; It < End && Matches(*It, {frontend::CSystem}, false, true); ++It)
    GenerateArg(Consumer, OPT_c_isystem, It->Path);
  for (; It < End && Matches(*It, {frontend::CXXSystem}, false, true); ++It)
    GenerateArg(Consumer, OPT_cxx_isystem, It->Path);
  for (; It < End && Matches(*It, {frontend::ObjCSystem}, false, true); ++It)
    GenerateArg(Consumer, OPT_objc_isystem, It->Path);
  for (; It < End && Matches(*It, {frontend::ObjCXXSystem}, false, true); ++It)
    GenerateArg(Consumer, OPT_objcxx_isystem, It->Path);

  // Add the internal paths from a driver that detects standard include paths.
  // Note: Some paths that came from "-internal-isystem" arguments may have
  // already been generated as "-isystem". If that's the case, their position on
  // command line was such that this has no semantic impact on include paths.
  for (; It < End &&
         Matches(*It, {frontend::System, frontend::ExternCSystem}, false, true);
       ++It) {
    OptSpecifier Opt = It->Group == frontend::System
                           ? OPT_internal_isystem
                           : OPT_internal_externc_isystem;
    GenerateArg(Consumer, Opt, It->Path);
  }

  assert(It == End && "Unhandled HeaderSearchOption::Entry.");

  // Add the path prefixes which are implicitly treated as being system headers.
  for (const auto &P : Opts.SystemHeaderPrefixes) {
    OptSpecifier Opt = P.IsSystemHeader ? OPT_system_header_prefix
                                        : OPT_no_system_header_prefix;
    GenerateArg(Consumer, Opt, P.Prefix);
  }

  for (const std::string &F : Opts.VFSOverlayFiles)
    GenerateArg(Consumer, OPT_ivfsoverlay, F);
}

static bool ParseHeaderSearchArgs(HeaderSearchOptions &Opts, ArgList &Args,
                                  DiagnosticsEngine &Diags,
                                  const std::string &WorkingDir) {
  unsigned NumErrorsBefore = Diags.getNumErrors();

  HeaderSearchOptions *HeaderSearchOpts = &Opts;

#define HEADER_SEARCH_OPTION_WITH_MARSHALLING(...)                             \
  PARSE_OPTION_WITH_MARSHALLING(Args, Diags, __VA_ARGS__)
#include "clang/Driver/Options.inc"
#undef HEADER_SEARCH_OPTION_WITH_MARSHALLING

  if (const Arg *A = Args.getLastArg(OPT_stdlib_EQ))
    Opts.UseLibcxx = (strcmp(A->getValue(), "libc++") == 0);

  // Canonicalize -fmodules-cache-path before storing it.
  SmallString<128> P(Args.getLastArgValue(OPT_fmodules_cache_path));
  if (!(P.empty() || llvm::sys::path::is_absolute(P))) {
    if (WorkingDir.empty())
      llvm::sys::fs::make_absolute(P);
    else
      llvm::sys::fs::make_absolute(WorkingDir, P);
  }
  llvm::sys::path::remove_dots(P);
  Opts.ModuleCachePath = std::string(P.str());

  // Only the -fmodule-file=<name>=<file> form.
  for (const auto *A : Args.filtered(OPT_fmodule_file)) {
    StringRef Val = A->getValue();
    if (Val.contains('=')) {
      auto Split = Val.split('=');
      Opts.PrebuiltModuleFiles.insert(
          {std::string(Split.first), std::string(Split.second)});
    }
  }
  for (const auto *A : Args.filtered(OPT_fprebuilt_module_path))
    Opts.AddPrebuiltModulePath(A->getValue());

  for (const auto *A : Args.filtered(OPT_fmodules_ignore_macro)) {
    StringRef MacroDef = A->getValue();
    Opts.ModulesIgnoreMacros.insert(
        llvm::CachedHashString(MacroDef.split('=').first));
  }

  // Add -I..., -F..., and -index-header-map options in order.
  bool IsIndexHeaderMap = false;
  bool IsSysrootSpecified =
      Args.hasArg(OPT__sysroot_EQ) || Args.hasArg(OPT_isysroot);
  for (const auto *A : Args.filtered(OPT_I, OPT_F, OPT_index_header_map)) {
    if (A->getOption().matches(OPT_index_header_map)) {
      // -index-header-map applies to the next -I or -F.
      IsIndexHeaderMap = true;
      continue;
    }

    frontend::IncludeDirGroup Group =
        IsIndexHeaderMap ? frontend::IndexHeaderMap : frontend::Angled;

    bool IsFramework = A->getOption().matches(OPT_F);
    std::string Path = A->getValue();

    if (IsSysrootSpecified && !IsFramework && A->getValue()[0] == '=') {
      SmallString<32> Buffer;
      llvm::sys::path::append(Buffer, Opts.Sysroot,
                              llvm::StringRef(A->getValue()).substr(1));
      Path = std::string(Buffer.str());
    }

    Opts.AddPath(Path, Group, IsFramework,
                 /*IgnoreSysroot*/ true);
    IsIndexHeaderMap = false;
  }

  // Add -iprefix/-iwithprefix/-iwithprefixbefore options.
  StringRef Prefix = ""; // FIXME: This isn't the correct default prefix.
  for (const auto *A :
       Args.filtered(OPT_iprefix, OPT_iwithprefix, OPT_iwithprefixbefore)) {
    if (A->getOption().matches(OPT_iprefix))
      Prefix = A->getValue();
    else if (A->getOption().matches(OPT_iwithprefix))
      Opts.AddPath(Prefix.str() + A->getValue(), frontend::After, false, true);
    else
      Opts.AddPath(Prefix.str() + A->getValue(), frontend::Angled, false, true);
  }

  for (const auto *A : Args.filtered(OPT_idirafter))
    Opts.AddPath(A->getValue(), frontend::After, false, true);
  for (const auto *A : Args.filtered(OPT_iquote))
    Opts.AddPath(A->getValue(), frontend::Quoted, false, true);
  for (const auto *A : Args.filtered(OPT_isystem, OPT_iwithsysroot))
    Opts.AddPath(A->getValue(), frontend::System, false,
                 !A->getOption().matches(OPT_iwithsysroot));
  for (const auto *A : Args.filtered(OPT_iframework))
    Opts.AddPath(A->getValue(), frontend::System, true, true);
  for (const auto *A : Args.filtered(OPT_iframeworkwithsysroot))
    Opts.AddPath(A->getValue(), frontend::System, /*IsFramework=*/true,
                 /*IgnoreSysRoot=*/false);

  // Add the paths for the various language specific isystem flags.
  for (const auto *A : Args.filtered(OPT_c_isystem))
    Opts.AddPath(A->getValue(), frontend::CSystem, false, true);
  for (const auto *A : Args.filtered(OPT_cxx_isystem))
    Opts.AddPath(A->getValue(), frontend::CXXSystem, false, true);
  for (const auto *A : Args.filtered(OPT_objc_isystem))
    Opts.AddPath(A->getValue(), frontend::ObjCSystem, false,true);
  for (const auto *A : Args.filtered(OPT_objcxx_isystem))
    Opts.AddPath(A->getValue(), frontend::ObjCXXSystem, false, true);

  // Add the internal paths from a driver that detects standard include paths.
  for (const auto *A :
       Args.filtered(OPT_internal_isystem, OPT_internal_externc_isystem)) {
    frontend::IncludeDirGroup Group = frontend::System;
    if (A->getOption().matches(OPT_internal_externc_isystem))
      Group = frontend::ExternCSystem;
    Opts.AddPath(A->getValue(), Group, false, true);
  }

  // Add the path prefixes which are implicitly treated as being system headers.
  for (const auto *A :
       Args.filtered(OPT_system_header_prefix, OPT_no_system_header_prefix))
    Opts.AddSystemHeaderPrefix(
        A->getValue(), A->getOption().matches(OPT_system_header_prefix));

  for (const auto *A : Args.filtered(OPT_ivfsoverlay, OPT_vfsoverlay))
    Opts.AddVFSOverlayFile(A->getValue());

  return Diags.getNumErrors() == NumErrorsBefore;
}

/// Check if input file kind and language standard are compatible.
static bool IsInputCompatibleWithStandard(InputKind IK,
                                          const LangStandard &S) {
  switch (IK.getLanguage()) {
  case Language::Unknown:
  case Language::LLVM_IR:
    llvm_unreachable("should not parse language flags for this input");

  case Language::C:
  case Language::ObjC:
  case Language::RenderScript:
    return S.getLanguage() == Language::C;

  case Language::OpenCL:
    return S.getLanguage() == Language::OpenCL ||
           S.getLanguage() == Language::OpenCLCXX;

  case Language::OpenCLCXX:
    return S.getLanguage() == Language::OpenCLCXX;

  case Language::CXX:
  case Language::ObjCXX:
    return S.getLanguage() == Language::CXX;

  case Language::CUDA:
    // FIXME: What -std= values should be permitted for CUDA compilations?
    return S.getLanguage() == Language::CUDA ||
           S.getLanguage() == Language::CXX;

  case Language::HIP:
    return S.getLanguage() == Language::CXX || S.getLanguage() == Language::HIP;

  case Language::Asm:
    // Accept (and ignore) all -std= values.
    // FIXME: The -std= value is not ignored; it affects the tokenization
    // and preprocessing rules if we're preprocessing this asm input.
    return true;

  case Language::HLSL:
    return S.getLanguage() == Language::HLSL;
  }

  llvm_unreachable("unexpected input language");
}

/// Get language name for given input kind.
static StringRef GetInputKindName(InputKind IK) {
  switch (IK.getLanguage()) {
  case Language::C:
    return "C";
  case Language::ObjC:
    return "Objective-C";
  case Language::CXX:
    return "C++";
  case Language::ObjCXX:
    return "Objective-C++";
  case Language::OpenCL:
    return "OpenCL";
  case Language::OpenCLCXX:
    return "C++ for OpenCL";
  case Language::CUDA:
    return "CUDA";
  case Language::RenderScript:
    return "RenderScript";
  case Language::HIP:
    return "HIP";

  case Language::Asm:
    return "Asm";
  case Language::LLVM_IR:
    return "LLVM IR";

  case Language::HLSL:
    return "HLSL";

  case Language::Unknown:
    break;
  }
  llvm_unreachable("unknown input language");
}

void CompilerInvocation::GenerateLangArgs(const LangOptions &Opts,
                                          ArgumentConsumer Consumer,
                                          const llvm::Triple &T, InputKind IK) {
  if (IK.getFormat() == InputKind::Precompiled ||
      IK.getLanguage() == Language::LLVM_IR) {
    if (Opts.ObjCAutoRefCount)
      GenerateArg(Consumer, OPT_fobjc_arc);
    if (Opts.PICLevel != 0)
      GenerateArg(Consumer, OPT_pic_level, Twine(Opts.PICLevel));
    if (Opts.PIE)
      GenerateArg(Consumer, OPT_pic_is_pie);
    for (StringRef Sanitizer : serializeSanitizerKinds(Opts.Sanitize))
      GenerateArg(Consumer, OPT_fsanitize_EQ, Sanitizer);

    return;
  }

  OptSpecifier StdOpt;
  switch (Opts.LangStd) {
  case LangStandard::lang_opencl10:
  case LangStandard::lang_opencl11:
  case LangStandard::lang_opencl12:
  case LangStandard::lang_opencl20:
  case LangStandard::lang_opencl30:
  case LangStandard::lang_openclcpp10:
  case LangStandard::lang_openclcpp2021:
    StdOpt = OPT_cl_std_EQ;
    break;
  default:
    StdOpt = OPT_std_EQ;
    break;
  }

  auto LangStandard = LangStandard::getLangStandardForKind(Opts.LangStd);
  GenerateArg(Consumer, StdOpt, LangStandard.getName());

  if (Opts.IncludeDefaultHeader)
    GenerateArg(Consumer, OPT_finclude_default_header);
  if (Opts.DeclareOpenCLBuiltins)
    GenerateArg(Consumer, OPT_fdeclare_opencl_builtins);

  const LangOptions *LangOpts = &Opts;

#define LANG_OPTION_WITH_MARSHALLING(...)                                      \
  GENERATE_OPTION_WITH_MARSHALLING(Consumer, __VA_ARGS__)
#include "clang/Driver/Options.inc"
#undef LANG_OPTION_WITH_MARSHALLING

  // The '-fcf-protection=' option is generated by CodeGenOpts generator.

  if (Opts.ObjC) {
    GenerateArg(Consumer, OPT_fobjc_runtime_EQ, Opts.ObjCRuntime.getAsString());

    if (Opts.GC == LangOptions::GCOnly)
      GenerateArg(Consumer, OPT_fobjc_gc_only);
    else if (Opts.GC == LangOptions::HybridGC)
      GenerateArg(Consumer, OPT_fobjc_gc);
    else if (Opts.ObjCAutoRefCount == 1)
      GenerateArg(Consumer, OPT_fobjc_arc);

    if (Opts.ObjCWeakRuntime)
      GenerateArg(Consumer, OPT_fobjc_runtime_has_weak);

    if (Opts.ObjCWeak)
      GenerateArg(Consumer, OPT_fobjc_weak);

    if (Opts.ObjCSubscriptingLegacyRuntime)
      GenerateArg(Consumer, OPT_fobjc_subscripting_legacy_runtime);
  }

  if (Opts.GNUCVersion != 0) {
    unsigned Major = Opts.GNUCVersion / 100 / 100;
    unsigned Minor = (Opts.GNUCVersion / 100) % 100;
    unsigned Patch = Opts.GNUCVersion % 100;
    GenerateArg(Consumer, OPT_fgnuc_version_EQ,
                Twine(Major) + "." + Twine(Minor) + "." + Twine(Patch));
  }

  if (Opts.IgnoreXCOFFVisibility)
    GenerateArg(Consumer, OPT_mignore_xcoff_visibility);

  if (Opts.SignedOverflowBehavior == LangOptions::SOB_Trapping) {
    GenerateArg(Consumer, OPT_ftrapv);
    GenerateArg(Consumer, OPT_ftrapv_handler, Opts.OverflowHandler);
  } else if (Opts.SignedOverflowBehavior == LangOptions::SOB_Defined) {
    GenerateArg(Consumer, OPT_fwrapv);
  }

  if (Opts.MSCompatibilityVersion != 0) {
    unsigned Major = Opts.MSCompatibilityVersion / 10000000;
    unsigned Minor = (Opts.MSCompatibilityVersion / 100000) % 100;
    unsigned Subminor = Opts.MSCompatibilityVersion % 100000;
    GenerateArg(Consumer, OPT_fms_compatibility_version,
                Twine(Major) + "." + Twine(Minor) + "." + Twine(Subminor));
  }

  if ((!Opts.GNUMode && !Opts.MSVCCompat && !Opts.CPlusPlus17) || T.isOSzOS()) {
    if (!Opts.Trigraphs)
      GenerateArg(Consumer, OPT_fno_trigraphs);
  } else {
    if (Opts.Trigraphs)
      GenerateArg(Consumer, OPT_ftrigraphs);
  }

  if (Opts.Blocks && !(Opts.OpenCL && Opts.OpenCLVersion == 200))
    GenerateArg(Consumer, OPT_fblocks);

  if (Opts.ConvergentFunctions &&
      !(Opts.OpenCL || (Opts.CUDA && Opts.CUDAIsDevice) || Opts.SYCLIsDevice))
    GenerateArg(Consumer, OPT_fconvergent_functions);

  if (Opts.NoBuiltin && !Opts.Freestanding)
    GenerateArg(Consumer, OPT_fno_builtin);

  if (!Opts.NoBuiltin)
    for (const auto &Func : Opts.NoBuiltinFuncs)
      GenerateArg(Consumer, OPT_fno_builtin_, Func);

  if (Opts.LongDoubleSize == 128)
    GenerateArg(Consumer, OPT_mlong_double_128);
  else if (Opts.LongDoubleSize == 64)
    GenerateArg(Consumer, OPT_mlong_double_64);
  else if (Opts.LongDoubleSize == 80)
    GenerateArg(Consumer, OPT_mlong_double_80);

  // Not generating '-mrtd', it's just an alias for '-fdefault-calling-conv='.

  // OpenMP was requested via '-fopenmp', not implied by '-fopenmp-simd' or
  // '-fopenmp-targets='.
  if (Opts.OpenMP && !Opts.OpenMPSimd) {
    GenerateArg(Consumer, OPT_fopenmp);

    if (Opts.OpenMP != 51)
      GenerateArg(Consumer, OPT_fopenmp_version_EQ, Twine(Opts.OpenMP));

    if (!Opts.OpenMPUseTLS)
      GenerateArg(Consumer, OPT_fnoopenmp_use_tls);

    if (Opts.OpenMPIsTargetDevice)
      GenerateArg(Consumer, OPT_fopenmp_is_target_device);

    if (Opts.OpenMPIRBuilder)
      GenerateArg(Consumer, OPT_fopenmp_enable_irbuilder);
  }

  if (Opts.OpenMPSimd) {
    GenerateArg(Consumer, OPT_fopenmp_simd);

    if (Opts.OpenMP != 51)
      GenerateArg(Consumer, OPT_fopenmp_version_EQ, Twine(Opts.OpenMP));
  }

  if (Opts.OpenMPThreadSubscription)
    GenerateArg(Consumer, OPT_fopenmp_assume_threads_oversubscription);

  if (Opts.OpenMPTeamSubscription)
    GenerateArg(Consumer, OPT_fopenmp_assume_teams_oversubscription);

  if (Opts.OpenMPTargetDebug != 0)
    GenerateArg(Consumer, OPT_fopenmp_target_debug_EQ,
                Twine(Opts.OpenMPTargetDebug));

  if (Opts.OpenMPCUDANumSMs != 0)
    GenerateArg(Consumer, OPT_fopenmp_cuda_number_of_sm_EQ,
                Twine(Opts.OpenMPCUDANumSMs));

  if (Opts.OpenMPCUDABlocksPerSM != 0)
    GenerateArg(Consumer, OPT_fopenmp_cuda_blocks_per_sm_EQ,
                Twine(Opts.OpenMPCUDABlocksPerSM));

  if (Opts.OpenMPCUDAReductionBufNum != 1024)
    GenerateArg(Consumer, OPT_fopenmp_cuda_teams_reduction_recs_num_EQ,
                Twine(Opts.OpenMPCUDAReductionBufNum));

  if (!Opts.OMPTargetTriples.empty()) {
    std::string Targets;
    llvm::raw_string_ostream OS(Targets);
    llvm::interleave(
        Opts.OMPTargetTriples, OS,
        [&OS](const llvm::Triple &T) { OS << T.str(); }, ",");
    GenerateArg(Consumer, OPT_fopenmp_targets_EQ, OS.str());
  }

  if (!Opts.OMPHostIRFile.empty())
    GenerateArg(Consumer, OPT_fopenmp_host_ir_file_path, Opts.OMPHostIRFile);

  if (Opts.OpenMPCUDAMode)
    GenerateArg(Consumer, OPT_fopenmp_cuda_mode);

  // The arguments used to set Optimize, OptimizeSize and NoInlineDefine are
  // generated from CodeGenOptions.

  if (Opts.DefaultFPContractMode == LangOptions::FPM_Fast)
    GenerateArg(Consumer, OPT_ffp_contract, "fast");
  else if (Opts.DefaultFPContractMode == LangOptions::FPM_On)
    GenerateArg(Consumer, OPT_ffp_contract, "on");
  else if (Opts.DefaultFPContractMode == LangOptions::FPM_Off)
    GenerateArg(Consumer, OPT_ffp_contract, "off");
  else if (Opts.DefaultFPContractMode == LangOptions::FPM_FastHonorPragmas)
    GenerateArg(Consumer, OPT_ffp_contract, "fast-honor-pragmas");

  for (StringRef Sanitizer : serializeSanitizerKinds(Opts.Sanitize))
    GenerateArg(Consumer, OPT_fsanitize_EQ, Sanitizer);

  // Conflating '-fsanitize-system-ignorelist' and '-fsanitize-ignorelist'.
  for (const std::string &F : Opts.NoSanitizeFiles)
    GenerateArg(Consumer, OPT_fsanitize_ignorelist_EQ, F);

  if (Opts.getClangABICompat() == LangOptions::ClangABI::Ver3_8)
    GenerateArg(Consumer, OPT_fclang_abi_compat_EQ, "3.8");
  else if (Opts.getClangABICompat() == LangOptions::ClangABI::Ver4)
    GenerateArg(Consumer, OPT_fclang_abi_compat_EQ, "4.0");
  else if (Opts.getClangABICompat() == LangOptions::ClangABI::Ver6)
    GenerateArg(Consumer, OPT_fclang_abi_compat_EQ, "6.0");
  else if (Opts.getClangABICompat() == LangOptions::ClangABI::Ver7)
    GenerateArg(Consumer, OPT_fclang_abi_compat_EQ, "7.0");
  else if (Opts.getClangABICompat() == LangOptions::ClangABI::Ver9)
    GenerateArg(Consumer, OPT_fclang_abi_compat_EQ, "9.0");
  else if (Opts.getClangABICompat() == LangOptions::ClangABI::Ver11)
    GenerateArg(Consumer, OPT_fclang_abi_compat_EQ, "11.0");
  else if (Opts.getClangABICompat() == LangOptions::ClangABI::Ver12)
    GenerateArg(Consumer, OPT_fclang_abi_compat_EQ, "12.0");
  else if (Opts.getClangABICompat() == LangOptions::ClangABI::Ver14)
    GenerateArg(Consumer, OPT_fclang_abi_compat_EQ, "14.0");
  else if (Opts.getClangABICompat() == LangOptions::ClangABI::Ver15)
    GenerateArg(Consumer, OPT_fclang_abi_compat_EQ, "15.0");

  if (Opts.getSignReturnAddressScope() ==
      LangOptions::SignReturnAddressScopeKind::All)
    GenerateArg(Consumer, OPT_msign_return_address_EQ, "all");
  else if (Opts.getSignReturnAddressScope() ==
           LangOptions::SignReturnAddressScopeKind::NonLeaf)
    GenerateArg(Consumer, OPT_msign_return_address_EQ, "non-leaf");

  if (Opts.getSignReturnAddressKey() ==
      LangOptions::SignReturnAddressKeyKind::BKey)
    GenerateArg(Consumer, OPT_msign_return_address_key_EQ, "b_key");

  if (Opts.CXXABI)
    GenerateArg(Consumer, OPT_fcxx_abi_EQ,
                TargetCXXABI::getSpelling(*Opts.CXXABI));

  if (Opts.RelativeCXXABIVTables)
    GenerateArg(Consumer, OPT_fexperimental_relative_cxx_abi_vtables);
  else
    GenerateArg(Consumer, OPT_fno_experimental_relative_cxx_abi_vtables);

  if (Opts.UseTargetPathSeparator)
    GenerateArg(Consumer, OPT_ffile_reproducible);
  else
    GenerateArg(Consumer, OPT_fno_file_reproducible);

  for (const auto &MP : Opts.MacroPrefixMap)
    GenerateArg(Consumer, OPT_fmacro_prefix_map_EQ, MP.first + "=" + MP.second);

  if (!Opts.RandstructSeed.empty())
    GenerateArg(Consumer, OPT_frandomize_layout_seed_EQ, Opts.RandstructSeed);
}

bool CompilerInvocation::ParseLangArgs(LangOptions &Opts, ArgList &Args,
                                       InputKind IK, const llvm::Triple &T,
                                       std::vector<std::string> &Includes,
                                       DiagnosticsEngine &Diags) {
  unsigned NumErrorsBefore = Diags.getNumErrors();

  if (IK.getFormat() == InputKind::Precompiled ||
      IK.getLanguage() == Language::LLVM_IR) {
    // ObjCAAutoRefCount and Sanitize LangOpts are used to setup the
    // PassManager in BackendUtil.cpp. They need to be initialized no matter
    // what the input type is.
    if (Args.hasArg(OPT_fobjc_arc))
      Opts.ObjCAutoRefCount = 1;
    // PICLevel and PIELevel are needed during code generation and this should
    // be set regardless of the input type.
    Opts.PICLevel = getLastArgIntValue(Args, OPT_pic_level, 0, Diags);
    Opts.PIE = Args.hasArg(OPT_pic_is_pie);
    parseSanitizerKinds("-fsanitize=", Args.getAllArgValues(OPT_fsanitize_EQ),
                        Diags, Opts.Sanitize);

    return Diags.getNumErrors() == NumErrorsBefore;
  }

  // Other LangOpts are only initialized when the input is not AST or LLVM IR.
  // FIXME: Should we really be parsing this for an Language::Asm input?

  // FIXME: Cleanup per-file based stuff.
  LangStandard::Kind LangStd = LangStandard::lang_unspecified;
  if (const Arg *A = Args.getLastArg(OPT_std_EQ)) {
    LangStd = LangStandard::getLangKind(A->getValue());
    if (LangStd == LangStandard::lang_unspecified) {
      Diags.Report(diag::err_drv_invalid_value)
        << A->getAsString(Args) << A->getValue();
      // Report supported standards with short description.
      for (unsigned KindValue = 0;
           KindValue != LangStandard::lang_unspecified;
           ++KindValue) {
        const LangStandard &Std = LangStandard::getLangStandardForKind(
          static_cast<LangStandard::Kind>(KindValue));
        if (IsInputCompatibleWithStandard(IK, Std)) {
          auto Diag = Diags.Report(diag::note_drv_use_standard);
          Diag << Std.getName() << Std.getDescription();
          unsigned NumAliases = 0;
#define LANGSTANDARD(id, name, lang, desc, features)
#define LANGSTANDARD_ALIAS(id, alias) \
          if (KindValue == LangStandard::lang_##id) ++NumAliases;
#define LANGSTANDARD_ALIAS_DEPR(id, alias)
#include "clang/Basic/LangStandards.def"
          Diag << NumAliases;
#define LANGSTANDARD(id, name, lang, desc, features)
#define LANGSTANDARD_ALIAS(id, alias) \
          if (KindValue == LangStandard::lang_##id) Diag << alias;
#define LANGSTANDARD_ALIAS_DEPR(id, alias)
#include "clang/Basic/LangStandards.def"
        }
      }
    } else {
      // Valid standard, check to make sure language and standard are
      // compatible.
      const LangStandard &Std = LangStandard::getLangStandardForKind(LangStd);
      if (!IsInputCompatibleWithStandard(IK, Std)) {
        Diags.Report(diag::err_drv_argument_not_allowed_with)
          << A->getAsString(Args) << GetInputKindName(IK);
      }
    }
  }

  // -cl-std only applies for OpenCL language standards.
  // Override the -std option in this case.
  if (const Arg *A = Args.getLastArg(OPT_cl_std_EQ)) {
    LangStandard::Kind OpenCLLangStd
      = llvm::StringSwitch<LangStandard::Kind>(A->getValue())
        .Cases("cl", "CL", LangStandard::lang_opencl10)
        .Cases("cl1.0", "CL1.0", LangStandard::lang_opencl10)
        .Cases("cl1.1", "CL1.1", LangStandard::lang_opencl11)
        .Cases("cl1.2", "CL1.2", LangStandard::lang_opencl12)
        .Cases("cl2.0", "CL2.0", LangStandard::lang_opencl20)
        .Cases("cl3.0", "CL3.0", LangStandard::lang_opencl30)
        .Cases("clc++", "CLC++", LangStandard::lang_openclcpp10)
        .Cases("clc++1.0", "CLC++1.0", LangStandard::lang_openclcpp10)
        .Cases("clc++2021", "CLC++2021", LangStandard::lang_openclcpp2021)
        .Default(LangStandard::lang_unspecified);

    if (OpenCLLangStd == LangStandard::lang_unspecified) {
      Diags.Report(diag::err_drv_invalid_value)
        << A->getAsString(Args) << A->getValue();
    }
    else
      LangStd = OpenCLLangStd;
  }

  // These need to be parsed now. They are used to set OpenCL defaults.
  Opts.IncludeDefaultHeader = Args.hasArg(OPT_finclude_default_header);
  Opts.DeclareOpenCLBuiltins = Args.hasArg(OPT_fdeclare_opencl_builtins);

  LangOptions::setLangDefaults(Opts, IK.getLanguage(), T, Includes, LangStd);

  // The key paths of codegen options defined in Options.td start with
  // "LangOpts->". Let's provide the expected variable name and type.
  LangOptions *LangOpts = &Opts;

#define LANG_OPTION_WITH_MARSHALLING(...)                                      \
  PARSE_OPTION_WITH_MARSHALLING(Args, Diags, __VA_ARGS__)
#include "clang/Driver/Options.inc"
#undef LANG_OPTION_WITH_MARSHALLING

  if (const Arg *A = Args.getLastArg(OPT_fcf_protection_EQ)) {
    StringRef Name = A->getValue();
    if (Name == "full" || Name == "branch") {
      Opts.CFProtectionBranch = 1;
    }
  }

  if ((Args.hasArg(OPT_fsycl_is_device) || Args.hasArg(OPT_fsycl_is_host)) &&
      !Args.hasArg(OPT_sycl_std_EQ)) {
    // If the user supplied -fsycl-is-device or -fsycl-is-host, but failed to
    // provide -sycl-std=, we want to default it to whatever the default SYCL
    // version is. I could not find a way to express this with the options
    // tablegen because we still want this value to be SYCL_None when the user
    // is not in device or host mode.
    Opts.setSYCLVersion(LangOptions::SYCL_Default);
  }

  if (Opts.ObjC) {
    if (Arg *arg = Args.getLastArg(OPT_fobjc_runtime_EQ)) {
      StringRef value = arg->getValue();
      if (Opts.ObjCRuntime.tryParse(value))
        Diags.Report(diag::err_drv_unknown_objc_runtime) << value;
    }

    if (Args.hasArg(OPT_fobjc_gc_only))
      Opts.setGC(LangOptions::GCOnly);
    else if (Args.hasArg(OPT_fobjc_gc))
      Opts.setGC(LangOptions::HybridGC);
    else if (Args.hasArg(OPT_fobjc_arc)) {
      Opts.ObjCAutoRefCount = 1;
      if (!Opts.ObjCRuntime.allowsARC())
        Diags.Report(diag::err_arc_unsupported_on_runtime);
    }

    // ObjCWeakRuntime tracks whether the runtime supports __weak, not
    // whether the feature is actually enabled.  This is predominantly
    // determined by -fobjc-runtime, but we allow it to be overridden
    // from the command line for testing purposes.
    if (Args.hasArg(OPT_fobjc_runtime_has_weak))
      Opts.ObjCWeakRuntime = 1;
    else
      Opts.ObjCWeakRuntime = Opts.ObjCRuntime.allowsWeak();

    // ObjCWeak determines whether __weak is actually enabled.
    // Note that we allow -fno-objc-weak to disable this even in ARC mode.
    if (auto weakArg = Args.getLastArg(OPT_fobjc_weak, OPT_fno_objc_weak)) {
      if (!weakArg->getOption().matches(OPT_fobjc_weak)) {
        assert(!Opts.ObjCWeak);
      } else if (Opts.getGC() != LangOptions::NonGC) {
        Diags.Report(diag::err_objc_weak_with_gc);
      } else if (!Opts.ObjCWeakRuntime) {
        Diags.Report(diag::err_objc_weak_unsupported);
      } else {
        Opts.ObjCWeak = 1;
      }
    } else if (Opts.ObjCAutoRefCount) {
      Opts.ObjCWeak = Opts.ObjCWeakRuntime;
    }

    if (Args.hasArg(OPT_fobjc_subscripting_legacy_runtime))
      Opts.ObjCSubscriptingLegacyRuntime =
        (Opts.ObjCRuntime.getKind() == ObjCRuntime::FragileMacOSX);
  }

  if (Arg *A = Args.getLastArg(options::OPT_fgnuc_version_EQ)) {
    // Check that the version has 1 to 3 components and the minor and patch
    // versions fit in two decimal digits.
    VersionTuple GNUCVer;
    bool Invalid = GNUCVer.tryParse(A->getValue());
    unsigned Major = GNUCVer.getMajor();
    unsigned Minor = GNUCVer.getMinor().value_or(0);
    unsigned Patch = GNUCVer.getSubminor().value_or(0);
    if (Invalid || GNUCVer.getBuild() || Minor >= 100 || Patch >= 100) {
      Diags.Report(diag::err_drv_invalid_value)
          << A->getAsString(Args) << A->getValue();
    }
    Opts.GNUCVersion = Major * 100 * 100 + Minor * 100 + Patch;
  }

  if (T.isOSAIX() && (Args.hasArg(OPT_mignore_xcoff_visibility)))
    Opts.IgnoreXCOFFVisibility = 1;

  if (Args.hasArg(OPT_ftrapv)) {
    Opts.setSignedOverflowBehavior(LangOptions::SOB_Trapping);
    // Set the handler, if one is specified.
    Opts.OverflowHandler =
        std::string(Args.getLastArgValue(OPT_ftrapv_handler));
  }
  else if (Args.hasArg(OPT_fwrapv))
    Opts.setSignedOverflowBehavior(LangOptions::SOB_Defined);

  Opts.MSCompatibilityVersion = 0;
  if (const Arg *A = Args.getLastArg(OPT_fms_compatibility_version)) {
    VersionTuple VT;
    if (VT.tryParse(A->getValue()))
      Diags.Report(diag::err_drv_invalid_value) << A->getAsString(Args)
                                                << A->getValue();
    Opts.MSCompatibilityVersion = VT.getMajor() * 10000000 +
                                  VT.getMinor().value_or(0) * 100000 +
                                  VT.getSubminor().value_or(0);
  }

  // Mimicking gcc's behavior, trigraphs are only enabled if -trigraphs
  // is specified, or -std is set to a conforming mode.
  // Trigraphs are disabled by default in c++1z onwards.
  // For z/OS, trigraphs are enabled by default (without regard to the above).
  Opts.Trigraphs =
      (!Opts.GNUMode && !Opts.MSVCCompat && !Opts.CPlusPlus17) || T.isOSzOS();
  Opts.Trigraphs =
      Args.hasFlag(OPT_ftrigraphs, OPT_fno_trigraphs, Opts.Trigraphs);

  Opts.Blocks = Args.hasArg(OPT_fblocks) || (Opts.OpenCL
    && Opts.OpenCLVersion == 200);

  Opts.ConvergentFunctions = Args.hasArg(OPT_fconvergent_functions) ||
                             Opts.OpenCL || (Opts.CUDA && Opts.CUDAIsDevice) ||
                             Opts.SYCLIsDevice;

  Opts.NoBuiltin = Args.hasArg(OPT_fno_builtin) || Opts.Freestanding;
  if (!Opts.NoBuiltin)
    getAllNoBuiltinFuncValues(Args, Opts.NoBuiltinFuncs);
  if (Arg *A = Args.getLastArg(options::OPT_LongDouble_Group)) {
    if (A->getOption().matches(options::OPT_mlong_double_64))
      Opts.LongDoubleSize = 64;
    else if (A->getOption().matches(options::OPT_mlong_double_80))
      Opts.LongDoubleSize = 80;
    else if (A->getOption().matches(options::OPT_mlong_double_128))
      Opts.LongDoubleSize = 128;
    else
      Opts.LongDoubleSize = 0;
  }
  if (Opts.FastRelaxedMath || Opts.CLUnsafeMath)
    Opts.setDefaultFPContractMode(LangOptions::FPM_Fast);

  llvm::sort(Opts.ModuleFeatures);

  // -mrtd option
  if (Arg *A = Args.getLastArg(OPT_mrtd)) {
    if (Opts.getDefaultCallingConv() != LangOptions::DCC_None)
      Diags.Report(diag::err_drv_argument_not_allowed_with)
          << A->getSpelling() << "-fdefault-calling-conv";
    else {
      if (T.getArch() != llvm::Triple::x86)
        Diags.Report(diag::err_drv_argument_not_allowed_with)
            << A->getSpelling() << T.getTriple();
      else
        Opts.setDefaultCallingConv(LangOptions::DCC_StdCall);
    }
  }

  // Check if -fopenmp is specified and set default version to 5.0.
  Opts.OpenMP = Args.hasArg(OPT_fopenmp) ? 51 : 0;
  // Check if -fopenmp-simd is specified.
  bool IsSimdSpecified =
      Args.hasFlag(options::OPT_fopenmp_simd, options::OPT_fno_openmp_simd,
                   /*Default=*/false);
  Opts.OpenMPSimd = !Opts.OpenMP && IsSimdSpecified;
  Opts.OpenMPUseTLS =
      Opts.OpenMP && !Args.hasArg(options::OPT_fnoopenmp_use_tls);
  Opts.OpenMPIsTargetDevice =
      Opts.OpenMP && Args.hasArg(options::OPT_fopenmp_is_target_device);
  Opts.OpenMPIRBuilder =
      Opts.OpenMP && Args.hasArg(options::OPT_fopenmp_enable_irbuilder);
  bool IsTargetSpecified =
      Opts.OpenMPIsTargetDevice || Args.hasArg(options::OPT_fopenmp_targets_EQ);

  Opts.ConvergentFunctions =
      Opts.ConvergentFunctions || Opts.OpenMPIsTargetDevice;

  if (Opts.OpenMP || Opts.OpenMPSimd) {
    if (int Version = getLastArgIntValue(
            Args, OPT_fopenmp_version_EQ,
            (IsSimdSpecified || IsTargetSpecified) ? 51 : Opts.OpenMP, Diags))
      Opts.OpenMP = Version;
    // Provide diagnostic when a given target is not expected to be an OpenMP
    // device or host.
    if (!Opts.OpenMPIsTargetDevice) {
      switch (T.getArch()) {
      default:
        break;
      // Add unsupported host targets here:
      case llvm::Triple::nvptx:
      case llvm::Triple::nvptx64:
        Diags.Report(diag::err_drv_omp_host_target_not_supported) << T.str();
        break;
      }
    }
  }

  // Set the flag to prevent the implementation from emitting device exception
  // handling code for those requiring so.
<<<<<<< HEAD
  if ((Opts.OpenMPIsDevice && (T.isNVPTX() || T.isAMDGCN())) ||
      Opts.OpenCLCPlusPlus || T.isMOS()) {
=======
  if ((Opts.OpenMPIsTargetDevice && (T.isNVPTX() || T.isAMDGCN())) ||
      Opts.OpenCLCPlusPlus) {

>>>>>>> ebb2e5eb
    Opts.Exceptions = 0;
    Opts.CXXExceptions = 0;
  }
  if (Opts.OpenMPIsTargetDevice && T.isNVPTX()) {
    Opts.OpenMPCUDANumSMs =
        getLastArgIntValue(Args, options::OPT_fopenmp_cuda_number_of_sm_EQ,
                           Opts.OpenMPCUDANumSMs, Diags);
    Opts.OpenMPCUDABlocksPerSM =
        getLastArgIntValue(Args, options::OPT_fopenmp_cuda_blocks_per_sm_EQ,
                           Opts.OpenMPCUDABlocksPerSM, Diags);
    Opts.OpenMPCUDAReductionBufNum = getLastArgIntValue(
        Args, options::OPT_fopenmp_cuda_teams_reduction_recs_num_EQ,
        Opts.OpenMPCUDAReductionBufNum, Diags);
  }

  // Set the value of the debugging flag used in the new offloading device RTL.
  // Set either by a specific value or to a default if not specified.
  if (Opts.OpenMPIsTargetDevice && (Args.hasArg(OPT_fopenmp_target_debug) ||
                                    Args.hasArg(OPT_fopenmp_target_debug_EQ))) {
    Opts.OpenMPTargetDebug = getLastArgIntValue(
        Args, OPT_fopenmp_target_debug_EQ, Opts.OpenMPTargetDebug, Diags);
    if (!Opts.OpenMPTargetDebug && Args.hasArg(OPT_fopenmp_target_debug))
      Opts.OpenMPTargetDebug = 1;
  }

  if (Opts.OpenMPIsTargetDevice) {
    if (Args.hasArg(OPT_fopenmp_assume_teams_oversubscription))
      Opts.OpenMPTeamSubscription = true;
    if (Args.hasArg(OPT_fopenmp_assume_threads_oversubscription))
      Opts.OpenMPThreadSubscription = true;
  }

  // Get the OpenMP target triples if any.
  if (Arg *A = Args.getLastArg(options::OPT_fopenmp_targets_EQ)) {
    enum ArchPtrSize { Arch16Bit, Arch32Bit, Arch64Bit };
    auto getArchPtrSize = [](const llvm::Triple &T) {
      if (T.isArch16Bit())
        return Arch16Bit;
      if (T.isArch32Bit())
        return Arch32Bit;
      assert(T.isArch64Bit() && "Expected 64-bit architecture");
      return Arch64Bit;
    };

    for (unsigned i = 0; i < A->getNumValues(); ++i) {
      llvm::Triple TT(A->getValue(i));

      if (TT.getArch() == llvm::Triple::UnknownArch ||
          !(TT.getArch() == llvm::Triple::aarch64 || TT.isPPC() ||
            TT.getArch() == llvm::Triple::nvptx ||
            TT.getArch() == llvm::Triple::nvptx64 ||
            TT.getArch() == llvm::Triple::amdgcn ||
            TT.getArch() == llvm::Triple::x86 ||
            TT.getArch() == llvm::Triple::x86_64))
        Diags.Report(diag::err_drv_invalid_omp_target) << A->getValue(i);
      else if (getArchPtrSize(T) != getArchPtrSize(TT))
        Diags.Report(diag::err_drv_incompatible_omp_arch)
            << A->getValue(i) << T.str();
      else
        Opts.OMPTargetTriples.push_back(TT);
    }
  }

  // Get OpenMP host file path if any and report if a non existent file is
  // found
  if (Arg *A = Args.getLastArg(options::OPT_fopenmp_host_ir_file_path)) {
    Opts.OMPHostIRFile = A->getValue();
    if (!llvm::sys::fs::exists(Opts.OMPHostIRFile))
      Diags.Report(diag::err_drv_omp_host_ir_file_not_found)
          << Opts.OMPHostIRFile;
  }

  // Set CUDA mode for OpenMP target NVPTX/AMDGCN if specified in options
  Opts.OpenMPCUDAMode = Opts.OpenMPIsTargetDevice &&
                        (T.isNVPTX() || T.isAMDGCN()) &&
                        Args.hasArg(options::OPT_fopenmp_cuda_mode);

  // FIXME: Eliminate this dependency.
  unsigned Opt = getOptimizationLevel(Args, IK, Diags),
       OptSize = getOptimizationLevelSize(Args);
  Opts.Optimize = Opt != 0;
  Opts.OptimizeSize = OptSize != 0;

  // This is the __NO_INLINE__ define, which just depends on things like the
  // optimization level and -fno-inline, not actually whether the backend has
  // inlining enabled.
  Opts.NoInlineDefine = !Opts.Optimize;
  if (Arg *InlineArg = Args.getLastArg(
          options::OPT_finline_functions, options::OPT_finline_hint_functions,
          options::OPT_fno_inline_functions, options::OPT_fno_inline))
    if (InlineArg->getOption().matches(options::OPT_fno_inline))
      Opts.NoInlineDefine = true;

  if (Arg *A = Args.getLastArg(OPT_ffp_contract)) {
    StringRef Val = A->getValue();
    if (Val == "fast")
      Opts.setDefaultFPContractMode(LangOptions::FPM_Fast);
    else if (Val == "on")
      Opts.setDefaultFPContractMode(LangOptions::FPM_On);
    else if (Val == "off")
      Opts.setDefaultFPContractMode(LangOptions::FPM_Off);
    else if (Val == "fast-honor-pragmas")
      Opts.setDefaultFPContractMode(LangOptions::FPM_FastHonorPragmas);
    else
      Diags.Report(diag::err_drv_invalid_value) << A->getAsString(Args) << Val;
  }

  // Parse -fsanitize= arguments.
  parseSanitizerKinds("-fsanitize=", Args.getAllArgValues(OPT_fsanitize_EQ),
                      Diags, Opts.Sanitize);
  Opts.NoSanitizeFiles = Args.getAllArgValues(OPT_fsanitize_ignorelist_EQ);
  std::vector<std::string> systemIgnorelists =
      Args.getAllArgValues(OPT_fsanitize_system_ignorelist_EQ);
  Opts.NoSanitizeFiles.insert(Opts.NoSanitizeFiles.end(),
                              systemIgnorelists.begin(),
                              systemIgnorelists.end());

  if (Arg *A = Args.getLastArg(OPT_fclang_abi_compat_EQ)) {
    Opts.setClangABICompat(LangOptions::ClangABI::Latest);

    StringRef Ver = A->getValue();
    std::pair<StringRef, StringRef> VerParts = Ver.split('.');
    unsigned Major, Minor = 0;

    // Check the version number is valid: either 3.x (0 <= x <= 9) or
    // y or y.0 (4 <= y <= current version).
    if (!VerParts.first.startswith("0") &&
        !VerParts.first.getAsInteger(10, Major) &&
        3 <= Major && Major <= CLANG_VERSION_MAJOR &&
        (Major == 3 ? VerParts.second.size() == 1 &&
                      !VerParts.second.getAsInteger(10, Minor)
                    : VerParts.first.size() == Ver.size() ||
                      VerParts.second == "0")) {
      // Got a valid version number.
      if (Major == 3 && Minor <= 8)
        Opts.setClangABICompat(LangOptions::ClangABI::Ver3_8);
      else if (Major <= 4)
        Opts.setClangABICompat(LangOptions::ClangABI::Ver4);
      else if (Major <= 6)
        Opts.setClangABICompat(LangOptions::ClangABI::Ver6);
      else if (Major <= 7)
        Opts.setClangABICompat(LangOptions::ClangABI::Ver7);
      else if (Major <= 9)
        Opts.setClangABICompat(LangOptions::ClangABI::Ver9);
      else if (Major <= 11)
        Opts.setClangABICompat(LangOptions::ClangABI::Ver11);
      else if (Major <= 12)
        Opts.setClangABICompat(LangOptions::ClangABI::Ver12);
      else if (Major <= 14)
        Opts.setClangABICompat(LangOptions::ClangABI::Ver14);
      else if (Major <= 15)
        Opts.setClangABICompat(LangOptions::ClangABI::Ver15);
    } else if (Ver != "latest") {
      Diags.Report(diag::err_drv_invalid_value)
          << A->getAsString(Args) << A->getValue();
    }
  }

  if (Arg *A = Args.getLastArg(OPT_msign_return_address_EQ)) {
    StringRef SignScope = A->getValue();

    if (SignScope.equals_insensitive("none"))
      Opts.setSignReturnAddressScope(
          LangOptions::SignReturnAddressScopeKind::None);
    else if (SignScope.equals_insensitive("all"))
      Opts.setSignReturnAddressScope(
          LangOptions::SignReturnAddressScopeKind::All);
    else if (SignScope.equals_insensitive("non-leaf"))
      Opts.setSignReturnAddressScope(
          LangOptions::SignReturnAddressScopeKind::NonLeaf);
    else
      Diags.Report(diag::err_drv_invalid_value)
          << A->getAsString(Args) << SignScope;

    if (Arg *A = Args.getLastArg(OPT_msign_return_address_key_EQ)) {
      StringRef SignKey = A->getValue();
      if (!SignScope.empty() && !SignKey.empty()) {
        if (SignKey.equals_insensitive("a_key"))
          Opts.setSignReturnAddressKey(
              LangOptions::SignReturnAddressKeyKind::AKey);
        else if (SignKey.equals_insensitive("b_key"))
          Opts.setSignReturnAddressKey(
              LangOptions::SignReturnAddressKeyKind::BKey);
        else
          Diags.Report(diag::err_drv_invalid_value)
              << A->getAsString(Args) << SignKey;
      }
    }
  }

  // The value can be empty, which indicates the system default should be used.
  StringRef CXXABI = Args.getLastArgValue(OPT_fcxx_abi_EQ);
  if (!CXXABI.empty()) {
    if (!TargetCXXABI::isABI(CXXABI)) {
      Diags.Report(diag::err_invalid_cxx_abi) << CXXABI;
    } else {
      auto Kind = TargetCXXABI::getKind(CXXABI);
      if (!TargetCXXABI::isSupportedCXXABI(T, Kind))
        Diags.Report(diag::err_unsupported_cxx_abi) << CXXABI << T.str();
      else
        Opts.CXXABI = Kind;
    }
  }

  Opts.RelativeCXXABIVTables =
      Args.hasFlag(options::OPT_fexperimental_relative_cxx_abi_vtables,
                   options::OPT_fno_experimental_relative_cxx_abi_vtables,
                   TargetCXXABI::usesRelativeVTables(T));

  for (const auto &A : Args.getAllArgValues(OPT_fmacro_prefix_map_EQ)) {
    auto Split = StringRef(A).split('=');
    Opts.MacroPrefixMap.insert(
        {std::string(Split.first), std::string(Split.second)});
  }

  Opts.UseTargetPathSeparator =
      !Args.getLastArg(OPT_fno_file_reproducible) &&
      (Args.getLastArg(OPT_ffile_compilation_dir_EQ) ||
       Args.getLastArg(OPT_fmacro_prefix_map_EQ) ||
       Args.getLastArg(OPT_ffile_reproducible));

  // Error if -mvscale-min is unbounded.
  if (Arg *A = Args.getLastArg(options::OPT_mvscale_min_EQ)) {
    unsigned VScaleMin;
    if (StringRef(A->getValue()).getAsInteger(10, VScaleMin) || VScaleMin == 0)
      Diags.Report(diag::err_cc1_unbounded_vscale_min);
  }

  if (const Arg *A = Args.getLastArg(OPT_frandomize_layout_seed_file_EQ)) {
    std::ifstream SeedFile(A->getValue(0));

    if (!SeedFile.is_open())
      Diags.Report(diag::err_drv_cannot_open_randomize_layout_seed_file)
          << A->getValue(0);

    std::getline(SeedFile, Opts.RandstructSeed);
  }

  if (const Arg *A = Args.getLastArg(OPT_frandomize_layout_seed_EQ))
    Opts.RandstructSeed = A->getValue(0);

  // Validate options for HLSL
  if (Opts.HLSL) {
    bool SupportedTarget = T.getArch() == llvm::Triple::dxil &&
                           T.getOS() == llvm::Triple::ShaderModel;
    if (!SupportedTarget)
      Diags.Report(diag::err_drv_hlsl_unsupported_target) << T.str();
  }

  return Diags.getNumErrors() == NumErrorsBefore;
}

static bool isStrictlyPreprocessorAction(frontend::ActionKind Action) {
  switch (Action) {
  case frontend::ASTDeclList:
  case frontend::ASTDump:
  case frontend::ASTPrint:
  case frontend::ASTView:
  case frontend::EmitAssembly:
  case frontend::EmitBC:
  case frontend::EmitHTML:
  case frontend::EmitLLVM:
  case frontend::EmitLLVMOnly:
  case frontend::EmitCodeGenOnly:
  case frontend::EmitObj:
  case frontend::ExtractAPI:
  case frontend::FixIt:
  case frontend::GenerateModule:
  case frontend::GenerateModuleInterface:
  case frontend::GenerateHeaderUnit:
  case frontend::GeneratePCH:
  case frontend::GenerateInterfaceStubs:
  case frontend::ParseSyntaxOnly:
  case frontend::ModuleFileInfo:
  case frontend::VerifyPCH:
  case frontend::PluginAction:
  case frontend::RewriteObjC:
  case frontend::RewriteTest:
  case frontend::RunAnalysis:
  case frontend::TemplightDump:
  case frontend::MigrateSource:
    return false;

  case frontend::DumpCompilerOptions:
  case frontend::DumpRawTokens:
  case frontend::DumpTokens:
  case frontend::InitOnly:
  case frontend::PrintPreamble:
  case frontend::PrintPreprocessedInput:
  case frontend::RewriteMacros:
  case frontend::RunPreprocessorOnly:
  case frontend::PrintDependencyDirectivesSourceMinimizerOutput:
    return true;
  }
  llvm_unreachable("invalid frontend action");
}

static void GeneratePreprocessorArgs(PreprocessorOptions &Opts,
                                     ArgumentConsumer Consumer,
                                     const LangOptions &LangOpts,
                                     const FrontendOptions &FrontendOpts,
                                     const CodeGenOptions &CodeGenOpts) {
  PreprocessorOptions *PreprocessorOpts = &Opts;

#define PREPROCESSOR_OPTION_WITH_MARSHALLING(...)                              \
  GENERATE_OPTION_WITH_MARSHALLING(Consumer, __VA_ARGS__)
#include "clang/Driver/Options.inc"
#undef PREPROCESSOR_OPTION_WITH_MARSHALLING

  if (Opts.PCHWithHdrStop && !Opts.PCHWithHdrStopCreate)
    GenerateArg(Consumer, OPT_pch_through_hdrstop_use);

  for (const auto &D : Opts.DeserializedPCHDeclsToErrorOn)
    GenerateArg(Consumer, OPT_error_on_deserialized_pch_decl, D);

  if (Opts.PrecompiledPreambleBytes != std::make_pair(0u, false))
    GenerateArg(Consumer, OPT_preamble_bytes_EQ,
                Twine(Opts.PrecompiledPreambleBytes.first) + "," +
                    (Opts.PrecompiledPreambleBytes.second ? "1" : "0"));

  for (const auto &M : Opts.Macros) {
    // Don't generate __CET__ macro definitions. They are implied by the
    // -fcf-protection option that is generated elsewhere.
    if (M.first == "__CET__=1" && !M.second &&
        !CodeGenOpts.CFProtectionReturn && CodeGenOpts.CFProtectionBranch)
      continue;
    if (M.first == "__CET__=2" && !M.second && CodeGenOpts.CFProtectionReturn &&
        !CodeGenOpts.CFProtectionBranch)
      continue;
    if (M.first == "__CET__=3" && !M.second && CodeGenOpts.CFProtectionReturn &&
        CodeGenOpts.CFProtectionBranch)
      continue;

    GenerateArg(Consumer, M.second ? OPT_U : OPT_D, M.first);
  }

  for (const auto &I : Opts.Includes) {
    // Don't generate OpenCL includes. They are implied by other flags that are
    // generated elsewhere.
    if (LangOpts.OpenCL && LangOpts.IncludeDefaultHeader &&
        ((LangOpts.DeclareOpenCLBuiltins && I == "opencl-c-base.h") ||
         I == "opencl-c.h"))
      continue;
    // Don't generate HLSL includes. They are implied by other flags that are
    // generated elsewhere.
    if (LangOpts.HLSL && I == "hlsl.h")
      continue;

    GenerateArg(Consumer, OPT_include, I);
  }

  for (const auto &CI : Opts.ChainedIncludes)
    GenerateArg(Consumer, OPT_chain_include, CI);

  for (const auto &RF : Opts.RemappedFiles)
    GenerateArg(Consumer, OPT_remap_file, RF.first + ";" + RF.second);

  if (Opts.SourceDateEpoch)
    GenerateArg(Consumer, OPT_source_date_epoch, Twine(*Opts.SourceDateEpoch));

  // Don't handle LexEditorPlaceholders. It is implied by the action that is
  // generated elsewhere.
}

static bool ParsePreprocessorArgs(PreprocessorOptions &Opts, ArgList &Args,
                                  DiagnosticsEngine &Diags,
                                  frontend::ActionKind Action,
                                  const FrontendOptions &FrontendOpts) {
  unsigned NumErrorsBefore = Diags.getNumErrors();

  PreprocessorOptions *PreprocessorOpts = &Opts;

#define PREPROCESSOR_OPTION_WITH_MARSHALLING(...)                              \
  PARSE_OPTION_WITH_MARSHALLING(Args, Diags, __VA_ARGS__)
#include "clang/Driver/Options.inc"
#undef PREPROCESSOR_OPTION_WITH_MARSHALLING

  Opts.PCHWithHdrStop = Args.hasArg(OPT_pch_through_hdrstop_create) ||
                        Args.hasArg(OPT_pch_through_hdrstop_use);

  for (const auto *A : Args.filtered(OPT_error_on_deserialized_pch_decl))
    Opts.DeserializedPCHDeclsToErrorOn.insert(A->getValue());

  if (const Arg *A = Args.getLastArg(OPT_preamble_bytes_EQ)) {
    StringRef Value(A->getValue());
    size_t Comma = Value.find(',');
    unsigned Bytes = 0;
    unsigned EndOfLine = 0;

    if (Comma == StringRef::npos ||
        Value.substr(0, Comma).getAsInteger(10, Bytes) ||
        Value.substr(Comma + 1).getAsInteger(10, EndOfLine))
      Diags.Report(diag::err_drv_preamble_format);
    else {
      Opts.PrecompiledPreambleBytes.first = Bytes;
      Opts.PrecompiledPreambleBytes.second = (EndOfLine != 0);
    }
  }

  // Add the __CET__ macro if a CFProtection option is set.
  if (const Arg *A = Args.getLastArg(OPT_fcf_protection_EQ)) {
    StringRef Name = A->getValue();
    if (Name == "branch")
      Opts.addMacroDef("__CET__=1");
    else if (Name == "return")
      Opts.addMacroDef("__CET__=2");
    else if (Name == "full")
      Opts.addMacroDef("__CET__=3");
  }

  // Add macros from the command line.
  for (const auto *A : Args.filtered(OPT_D, OPT_U)) {
    if (A->getOption().matches(OPT_D))
      Opts.addMacroDef(A->getValue());
    else
      Opts.addMacroUndef(A->getValue());
  }

  // Add the ordered list of -includes.
  for (const auto *A : Args.filtered(OPT_include))
    Opts.Includes.emplace_back(A->getValue());

  for (const auto *A : Args.filtered(OPT_chain_include))
    Opts.ChainedIncludes.emplace_back(A->getValue());

  for (const auto *A : Args.filtered(OPT_remap_file)) {
    std::pair<StringRef, StringRef> Split = StringRef(A->getValue()).split(';');

    if (Split.second.empty()) {
      Diags.Report(diag::err_drv_invalid_remap_file) << A->getAsString(Args);
      continue;
    }

    Opts.addRemappedFile(Split.first, Split.second);
  }

  if (const Arg *A = Args.getLastArg(OPT_source_date_epoch)) {
    StringRef Epoch = A->getValue();
    // SOURCE_DATE_EPOCH, if specified, must be a non-negative decimal integer.
    // On time64 systems, pick 253402300799 (the UNIX timestamp of
    // 9999-12-31T23:59:59Z) as the upper bound.
    const uint64_t MaxTimestamp =
        std::min<uint64_t>(std::numeric_limits<time_t>::max(), 253402300799);
    uint64_t V;
    if (Epoch.getAsInteger(10, V) || V > MaxTimestamp) {
      Diags.Report(diag::err_fe_invalid_source_date_epoch)
          << Epoch << MaxTimestamp;
    } else {
      Opts.SourceDateEpoch = V;
    }
  }

  // Always avoid lexing editor placeholders when we're just running the
  // preprocessor as we never want to emit the
  // "editor placeholder in source file" error in PP only mode.
  if (isStrictlyPreprocessorAction(Action))
    Opts.LexEditorPlaceholders = false;

  return Diags.getNumErrors() == NumErrorsBefore;
}

static void
GeneratePreprocessorOutputArgs(const PreprocessorOutputOptions &Opts,
                               ArgumentConsumer Consumer,
                               frontend::ActionKind Action) {
  const PreprocessorOutputOptions &PreprocessorOutputOpts = Opts;

#define PREPROCESSOR_OUTPUT_OPTION_WITH_MARSHALLING(...)                       \
  GENERATE_OPTION_WITH_MARSHALLING(Consumer, __VA_ARGS__)
#include "clang/Driver/Options.inc"
#undef PREPROCESSOR_OUTPUT_OPTION_WITH_MARSHALLING

  bool Generate_dM = isStrictlyPreprocessorAction(Action) && !Opts.ShowCPP;
  if (Generate_dM)
    GenerateArg(Consumer, OPT_dM);
  if (!Generate_dM && Opts.ShowMacros)
    GenerateArg(Consumer, OPT_dD);
  if (Opts.DirectivesOnly)
    GenerateArg(Consumer, OPT_fdirectives_only);
}

static bool ParsePreprocessorOutputArgs(PreprocessorOutputOptions &Opts,
                                        ArgList &Args, DiagnosticsEngine &Diags,
                                        frontend::ActionKind Action) {
  unsigned NumErrorsBefore = Diags.getNumErrors();

  PreprocessorOutputOptions &PreprocessorOutputOpts = Opts;

#define PREPROCESSOR_OUTPUT_OPTION_WITH_MARSHALLING(...)                       \
  PARSE_OPTION_WITH_MARSHALLING(Args, Diags, __VA_ARGS__)
#include "clang/Driver/Options.inc"
#undef PREPROCESSOR_OUTPUT_OPTION_WITH_MARSHALLING

  Opts.ShowCPP = isStrictlyPreprocessorAction(Action) && !Args.hasArg(OPT_dM);
  Opts.ShowMacros = Args.hasArg(OPT_dM) || Args.hasArg(OPT_dD);
  Opts.DirectivesOnly = Args.hasArg(OPT_fdirectives_only);

  return Diags.getNumErrors() == NumErrorsBefore;
}

static void GenerateTargetArgs(const TargetOptions &Opts,
                               ArgumentConsumer Consumer) {
  const TargetOptions *TargetOpts = &Opts;
#define TARGET_OPTION_WITH_MARSHALLING(...)                                    \
  GENERATE_OPTION_WITH_MARSHALLING(Consumer, __VA_ARGS__)
#include "clang/Driver/Options.inc"
#undef TARGET_OPTION_WITH_MARSHALLING

  if (!Opts.SDKVersion.empty())
    GenerateArg(Consumer, OPT_target_sdk_version_EQ,
                Opts.SDKVersion.getAsString());
  if (!Opts.DarwinTargetVariantSDKVersion.empty())
    GenerateArg(Consumer, OPT_darwin_target_variant_sdk_version_EQ,
                Opts.DarwinTargetVariantSDKVersion.getAsString());
}

static bool ParseTargetArgs(TargetOptions &Opts, ArgList &Args,
                            DiagnosticsEngine &Diags) {
  unsigned NumErrorsBefore = Diags.getNumErrors();

  TargetOptions *TargetOpts = &Opts;

#define TARGET_OPTION_WITH_MARSHALLING(...)                                    \
  PARSE_OPTION_WITH_MARSHALLING(Args, Diags, __VA_ARGS__)
#include "clang/Driver/Options.inc"
#undef TARGET_OPTION_WITH_MARSHALLING

  if (Arg *A = Args.getLastArg(options::OPT_target_sdk_version_EQ)) {
    llvm::VersionTuple Version;
    if (Version.tryParse(A->getValue()))
      Diags.Report(diag::err_drv_invalid_value)
          << A->getAsString(Args) << A->getValue();
    else
      Opts.SDKVersion = Version;
  }
  if (Arg *A =
          Args.getLastArg(options::OPT_darwin_target_variant_sdk_version_EQ)) {
    llvm::VersionTuple Version;
    if (Version.tryParse(A->getValue()))
      Diags.Report(diag::err_drv_invalid_value)
          << A->getAsString(Args) << A->getValue();
    else
      Opts.DarwinTargetVariantSDKVersion = Version;
  }

  return Diags.getNumErrors() == NumErrorsBefore;
}

bool CompilerInvocation::CreateFromArgsImpl(
    CompilerInvocation &Res, ArrayRef<const char *> CommandLineArgs,
    DiagnosticsEngine &Diags, const char *Argv0) {
  unsigned NumErrorsBefore = Diags.getNumErrors();

  // Parse the arguments.
  const OptTable &Opts = getDriverOptTable();
  llvm::opt::Visibility VisibilityMask(options::CC1Option);
  unsigned MissingArgIndex, MissingArgCount;
  InputArgList Args = Opts.ParseArgs(CommandLineArgs, MissingArgIndex,
                                     MissingArgCount, VisibilityMask);
  LangOptions &LangOpts = *Res.getLangOpts();

  // Check for missing argument error.
  if (MissingArgCount)
    Diags.Report(diag::err_drv_missing_argument)
        << Args.getArgString(MissingArgIndex) << MissingArgCount;

  // Issue errors on unknown arguments.
  for (const auto *A : Args.filtered(OPT_UNKNOWN)) {
    auto ArgString = A->getAsString(Args);
    std::string Nearest;
    if (Opts.findNearest(ArgString, Nearest, VisibilityMask) > 1)
      Diags.Report(diag::err_drv_unknown_argument) << ArgString;
    else
      Diags.Report(diag::err_drv_unknown_argument_with_suggestion)
          << ArgString << Nearest;
  }

  ParseFileSystemArgs(Res.getFileSystemOpts(), Args, Diags);
  ParseMigratorArgs(Res.getMigratorOpts(), Args, Diags);
  ParseAnalyzerArgs(*Res.getAnalyzerOpts(), Args, Diags);
  ParseDiagnosticArgs(Res.getDiagnosticOpts(), Args, &Diags,
                      /*DefaultDiagColor=*/false);
  ParseFrontendArgs(Res.getFrontendOpts(), Args, Diags, LangOpts.IsHeaderFile);
  // FIXME: We shouldn't have to pass the DashX option around here
  InputKind DashX = Res.getFrontendOpts().DashX;
  ParseTargetArgs(Res.getTargetOpts(), Args, Diags);
  llvm::Triple T(Res.getTargetOpts().Triple);
  ParseHeaderSearchArgs(Res.getHeaderSearchOpts(), Args, Diags,
                        Res.getFileSystemOpts().WorkingDir);

  ParseLangArgs(LangOpts, Args, DashX, T, Res.getPreprocessorOpts().Includes,
                Diags);
  if (Res.getFrontendOpts().ProgramAction == frontend::RewriteObjC)
    LangOpts.ObjCExceptions = 1;

  for (auto Warning : Res.getDiagnosticOpts().Warnings) {
    if (Warning == "misexpect" &&
        !Diags.isIgnored(diag::warn_profile_data_misexpect, SourceLocation())) {
      Res.getCodeGenOpts().MisExpect = true;
    }
  }

  if (LangOpts.CUDA) {
    // During CUDA device-side compilation, the aux triple is the
    // triple used for host compilation.
    if (LangOpts.CUDAIsDevice)
      Res.getTargetOpts().HostTriple = Res.getFrontendOpts().AuxTriple;
  }

  // Set the triple of the host for OpenMP device compile.
  if (LangOpts.OpenMPIsTargetDevice)
    Res.getTargetOpts().HostTriple = Res.getFrontendOpts().AuxTriple;

  ParseCodeGenArgs(Res.getCodeGenOpts(), Args, DashX, Diags, T,
                   Res.getFrontendOpts().OutputFile, LangOpts);

  // FIXME: Override value name discarding when asan or msan is used because the
  // backend passes depend on the name of the alloca in order to print out
  // names.
  Res.getCodeGenOpts().DiscardValueNames &=
      !LangOpts.Sanitize.has(SanitizerKind::Address) &&
      !LangOpts.Sanitize.has(SanitizerKind::KernelAddress) &&
      !LangOpts.Sanitize.has(SanitizerKind::Memory) &&
      !LangOpts.Sanitize.has(SanitizerKind::KernelMemory);

  ParsePreprocessorArgs(Res.getPreprocessorOpts(), Args, Diags,
                        Res.getFrontendOpts().ProgramAction,
                        Res.getFrontendOpts());
  ParsePreprocessorOutputArgs(Res.getPreprocessorOutputOpts(), Args, Diags,
                              Res.getFrontendOpts().ProgramAction);

  ParseDependencyOutputArgs(Res.getDependencyOutputOpts(), Args, Diags,
                            Res.getFrontendOpts().ProgramAction,
                            Res.getPreprocessorOutputOpts().ShowLineMarkers);
  if (!Res.getDependencyOutputOpts().OutputFile.empty() &&
      Res.getDependencyOutputOpts().Targets.empty())
    Diags.Report(diag::err_fe_dependency_file_requires_MT);

  // If sanitizer is enabled, disable OPT_ffine_grained_bitfield_accesses.
  if (Res.getCodeGenOpts().FineGrainedBitfieldAccesses &&
      !Res.getLangOpts()->Sanitize.empty()) {
    Res.getCodeGenOpts().FineGrainedBitfieldAccesses = false;
    Diags.Report(diag::warn_drv_fine_grained_bitfield_accesses_ignored);
  }

  // Store the command-line for using in the CodeView backend.
  if (Res.getCodeGenOpts().CodeViewCommandLine) {
    Res.getCodeGenOpts().Argv0 = Argv0;
    append_range(Res.getCodeGenOpts().CommandLineArgs, CommandLineArgs);
  }

  // Set PGOOptions. Need to create a temporary VFS to read the profile
  // to determine the PGO type.
  if (!Res.getCodeGenOpts().ProfileInstrumentUsePath.empty()) {
    auto FS =
        createVFSFromOverlayFiles(Res.getHeaderSearchOpts().VFSOverlayFiles,
                                  Diags, llvm::vfs::getRealFileSystem());
    setPGOUseInstrumentor(Res.getCodeGenOpts(),
                          Res.getCodeGenOpts().ProfileInstrumentUsePath, *FS,
                          Diags);
  }

  FixupInvocation(Res, Diags, Args, DashX);

  return Diags.getNumErrors() == NumErrorsBefore;
}

bool CompilerInvocation::CreateFromArgs(CompilerInvocation &Invocation,
                                        ArrayRef<const char *> CommandLineArgs,
                                        DiagnosticsEngine &Diags,
                                        const char *Argv0) {
  CompilerInvocation DummyInvocation;

  return RoundTrip(
      [](CompilerInvocation &Invocation, ArrayRef<const char *> CommandLineArgs,
         DiagnosticsEngine &Diags, const char *Argv0) {
        return CreateFromArgsImpl(Invocation, CommandLineArgs, Diags, Argv0);
      },
      [](CompilerInvocation &Invocation, SmallVectorImpl<const char *> &Args,
         StringAllocator SA) {
        Args.push_back("-cc1");
        Invocation.generateCC1CommandLine(Args, SA);
      },
      Invocation, DummyInvocation, CommandLineArgs, Diags, Argv0);
}

std::string CompilerInvocation::getModuleHash() const {
  // FIXME: Consider using SHA1 instead of MD5.
  llvm::HashBuilder<llvm::MD5, llvm::support::endianness::native> HBuilder;

  // Note: For QoI reasons, the things we use as a hash here should all be
  // dumped via the -module-info flag.

  // Start the signature with the compiler version.
  HBuilder.add(getClangFullRepositoryVersion());

  // Also include the serialization version, in case LLVM_APPEND_VC_REV is off
  // and getClangFullRepositoryVersion() doesn't include git revision.
  HBuilder.add(serialization::VERSION_MAJOR, serialization::VERSION_MINOR);

  // Extend the signature with the language options
#define LANGOPT(Name, Bits, Default, Description) HBuilder.add(LangOpts->Name);
#define ENUM_LANGOPT(Name, Type, Bits, Default, Description)                   \
  HBuilder.add(static_cast<unsigned>(LangOpts->get##Name()));
#define BENIGN_LANGOPT(Name, Bits, Default, Description)
#define BENIGN_ENUM_LANGOPT(Name, Type, Bits, Default, Description)
#include "clang/Basic/LangOptions.def"

  HBuilder.addRange(LangOpts->ModuleFeatures);

  HBuilder.add(LangOpts->ObjCRuntime);
  HBuilder.addRange(LangOpts->CommentOpts.BlockCommandNames);

  // Extend the signature with the target options.
  HBuilder.add(TargetOpts->Triple, TargetOpts->CPU, TargetOpts->TuneCPU,
               TargetOpts->ABI);
  HBuilder.addRange(TargetOpts->FeaturesAsWritten);

  // Extend the signature with preprocessor options.
  const PreprocessorOptions &ppOpts = getPreprocessorOpts();
  HBuilder.add(ppOpts.UsePredefines, ppOpts.DetailedRecord);

  const HeaderSearchOptions &hsOpts = getHeaderSearchOpts();
  for (const auto &Macro : getPreprocessorOpts().Macros) {
    // If we're supposed to ignore this macro for the purposes of modules,
    // don't put it into the hash.
    if (!hsOpts.ModulesIgnoreMacros.empty()) {
      // Check whether we're ignoring this macro.
      StringRef MacroDef = Macro.first;
      if (hsOpts.ModulesIgnoreMacros.count(
              llvm::CachedHashString(MacroDef.split('=').first)))
        continue;
    }

    HBuilder.add(Macro);
  }

  // Extend the signature with the sysroot and other header search options.
  HBuilder.add(hsOpts.Sysroot, hsOpts.ModuleFormat, hsOpts.UseDebugInfo,
               hsOpts.UseBuiltinIncludes, hsOpts.UseStandardSystemIncludes,
               hsOpts.UseStandardCXXIncludes, hsOpts.UseLibcxx,
               hsOpts.ModulesValidateDiagnosticOptions);
  HBuilder.add(hsOpts.ResourceDir);

  if (hsOpts.ModulesStrictContextHash) {
    HBuilder.addRange(hsOpts.SystemHeaderPrefixes);
    HBuilder.addRange(hsOpts.UserEntries);

    const DiagnosticOptions &diagOpts = getDiagnosticOpts();
#define DIAGOPT(Name, Bits, Default) HBuilder.add(diagOpts.Name);
#define ENUM_DIAGOPT(Name, Type, Bits, Default)                                \
  HBuilder.add(diagOpts.get##Name());
#include "clang/Basic/DiagnosticOptions.def"
#undef DIAGOPT
#undef ENUM_DIAGOPT
  }

  // Extend the signature with the user build path.
  HBuilder.add(hsOpts.ModuleUserBuildPath);

  // Extend the signature with the module file extensions.
  for (const auto &ext : getFrontendOpts().ModuleFileExtensions)
    ext->hashExtension(HBuilder);

  // When compiling with -gmodules, also hash -fdebug-prefix-map as it
  // affects the debug info in the PCM.
  if (getCodeGenOpts().DebugTypeExtRefs)
    HBuilder.addRange(getCodeGenOpts().DebugPrefixMap);

  // Extend the signature with the enabled sanitizers, if at least one is
  // enabled. Sanitizers which cannot affect AST generation aren't hashed.
  SanitizerSet SanHash = LangOpts->Sanitize;
  SanHash.clear(getPPTransparentSanitizers());
  if (!SanHash.empty())
    HBuilder.add(SanHash.Mask);

  llvm::MD5::MD5Result Result;
  HBuilder.getHasher().final(Result);
  uint64_t Hash = Result.high() ^ Result.low();
  return toString(llvm::APInt(64, Hash), 36, /*Signed=*/false);
}

void CompilerInvocation::generateCC1CommandLine(
    ArgumentConsumer Consumer) const {
  llvm::Triple T(TargetOpts->Triple);

  GenerateFileSystemArgs(FileSystemOpts, Consumer);
  GenerateMigratorArgs(MigratorOpts, Consumer);
  GenerateAnalyzerArgs(*AnalyzerOpts, Consumer);
  GenerateDiagnosticArgs(*DiagnosticOpts, Consumer, false);
  GenerateFrontendArgs(FrontendOpts, Consumer, LangOpts->IsHeaderFile);
  GenerateTargetArgs(*TargetOpts, Consumer);
  GenerateHeaderSearchArgs(*HeaderSearchOpts, Consumer);
  GenerateLangArgs(*LangOpts, Consumer, T, FrontendOpts.DashX);
  GenerateCodeGenArgs(CodeGenOpts, Consumer, T, FrontendOpts.OutputFile,
                      &*LangOpts);
  GeneratePreprocessorArgs(*PreprocessorOpts, Consumer, *LangOpts, FrontendOpts,
                           CodeGenOpts);
  GeneratePreprocessorOutputArgs(PreprocessorOutputOpts, Consumer,
                                 FrontendOpts.ProgramAction);
  GenerateDependencyOutputArgs(DependencyOutputOpts, Consumer);
}

std::vector<std::string> CompilerInvocation::getCC1CommandLine() const {
  std::vector<std::string> Args{"-cc1"};
  generateCC1CommandLine(
      [&Args](const Twine &Arg) { Args.push_back(Arg.str()); });
  return Args;
}

void CompilerInvocation::resetNonModularOptions() {
  getLangOpts()->resetNonModularOptions();
  getPreprocessorOpts().resetNonModularOptions();
}

void CompilerInvocation::clearImplicitModuleBuildOptions() {
  getLangOpts()->ImplicitModules = false;
  getHeaderSearchOpts().ImplicitModuleMaps = false;
  getHeaderSearchOpts().ModuleCachePath.clear();
  getHeaderSearchOpts().ModulesValidateOncePerBuildSession = false;
  getHeaderSearchOpts().BuildSessionTimestamp = 0;
  // The specific values we canonicalize to for pruning don't affect behaviour,
  /// so use the default values so they may be dropped from the command-line.
  getHeaderSearchOpts().ModuleCachePruneInterval = 7 * 24 * 60 * 60;
  getHeaderSearchOpts().ModuleCachePruneAfter = 31 * 24 * 60 * 60;
}

IntrusiveRefCntPtr<llvm::vfs::FileSystem>
clang::createVFSFromCompilerInvocation(const CompilerInvocation &CI,
                                       DiagnosticsEngine &Diags) {
  return createVFSFromCompilerInvocation(CI, Diags,
                                         llvm::vfs::getRealFileSystem());
}

IntrusiveRefCntPtr<llvm::vfs::FileSystem>
clang::createVFSFromCompilerInvocation(
    const CompilerInvocation &CI, DiagnosticsEngine &Diags,
    IntrusiveRefCntPtr<llvm::vfs::FileSystem> BaseFS) {
  return createVFSFromOverlayFiles(CI.getHeaderSearchOpts().VFSOverlayFiles,
                                   Diags, std::move(BaseFS));
}

IntrusiveRefCntPtr<llvm::vfs::FileSystem> clang::createVFSFromOverlayFiles(
    ArrayRef<std::string> VFSOverlayFiles, DiagnosticsEngine &Diags,
    IntrusiveRefCntPtr<llvm::vfs::FileSystem> BaseFS) {
  if (VFSOverlayFiles.empty())
    return BaseFS;

  IntrusiveRefCntPtr<llvm::vfs::FileSystem> Result = BaseFS;
  // earlier vfs files are on the bottom
  for (const auto &File : VFSOverlayFiles) {
    llvm::ErrorOr<std::unique_ptr<llvm::MemoryBuffer>> Buffer =
        Result->getBufferForFile(File);
    if (!Buffer) {
      Diags.Report(diag::err_missing_vfs_overlay_file) << File;
      continue;
    }

    IntrusiveRefCntPtr<llvm::vfs::FileSystem> FS = llvm::vfs::getVFSFromYAML(
        std::move(Buffer.get()), /*DiagHandler*/ nullptr, File,
        /*DiagContext*/ nullptr, Result);
    if (!FS) {
      Diags.Report(diag::err_invalid_vfs_overlay) << File;
      continue;
    }

    Result = FS;
  }
  return Result;
}<|MERGE_RESOLUTION|>--- conflicted
+++ resolved
@@ -3809,14 +3809,9 @@
 
   // Set the flag to prevent the implementation from emitting device exception
   // handling code for those requiring so.
-<<<<<<< HEAD
-  if ((Opts.OpenMPIsDevice && (T.isNVPTX() || T.isAMDGCN())) ||
+  if ((Opts.OpenMPIsTargetDevice && (T.isNVPTX() || T.isAMDGCN())) ||
       Opts.OpenCLCPlusPlus || T.isMOS()) {
-=======
-  if ((Opts.OpenMPIsTargetDevice && (T.isNVPTX() || T.isAMDGCN())) ||
-      Opts.OpenCLCPlusPlus) {
-
->>>>>>> ebb2e5eb
+
     Opts.Exceptions = 0;
     Opts.CXXExceptions = 0;
   }
