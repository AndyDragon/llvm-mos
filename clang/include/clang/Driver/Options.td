--- conflicted
+++ resolved
@@ -1446,18 +1446,16 @@
 def : Flag<["-"], "shared-libasan">, Alias<shared_libsan>;
 def fasm : Flag<["-"], "fasm">, Group<f_Group>;
 
-<<<<<<< HEAD
 def fpost_link_tool
   : Joined<["-"], "fpost-link-tool=">, Group<f_Group>,
     HelpText<"LLVM-MOS flag to run the given tool on the ELF file after linking.">;
-=======
+
 defm assume_unique_vtables : BoolFOption<"assume-unique-vtables",
   CodeGenOpts<"AssumeUniqueVTables">, DefaultTrue,
   PosFlag<SetTrue>,
   NegFlag<SetFalse, [], [ClangOption, CC1Option],
           "Disable optimizations based on vtable pointer identity">,
   BothFlags<[], [ClangOption, CLOption]>>;
->>>>>>> ebb2e5eb
 
 def fassume_sane_operator_new : Flag<["-"], "fassume-sane-operator-new">, Group<f_Group>;
 def fastcp : Flag<["-"], "fastcp">, Group<f_Group>;
@@ -3078,7 +3076,6 @@
   Visibility<[ClangOption, CC1Option, CLOption, DXCOption]>,
   HelpText<"Print absolute paths in diagnostics">,
   MarshallingInfoFlag<DiagnosticOpts<"AbsolutePath">>;
-<<<<<<< HEAD
 def fstatic_stack : Flag<["-"], "fstatic-stack">, Group<f_Group>,
   HelpText<"Statically allocates stack frames whenever possible.">;
 def fno_static_stack : Flag<["-"], "fno-static-stack">, Group<f_Group>,
@@ -3087,13 +3084,11 @@
   HelpText<"Assume that at most one invocation of a function can be active simultaneously">;
 def freentrant : Flag<["-"], "freentrant">, Group<f_Group>,
   HelpText<"Use the default reentrant C function semantics">;
-=======
 defm diagnostics_show_line_numbers : BoolFOption<"diagnostics-show-line-numbers",
   DiagnosticOpts<"ShowLineNumbers">, DefaultTrue,
   NegFlag<SetFalse, [], [ClangOption, CC1Option],
           "Show line numbers in diagnostic code snippets">,
   PosFlag<SetTrue>>;
->>>>>>> ebb2e5eb
 def fno_stack_protector : Flag<["-"], "fno-stack-protector">, Group<f_Group>,
   HelpText<"Disable the use of stack protectors">;
 def fno_strict_aliasing : Flag<["-"], "fno-strict-aliasing">, Group<f_Group>,
