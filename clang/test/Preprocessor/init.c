--- conflicted
+++ resolved
@@ -2743,7 +2743,6 @@
 // RISCV64-LINUX: #define linux 1
 // RISCV64-LINUX: #define unix 1
 
-<<<<<<< HEAD
 // RUN: %clang_cc1 -triple mos -dM -E /dev/null -o - | FileCheck -match-full-lines -check-prefix MOS %s
 // MOS: #define __ATOMIC_ACQUIRE 2
 // MOS: #define __ATOMIC_ACQ_REL 4
@@ -3039,7 +3038,7 @@
 // MOS: #define __WINT_MAX__ 2147483647L
 // MOS: #define __WINT_TYPE__ long int
 // MOS: #define __WINT_WIDTH__ 32
-=======
+
 // RUN: %clang_cc1 -dM -triple=x86_64-uefi -E /dev/null | FileCheck -match-full-lines -check-prefix UEFI %s
 
 // UEFI: #define __UEFI__ 1
@@ -3291,5 +3290,4 @@
 // XTENSA: #define __XCHAL_HAVE_L32R 1
 // XTENSA: #define __XTENSA_EL__ 1
 // XTENSA: #define __XTENSA__ 1
-// XTENSA: #define __xtensa__ 1
->>>>>>> cd239493
+// XTENSA: #define __xtensa__ 1